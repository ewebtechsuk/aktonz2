const loadTs = require('./helpers/load-ts');
const mockSendMailGraph = jest.fn();
const mockAddOffer = jest.fn();

const msGraphRequest = '../../lib/ms-graph';
const resolvedMsGraphPath = require.resolve('../lib/ms-graph');
const offersModulePath = '../../lib/offers.js';
const resolvedOffersPath = require.resolve('../lib/offers.js');

const createOverrides = () => ({
  [msGraphRequest]: { sendMailGraph: (...args) => mockSendMailGraph(...args) },
  [resolvedMsGraphPath]: { sendMailGraph: (...args) => mockSendMailGraph(...args) },
  [offersModulePath]: { addOffer: (...args) => mockAddOffer(...args) },
  [resolvedOffersPath]: { addOffer: (...args) => mockAddOffer(...args) },
});

const createMockRes = () => {
  const res = {};
  res.status = jest.fn((code) => {
    res.statusCode = code;
    return res;
  });
  res.json = jest.fn((payload) => {
    res.body = payload;
    return res;
  });
  res.setHeader = jest.fn();
  res.end = jest.fn();
  return res;
};

describe('offer API email delivery', () => {
  beforeEach(() => {
    mockSendMailGraph.mockReset();
    mockAddOffer.mockReset();
  });

  it('sends offer submissions with amount and contact details', async () => {
    mockSendMailGraph.mockResolvedValueOnce(undefined);
    const savedOffer = {
      id: 'offer-123',
      propertyId: 'AKT-123',
      propertyTitle: 'Sample Property',
      price: 450000,
      frequency: 'pcm',
      name: 'Buyer Example',
      email: 'buyer@example.com',
      phone: '+44 7700 900123',
      message: 'Please consider my offer.',
      status: 'received',
      statusLabel: 'Offer received',
      statusHistory: [
        {
          id: 'history-1',
          status: 'received',
          label: 'Offer received',
          note: 'Offer submitted through the applicant workspace.',
          createdAt: '2024-01-01T00:00:00.000Z',
          actor: { type: 'applicant', name: 'Buyer Example', email: 'buyer@example.com' },
          type: 'status',
        },
      ],
      paymentStatus: 'pending',
      depositAmount: 1200,
      createdAt: '2024-01-01T00:00:00.000Z',
      updatedAt: '2024-01-01T00:00:00.000Z',
      notes: [],
      payments: [],
      compliance: {
        moveInDate: null,
        householdSize: null,
        hasPets: false,
        employmentStatus: '',
        referencingConsent: false,
        proofOfFunds: '',
        additionalConditions: '',
      },
    };
    mockAddOffer.mockResolvedValueOnce(savedOffer);

    const req = {
      method: 'POST',
      body: {
        name: 'Buyer Example',
        email: 'buyer@example.com',
        phone: '+44 7700 900123',
        offerAmount: '£450,000',
        frequency: 'pcm',
        depositAmount: '£1,200',
        propertyId: 'AKT-123',
        propertyTitle: 'Sample Property',
        message: 'Please consider my offer.',
        moveInDate: '2024-06-01',
        householdSize: '3',
        hasPets: 'yes',
        employmentStatus: 'Full-time employed',
        referencingConsent: 'true',
        proofOfFunds: 'Bank statement attached',
        additionalConditions: 'Need parking close to the property',
      },
    };
    const res = createMockRes();

    const handler = loadTs('../pages/api/offers.ts', __dirname, {
      overrides: createOverrides(),
    }).default;

    await handler(req, res);

    expect(mockSendMailGraph).toHaveBeenCalledTimes(1);
    expect(mockAddOffer).toHaveBeenCalledWith(
      expect.objectContaining({
        propertyId: 'AKT-123',
        offerAmount: 450000,
<<<<<<< HEAD
        depositAmount: 1200,
=======
        depositAmount: '£1,200',
>>>>>>> 899eb5a8
        phone: '+44 7700 900123',
        message: 'Please consider my offer.',
        moveInDate: '2024-06-01T00:00:00.000Z',
        householdSize: 3,
        hasPets: true,
        employmentStatus: 'Full-time employed',
        referencingConsent: true,
        proofOfFunds: 'Bank statement attached',
        additionalConditions: 'Need parking close to the property',
      })
    );
    expect(res.status).toHaveBeenCalledWith(200);
    expect(res.json).toHaveBeenCalledWith({ offer: savedOffer });

    const call = mockSendMailGraph.mock.calls[0][0];
    expect(call.to).toEqual(['info@aktonz.com']);
    expect(call.subject).toBe('Offer for AKT-123: £450,000.00');
    expect(call.html).toContain('Offer amount');
    expect(call.html).toContain('£450,000.00');
    expect(call.html).toContain('+44 7700 900123');
    expect(call.html).toContain('Offer frequency');
    expect(call.html).toContain('Per month');
    expect(call.html).toContain('Holding deposit');
    expect(call.html).toContain('£1,200.00');
    expect(call.html).toContain('Please consider my offer.');
    expect(call.html).toContain('Preferred move-in date');
    expect(call.html).toContain('1 June 2024');
    expect(call.html).toContain('Household size');
    expect(call.html).toContain('3');
    expect(call.html).toContain('Has pets');
    expect(call.html).toContain('Yes');
    expect(call.html).toContain('Employment status');
    expect(call.html).toContain('Full-time employed');
    expect(call.html).toContain('Consent to referencing');
    expect(call.html).toContain('Yes');
    expect(call.html).toContain('Proof of funds');
    expect(call.html).toContain('Bank statement attached');
    expect(call.html).toContain('Additional conditions');
    expect(call.html).toContain('Need parking close to the property');
  });
});<|MERGE_RESOLUTION|>--- conflicted
+++ resolved
@@ -112,11 +112,7 @@
       expect.objectContaining({
         propertyId: 'AKT-123',
         offerAmount: 450000,
-<<<<<<< HEAD
-        depositAmount: 1200,
-=======
         depositAmount: '£1,200',
->>>>>>> 899eb5a8
         phone: '+44 7700 900123',
         message: 'Please consider my offer.',
         moveInDate: '2024-06-01T00:00:00.000Z',
