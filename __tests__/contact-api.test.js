--- conflicted
+++ resolved
@@ -40,11 +40,8 @@
     const res = createMockRes();
 
     await jest.isolateModulesAsync(async () => {
-<<<<<<< HEAD
       const handler = require('../pages/api/contact.cjs');
-=======
-      const handler = require('../pages/api/contact.ts').default;
->>>>>>> b90e607e
+
       await handler(req, res);
     });
 
@@ -73,11 +70,8 @@
     const res = createMockRes();
 
     await jest.isolateModulesAsync(async () => {
-<<<<<<< HEAD
       const handler = require('../pages/api/contact.cjs');
-=======
-      const handler = require('../pages/api/contact.ts').default;
->>>>>>> b90e607e
+
       await handler(req, res);
     });
 
