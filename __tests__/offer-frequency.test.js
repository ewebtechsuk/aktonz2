--- conflicted
+++ resolved
@@ -58,7 +58,6 @@
 
 describe('offer frequency presentation', () => {
   test('offer emails display the formatted quarterly label', async () => {
-<<<<<<< HEAD
     await jest.isolateModulesAsync(async () => {
       jest.doMock('../lib/offer-frequency.mjs', () => ({
         formatOfferFrequencyLabel: (value) => {
@@ -83,19 +82,7 @@
       expect(html).toContain('Per quarter');
       expect(html).not.toContain('quarterly');
     });
-=======
-    const { buildHtml } = await import('../pages/api/offers.ts');
-
-    const html = buildHtml({
-      name: 'Quarter Tenant',
-      email: 'tenant@example.com',
-      frequency: 'quarterly',
-    });
-
-    expect(html).toContain('Offer frequency');
-    expect(html).toContain('Per quarter');
-    expect(html).not.toContain('quarterly');
->>>>>>> ece610c3
+
   });
 
   test('admin offer amount formatting uses the annual label', async () => {
@@ -120,7 +107,6 @@
       global.IS_REACT_ACT_ENVIRONMENT = true;
 
       await jest.isolateModulesAsync(async () => {
-<<<<<<< HEAD
         jest.doMock('../lib/offer-frequency.mjs', () => ({
           formatOfferFrequencyLabel: (value) => {
             if (!value) return '';
@@ -136,8 +122,7 @@
         jest.doMock('../lib/property-type.mjs', () => ({
           formatPropertyTypeLabel: () => '',
         }));
-=======
->>>>>>> ece610c3
+
         const React = await import('react');
         const { act } = React;
         const { createRoot } = await import('react-dom/client');
@@ -166,12 +151,10 @@
         container.remove();
       });
     } finally {
-<<<<<<< HEAD
       jest.dontMock('../lib/offer-frequency.mjs');
       jest.dontMock('../lib/format.mjs');
       jest.dontMock('../lib/property-type.mjs');
-=======
->>>>>>> ece610c3
+
       global.IS_REACT_ACT_ENVIRONMENT = previousActEnv;
     }
   });
