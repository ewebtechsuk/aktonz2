--- conflicted
+++ resolved
@@ -99,7 +99,6 @@
 
     const savedEntry = payload.offers.find((entry) => entry.id === savedOffer.id);
     expect(savedEntry).toBeDefined();
-<<<<<<< HEAD
     expect(savedEntry).toEqual(
       expect.objectContaining({
         amount: '£1800 Per month',
@@ -109,13 +108,7 @@
         createdAt: savedOffer.createdAt,
       })
     );
-=======
-    expect(savedEntry.amount).toBe('£1800 Per month');
-    expect(savedEntry.date).toBe(savedOffer.createdAt);
-    expect(savedEntry.type).toBe('rent');
-    expect(savedEntry.price).toBe(savedOffer.price);
-    expect(savedEntry.createdAt).toBe(savedOffer.createdAt);
->>>>>>> 7cdb4d08
+
   });
 
   test('falls back to submitter contact details when CRM lookup fails', async () => {
