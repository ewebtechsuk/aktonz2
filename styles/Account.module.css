--- conflicted
+++ resolved
@@ -1,4 +1,3 @@
-<<<<<<< HEAD
 .pageSections {
   display: flex;
   flex-direction: column;
@@ -9,12 +8,7 @@
   background: #ffffff;
   border-radius: 22px;
   border: 1px solid #d7ebe3;
-=======
-.searchCard {
-  background: #ffffff;
-  border-radius: 24px;
-  border: 1px solid #cde4e0;
->>>>>>> 0d8f63a7
+
   padding: clamp(1.75rem, 3vw, 2.75rem);
   box-shadow: 0 18px 45px rgba(20, 80, 60, 0.08);
   display: flex;
@@ -22,7 +16,6 @@
   gap: clamp(1.5rem, 2.5vw, 2.25rem);
 }
 
-<<<<<<< HEAD
 .panel h2,
 .panel h3 {
   margin: 0;
@@ -53,30 +46,7 @@
 }
 
 .primaryCta {
-=======
-.cardHeader {
-  display: flex;
-  align-items: flex-start;
-  justify-content: space-between;
-  gap: clamp(1rem, 3vw, 2rem);
-  flex-wrap: wrap;
-}
-
-.cardHeader h2 {
-  margin: 0;
-  font-size: clamp(1.6rem, 2.6vw, 2rem);
-  color: #16312d;
-}
-
-.cardHeader p {
-  margin: 0.75rem 0 0;
-  color: #486561;
-  max-width: 640px;
-  line-height: 1.6;
-}
-
-.primaryAction {
->>>>>>> 0d8f63a7
+
   align-self: center;
   background: #00965f;
   color: #ffffff;
@@ -88,7 +58,6 @@
   transition: transform 0.2s ease, background 0.2s ease;
 }
 
-<<<<<<< HEAD
 .primaryCta:hover,
 .primaryCta:focus-visible {
   background: #007e50;
@@ -102,27 +71,12 @@
 }
 
 .formGroup {
-=======
-.primaryAction:hover,
-.primaryAction:focus-visible {
-  background: #095f52;
-  transform: translateY(-1px);
-}
-
-.formGrid {
-  display: grid;
-  gap: clamp(1.25rem, 2.4vw, 1.75rem);
-  grid-template-columns: repeat(auto-fit, minmax(280px, 1fr));
-}
-
-.formField {
->>>>>>> 0d8f63a7
+
   display: flex;
   flex-direction: column;
   gap: 0.85rem;
 }
 
-<<<<<<< HEAD
 .groupLabel {
   font-weight: 600;
   color: #184435;
@@ -386,526 +340,7 @@
   border: 1px solid #cfe4db;
   padding: 1.1rem 1.2rem;
   font-size: 1rem;
-=======
-.fieldTitle {
-  margin: 0;
-  font-size: 0.95rem;
-  font-weight: 700;
-  color: #16312d;
-}
-
-.fieldDescription {
-  margin: -0.35rem 0 0;
-  color: #6f8f89;
-  font-size: 0.85rem;
-  line-height: 1.6;
-}
-
-.inputShell {
-  display: flex;
-  align-items: center;
-  gap: 0.75rem;
-  border-radius: 14px;
-  border: 1px solid #cde4e0;
-  padding: 0.85rem 1rem;
-  background: linear-gradient(135deg, rgba(11, 124, 109, 0.06) 0%, rgba(255, 255, 255, 0.9) 100%);
-  box-shadow: inset 0 1px 0 rgba(255, 255, 255, 0.6);
-  color: #16312d;
-}
-
-.inputIcon {
-  display: inline-flex;
-  align-items: center;
-  justify-content: center;
-  width: 32px;
-  height: 32px;
-  border-radius: 12px;
-  background: rgba(11, 124, 109, 0.12);
-  color: #0b7c6d;
-}
-
-.textInput {
-  flex: 1;
-  border: none;
-  background: transparent;
-  font-size: 0.95rem;
-  color: #16312d;
-  font-weight: 600;
-}
-
-.textInput:focus {
-  outline: none;
-}
-
-.textInput::placeholder {
-  color: #8ba6a1;
-  font-weight: 500;
-}
-
-.helperText {
-  margin: -0.25rem 0 0;
-  color: #8ba6a1;
-  font-size: 0.8rem;
-}
-
-.pillGroup {
-  display: flex;
-  flex-wrap: wrap;
-  gap: 0.55rem;
-}
-
-.pill {
-  border-radius: 999px;
-  border: 1px solid #cde4e0;
-  background: #ffffff;
-  color: #1d3834;
-  padding: 0.5rem 1.2rem;
-  font-weight: 600;
-  font-size: 0.9rem;
-  box-shadow: 0 1px 0 rgba(255, 255, 255, 0.7);
-}
-
-.pillActive {
-  background: #0b7c6d;
-  border-color: #0b7c6d;
-  color: #ffffff;
-  box-shadow: 0 15px 30px rgba(11, 124, 109, 0.2);
-}
-
-.selectGroup {
-  display: flex;
-  flex-wrap: wrap;
-  gap: 0.75rem;
-}
-
-.select {
-  appearance: none;
-  border-radius: 14px;
-  border: 1px solid #cde4e0;
-  background: #f7fbfa;
-  color: #16312d;
-  font-weight: 600;
-  padding: 0.75rem 1rem;
-  min-width: 150px;
-  background-image: linear-gradient(45deg, transparent 50%, #0b7c6d 50%),
-    linear-gradient(135deg, #0b7c6d 50%, transparent 50%);
-  background-position: calc(100% - 20px) center, calc(100% - 14px) center;
-  background-size: 8px 8px;
-  background-repeat: no-repeat;
-}
-
-.select:focus {
-  outline: 2px solid rgba(11, 124, 109, 0.3);
-  outline-offset: 2px;
-}
-
-.checkboxGrid {
-  display: flex;
-  flex-wrap: wrap;
-  gap: 0.75rem;
-}
-
-.checkbox {
-  position: relative;
-  display: inline-flex;
-  align-items: center;
-  gap: 0.55rem;
-  border-radius: 12px;
-  border: 1px solid #cde4e0;
-  background: #ffffff;
-  padding: 0.55rem 1rem;
-  font-weight: 600;
-  color: #1d3834;
-  font-size: 0.88rem;
-  box-shadow: 0 1px 0 rgba(255, 255, 255, 0.7);
-}
-
-.checkbox input {
-  display: none;
-}
-
-.checkbox::before {
-  content: '';
-  width: 18px;
-  height: 18px;
-  border-radius: 6px;
-  border: 2px solid #b6dcd5;
-}
-
-.checkboxActive {
-  background: rgba(11, 124, 109, 0.08);
-  border-color: #0b7c6d;
-  color: #0b7c6d;
-  box-shadow: 0 12px 24px rgba(11, 124, 109, 0.18);
-}
-
-.checkboxActive::before {
-  background: #0b7c6d;
-  border-color: #0b7c6d;
-  box-shadow: inset 0 0 0 2px #ffffff;
-}
-
-.mapSection {
-  background: #ffffff;
-  border-radius: 24px;
-  border: 1px solid #cde4e0;
-  padding: clamp(1.75rem, 3vw, 2.75rem);
-  box-shadow: 0 25px 60px rgba(13, 86, 75, 0.08);
-  display: flex;
-  flex-direction: column;
-  gap: clamp(1.25rem, 3vw, 2rem);
-}
-
-.sectionHeader {
-  display: flex;
-  align-items: flex-start;
-  justify-content: space-between;
-  gap: clamp(1rem, 3vw, 2rem);
-  flex-wrap: wrap;
-}
-
-.sectionHeader h3 {
-  margin: 0;
-  font-size: clamp(1.3rem, 2.2vw, 1.75rem);
-  color: #16312d;
-}
-
-.sectionHeader p {
-  margin: 0.5rem 0 0;
-  color: #486561;
-  max-width: 600px;
-  line-height: 1.6;
-}
-
-.sectionHeaderActions {
-  display: flex;
-  gap: 0.75rem;
-  flex-wrap: wrap;
-}
-
-.secondaryButton {
-  display: inline-flex;
-  align-items: center;
-  gap: 0.5rem;
-  border-radius: 999px;
-  border: 1px solid #b6dcd5;
-  background: #f0f8f5;
-  color: #0b7c6d;
-  padding: 0.65rem 1.3rem;
-  font-weight: 600;
-  text-decoration: none;
-}
-
-.secondaryButton::after {
-  content: '＋';
-  font-weight: 700;
-}
-
-.secondaryButton:focus-visible {
-  outline: 2px solid rgba(11, 124, 109, 0.3);
-  outline-offset: 2px;
-}
-
-.mapShell {
-  position: relative;
-  border-radius: 20px;
-  border: 1px solid #cde4e0;
-  overflow: hidden;
-  min-height: 360px;
-  background: radial-gradient(160% 160% at 80% 10%, #d6ebe5 0%, #eff7f4 50%, #ffffff 100%);
-}
-
-.mapCanvas {
-  width: 100%;
-  height: 100%;
-  position: relative;
-}
-
-.mapToolbar {
-  position: absolute;
-  top: 1.15rem;
-  left: 1.15rem;
-  display: inline-flex;
-  background: rgba(255, 255, 255, 0.95);
-  border-radius: 999px;
-  border: 1px solid rgba(13, 86, 75, 0.12);
-  padding: 0.25rem;
-  box-shadow: 0 20px 45px rgba(15, 63, 53, 0.12);
-  z-index: 3;
-}
-
-.mapMode {
-  border: none;
-  background: transparent;
-  padding: 0.45rem 1.15rem;
-  border-radius: 999px;
-  font-weight: 600;
-  color: #4d6863;
-}
-
-.mapModeActive {
-  background: #0b7c6d;
-  color: #ffffff;
-  box-shadow: 0 12px 25px rgba(11, 124, 109, 0.18);
-}
-
-.mapRadius {
-  position: absolute;
-  width: clamp(220px, 28vw, 320px);
-  height: clamp(220px, 28vw, 320px);
-  border-radius: 50%;
-  border: 2px dashed rgba(11, 124, 109, 0.6);
-  background: radial-gradient(50% 50% at 50% 50%, rgba(11, 124, 109, 0.12) 0%, rgba(11, 124, 109, 0) 65%);
-  top: 18%;
-  left: clamp(30%, 42vw, 45%);
-  z-index: 1;
-}
-
-.mapRoad {
-  position: absolute;
-  width: 160%;
-  height: 2px;
-  background: rgba(13, 86, 75, 0.08);
-  top: 38%;
-  left: -20%;
-  transform: rotate(14deg);
-}
-
-.mapRoad:nth-of-type(2) {
-  top: 52%;
-  transform: rotate(-18deg);
-}
-
-.mapRoad:nth-of-type(3) {
-  top: 65%;
-  transform: rotate(4deg);
-}
-
-.mapRiver {
-  position: absolute;
-  width: 140%;
-  height: 120px;
-  top: 48%;
-  left: -10%;
-  background: radial-gradient(40% 80% at 50% 50%, rgba(43, 126, 114, 0.4) 0%, rgba(43, 126, 114, 0) 70%);
-  transform: rotate(-6deg);
-  filter: blur(10px);
-}
-
-.mapMarker {
-  position: absolute;
-  width: 36px;
-  height: 36px;
-  background: #0b7c6d;
-  border-radius: 50% 50% 50% 0;
-  transform: rotate(-45deg);
-  box-shadow: 0 12px 26px rgba(11, 124, 109, 0.2);
-  z-index: 2;
-}
-
-.mapMarker::after {
-  content: '';
-  position: absolute;
-  width: 18px;
-  height: 18px;
-  background: #ffffff;
-  border-radius: 50%;
-  top: 9px;
-  left: 9px;
-}
-
-.mapMarker:nth-of-type(1) {
-  top: 35%;
-  left: clamp(42%, 48vw, 53%);
-}
-
-.mapMarker:nth-of-type(2) {
-  top: 58%;
-  left: clamp(32%, 38vw, 41%);
-}
-
-.mapMarker:nth-of-type(3) {
-  top: 44%;
-  left: clamp(58%, 60vw, 65%);
-}
-
-.mapLabel {
-  position: absolute;
-  top: calc(100% + 0.4rem);
-  left: 50%;
-  transform: translateX(-50%);
-  background: rgba(255, 255, 255, 0.92);
-  color: #0b7c6d;
-  padding: 0.3rem 0.65rem;
-  border-radius: 999px;
-  font-weight: 600;
-  font-size: 0.75rem;
-  box-shadow: 0 10px 20px rgba(11, 124, 109, 0.12);
-  text-transform: uppercase;
-  letter-spacing: 0.08em;
-}
-
-.mapMarker:nth-of-type(2) .mapLabel {
-  color: #1d3834;
-  background: rgba(255, 255, 255, 0.95);
-}
-
-.mapLegend {
-  position: absolute;
-  right: 1.15rem;
-  bottom: 1.15rem;
-  background: rgba(255, 255, 255, 0.95);
-  padding: 1rem 1.2rem;
-  border-radius: 16px;
-  border: 1px solid rgba(13, 86, 75, 0.1);
-  display: flex;
-  flex-direction: column;
-  gap: 0.35rem;
-  font-size: 0.85rem;
-  color: #486561;
-  box-shadow: 0 20px 45px rgba(15, 63, 53, 0.14);
-  z-index: 3;
-}
-
-.mapLegend strong {
-  color: #16312d;
-  font-size: 0.95rem;
-}
-
-.mapLegend span {
-  display: flex;
-  align-items: center;
-  gap: 0.4rem;
-  font-weight: 600;
-  color: #0b7c6d;
-}
-
-.mapLegend span::before {
-  content: '';
-  width: 12px;
-  height: 12px;
-  border-radius: 50%;
-  background: #0b7c6d;
-  box-shadow: 0 0 0 4px rgba(11, 124, 109, 0.18);
-}
-
-.mapLegend p {
-  margin: 0;
-  font-size: 0.8rem;
-  color: #6f8f89;
-  line-height: 1.5;
-}
-
-.mapChips {
-  display: flex;
-  flex-wrap: wrap;
-  gap: 0.6rem;
-}
-
-.chip {
-  display: inline-flex;
-  align-items: center;
-  gap: 0.45rem;
-  border-radius: 999px;
-  padding: 0.45rem 0.9rem;
-  background: #f0f8f5;
-  color: #0b7c6d;
-  font-weight: 600;
-  font-size: 0.85rem;
-}
-
-.chipActive {
-  background: #0b7c6d;
-  color: #ffffff;
-  box-shadow: 0 15px 28px rgba(11, 124, 109, 0.18);
-}
-
-.chipRemove {
-  font-weight: 700;
-  font-size: 1rem;
-  line-height: 1;
-  opacity: 0.7;
-}
-
-.flexibilitySection {
-  background: #ffffff;
-  border-radius: 24px;
-  border: 1px solid #cde4e0;
-  padding: clamp(1.75rem, 3vw, 2.75rem);
-  box-shadow: 0 25px 60px rgba(13, 86, 75, 0.08);
-  display: grid;
-  gap: clamp(1.25rem, 2.5vw, 1.75rem);
-  grid-template-columns: repeat(auto-fit, minmax(280px, 1fr));
-}
-
-.questionCard {
-  display: flex;
-  flex-direction: column;
-  gap: 0.85rem;
-  background: linear-gradient(180deg, rgba(11, 124, 109, 0.04) 0%, rgba(236, 248, 245, 0.6) 100%);
-  border-radius: 18px;
-  border: 1px solid rgba(11, 124, 109, 0.2);
-  padding: 1.5rem;
-}
-
-.questionCard h4 {
-  margin: 0;
-  font-size: 1.05rem;
-  color: #16312d;
-}
-
-.questionCard p {
-  margin: 0;
-  color: #486561;
-  line-height: 1.6;
-  font-size: 0.9rem;
-}
-
-.answerGroup {
-  display: flex;
-  flex-wrap: wrap;
-  gap: 0.55rem;
-}
-
-.answer {
-  border-radius: 999px;
-  border: 1px solid #cde4e0;
-  background: #ffffff;
-  padding: 0.5rem 1.1rem;
-  font-weight: 600;
-  font-size: 0.85rem;
-  color: #1d3834;
-}
-
-.answerActive {
-  background: #0b7c6d;
-  border-color: #0b7c6d;
-  color: #ffffff;
-  box-shadow: 0 15px 30px rgba(11, 124, 109, 0.2);
-}
-
-.infoSection {
-  background: #ffffff;
-  border-radius: 24px;
-  border: 1px solid #cde4e0;
-  padding: clamp(1.75rem, 3vw, 2.75rem);
-  box-shadow: 0 25px 60px rgba(13, 86, 75, 0.08);
-  display: flex;
-  flex-direction: column;
-  gap: 1rem;
-}
-
-.infoSection h3 {
-  margin: 0;
-  font-size: clamp(1.3rem, 2.2vw, 1.75rem);
-  color: #16312d;
-}
-
-.infoSection p {
-  margin: 0;
-  color: #486561;
-  max-width: 760px;
->>>>>>> 0d8f63a7
+
   line-height: 1.6;
   color: #184435;
   background: #f7fbf8;
@@ -913,43 +348,19 @@
   min-height: 160px;
 }
 
-<<<<<<< HEAD
 .textArea:focus {
   outline: 2px solid rgba(0, 150, 95, 0.25);
-=======
-.textArea {
-  border-radius: 18px;
-  border: 1px solid #cde4e0;
-  padding: 1.2rem 1.4rem;
-  min-height: 160px;
-  font-size: 0.95rem;
-  line-height: 1.6;
-  color: #16312d;
-  background: #f7fbfa;
-  resize: vertical;
-}
-
-.textArea::placeholder {
-  color: #8ba6a1;
-}
-
-.textArea:focus {
-  outline: 2px solid rgba(11, 124, 109, 0.3);
->>>>>>> 0d8f63a7
+
   outline-offset: 2px;
 }
 
 @media (max-width: 720px) {
-<<<<<<< HEAD
   .panelHeader {
-=======
-  .cardHeader {
->>>>>>> 0d8f63a7
+
     flex-direction: column;
     align-items: flex-start;
   }
 
-<<<<<<< HEAD
   .primaryCta {
     align-self: flex-start;
   }
@@ -960,25 +371,10 @@
 
   .mapSurface {
     min-height: 220px;
-=======
-  .primaryAction {
-    align-self: stretch;
-    text-align: center;
-  }
-
-  .sectionHeader {
-    flex-direction: column;
-    align-items: flex-start;
-  }
-
-  .sectionHeaderActions {
-    width: 100%;
-    justify-content: flex-start;
->>>>>>> 0d8f63a7
-  }
-}
-
-<<<<<<< HEAD
+
+  }
+}
+
 @media (max-width: 520px) {
   .select {
     min-width: 100%;
@@ -986,11 +382,6 @@
 
   .rangeControls {
     flex-direction: column;
-=======
-  .mapLegend {
-    position: static;
-    width: 100%;
-    margin-top: 1rem;
->>>>>>> 0d8f63a7
+
   }
 }