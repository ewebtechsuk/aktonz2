.page {
  background: var(--color-surface);
  min-height: 100vh;
  padding: var(--spacing-xl) var(--spacing-md);
}

.container {
  max-width: 1200px;
  margin: 0 auto;
  display: grid;
  gap: var(--spacing-xl);
}

.header {
  display: grid;
  gap: var(--spacing-sm);
}

.breadcrumb {
  margin: 0;
  font-size: 0.85rem;
  color: var(--color-muted-text);
}

.breadcrumb a {
  color: inherit;
  text-decoration: none;
  display: inline-flex;
  align-items: center;
  gap: var(--spacing-xs);
}

.breadcrumb a:hover {
  text-decoration: underline;
}

.headerMain {
  display: flex;
  justify-content: space-between;
  align-items: flex-end;
  gap: var(--spacing-md);
  flex-wrap: wrap;
}

.headerMain h1 {
  margin: 0;
  font-size: 2.25rem;
}

.headerMain p {
  margin: 0;
  color: var(--color-muted-text);
}

.summaryGrid {
  display: grid;
  gap: var(--spacing-md);
}

@media (min-width: 960px) {
  .summaryGrid {
    grid-template-columns: repeat(4, minmax(0, 1fr));
  }
}

.summaryCard {
  background: var(--color-background);
  border-radius: 18px;
  padding: var(--spacing-lg);
  box-shadow: 0 12px 24px rgba(0, 0, 0, 0.06);
  display: grid;
  gap: var(--spacing-xs);
}

.summaryLabel {
  font-size: 0.85rem;
  text-transform: uppercase;
  letter-spacing: 0.12em;
  color: var(--color-muted-text);
  margin: 0;
}

.summaryValue {
  font-size: 2rem;
  font-weight: 700;
  margin: 0;
}

.filtersCard {
  background: var(--color-background);
  border-radius: 18px;
  padding: var(--spacing-lg);
  box-shadow: 0 12px 24px rgba(0, 0, 0, 0.05);
  display: grid;
  gap: var(--spacing-md);
}

.filtersHeader {
  display: flex;
  justify-content: space-between;
  align-items: center;
  gap: var(--spacing-sm);
  flex-wrap: wrap;
}

.filtersHeader h2 {
  margin: 0;
  font-size: 1rem;
  text-transform: uppercase;
  letter-spacing: 0.08em;
}

.filtersHeader button {
  background: transparent;
  border: none;
  color: var(--color-muted-text);
  font-weight: 600;
  cursor: pointer;
  padding: var(--spacing-xs) var(--spacing-sm);
  border-radius: 999px;
  transition: background 0.2s ease, color 0.2s ease;
}

.filtersHeader button:hover,
.filtersHeader button:focus-visible {
  background: var(--color-surface-alt);
  color: var(--color-text);
}

.filtersHeader button:focus-visible {
  outline: 2px solid var(--color-border);
  outline-offset: 2px;
}

.filtersGrid {
  display: grid;
  gap: var(--spacing-md);
}

@media (min-width: 720px) {
  .filtersGrid {
    grid-template-columns: repeat(2, minmax(0, 1fr));
  }
}

@media (min-width: 1080px) {
  .filtersGrid {
    grid-template-columns: repeat(4, minmax(0, 1fr));
  }
}

.fieldLabel {
  font-size: 0.75rem;
  text-transform: uppercase;
  letter-spacing: 0.08em;
  color: var(--color-muted-text);
  margin-bottom: calc(var(--spacing-xs) / 2);
}

.textInput,
.selectInput {
  width: 100%;
  border: 1px solid var(--color-border-light);
  border-radius: 12px;
  padding: var(--spacing-sm) var(--spacing-md);
  font: inherit;
  background: var(--color-surface-alt);
  transition: border-color 0.2s ease, box-shadow 0.2s ease;
}

.textInput:focus,
.selectInput:focus {
  outline: none;
  border-color: var(--color-border);
  box-shadow: 0 0 0 3px rgba(31, 41, 55, 0.1);
  background: var(--color-background);
}

.tableCard {
  background: var(--color-background);
  border-radius: 24px;
  padding: var(--spacing-xl);
  box-shadow: 0 18px 32px rgba(0, 0, 0, 0.06);
  display: grid;
  gap: var(--spacing-lg);
}

.tableHeader {
  display: flex;
  justify-content: space-between;
  align-items: baseline;
  gap: var(--spacing-md);
  flex-wrap: wrap;
}

.tableHeader h2 {
  margin: 0;
  font-size: 1.5rem;
}

.tableHeader p {
  margin: 0;
  color: var(--color-muted-text);
}

.refreshButton {
  background: var(--color-text);
  color: var(--color-background);
  border: none;
  border-radius: 999px;
  padding: calc(var(--spacing-sm) * 1.5) calc(var(--spacing-md) * 1.5);
  font-weight: 600;
  cursor: pointer;
  transition: opacity 0.2s ease;
}

.refreshButton:disabled {
  opacity: 0.6;
  cursor: not-allowed;
}

.tableWrapper {
  overflow-x: auto;
}

.table {
  width: 100%;
  border-collapse: collapse;
  min-width: 960px;
}

.table thead th {
  text-align: left;
  font-size: 0.75rem;
  text-transform: uppercase;
  letter-spacing: 0.08em;
  color: var(--color-muted-text);
  padding: var(--spacing-sm) var(--spacing-sm) var(--spacing-xs);
  border-bottom: 1px solid var(--color-border-light);
  white-space: nowrap;
}

.table tbody td {
  padding: var(--spacing-md) var(--spacing-sm);
  border-bottom: 1px solid var(--color-border-light);
  vertical-align: top;
}

.table tbody tr:last-of-type td {
  border-bottom: none;
}

.nameCell {
  display: flex;
  flex-direction: column;
  gap: calc(var(--spacing-xs) / 2);
}

.nameLink {
  display: inline-flex;
  align-items: center;
  gap: calc(var(--spacing-xs) / 2);
  color: inherit;
  text-decoration: none;
  font-weight: 600;
}

.nameLink:hover,
.nameLink:focus-visible {
  color: var(--color-primary);
  text-decoration: underline;
}

.nameLink:focus-visible {
  outline: 2px solid var(--color-primary);
  outline-offset: 2px;
  border-radius: 6px;
}

.nameLinkIcon {
  font-size: 0.9rem;
  transition: transform 0.2s ease;
}

.nameLink:hover .nameLinkIcon,
.nameLink:focus-visible .nameLinkIcon {
  transform: translate(2px, -2px);
}

.nameCell strong {
  font-size: 1rem;
}

.meta,
.meta span {
  font-size: 0.85rem;
  color: var(--color-muted-text);
}

.badges {
  display: flex;
  flex-wrap: wrap;
  gap: var(--spacing-xs);
}

.badge {
  display: inline-flex;
  align-items: center;
  gap: calc(var(--spacing-xs) / 2);
  padding: var(--spacing-xs) var(--spacing-sm);
  border-radius: 999px;
  font-size: 0.75rem;
  letter-spacing: 0.06em;
  text-transform: uppercase;
}

.badgeHot {
  background: rgba(220, 38, 38, 0.12);
  color: #b91c1c;
}

.badgeWarm {
  background: rgba(217, 119, 6, 0.15);
  color: #b45309;
}

.badgeNurture {
  background: rgba(59, 130, 246, 0.12);
  color: #1d4ed8;
}

.badgeClient {
  background: rgba(16, 185, 129, 0.12);
  color: #047857;
}

.badgePastClient {
  background: rgba(107, 114, 128, 0.15);
  color: #4b5563;
}

.badgeDefault {
  background: rgba(107, 114, 128, 0.12);
  color: #374151;
}

.tag {
  display: inline-flex;
  align-items: center;
  padding: calc(var(--spacing-xs) * 0.75) var(--spacing-sm);
  border-radius: 999px;
  background: var(--color-surface-alt);
  font-size: 0.75rem;
  font-weight: 600;
}

.nextStep {
  display: grid;
  gap: calc(var(--spacing-xs) / 2);
}

.nextStep strong {
  font-size: 0.95rem;
}

.nextStep span {
  font-size: 0.85rem;
  color: var(--color-muted-text);
}

.requirements {
  display: grid;
  gap: calc(var(--spacing-xs) / 2);
  font-size: 0.9rem;
}

.requirements ul {
  margin: 0;
  padding-left: 1.2rem;
}

.actionsHeader {
  text-align: right;
}

<<<<<<< HEAD

.actionsCell {
  white-space: nowrap;
  text-align: right;
=======
.actionsCell {
  white-space: nowrap;
>>>>>>> b0f8fd5b
}

.actionsWrapper {
  display: inline-flex;
<<<<<<< HEAD
  position: relative;
  border-radius: 999px;
  overflow: hidden;
  box-shadow: 0 12px 24px rgba(15, 23, 42, 0.18);
  background: linear-gradient(90deg, #0ea5e9, #0284c7);
}

.updateButton {
  background: transparent;
  color: #fff;
  border: none;
  border-radius: 999px 0 0 999px;
  padding: calc(var(--spacing-xs) * 2) calc(var(--spacing-md) * 1.6);
  font-weight: 600;
  cursor: pointer;
  letter-spacing: 0.04em;
  text-transform: uppercase;
=======
  align-items: center;
  gap: calc(var(--spacing-xs) / 2);
  position: relative;
}

.updateButton {
  background: #1d4ed8;
  color: #fff;
  border: none;
  border-radius: 999px;
  padding: calc(var(--spacing-xs) * 2) calc(var(--spacing-md) * 1.2);
  font-weight: 600;
  cursor: pointer;
>>>>>>> b0f8fd5b
  transition: background 0.2s ease, transform 0.2s ease;
}

.updateButton:hover,
.updateButton:focus-visible {
<<<<<<< HEAD
  background: rgba(255, 255, 255, 0.12);
=======
  background: #1e40af;
>>>>>>> b0f8fd5b
  transform: translateY(-1px);
}

.updateButton:focus-visible {
<<<<<<< HEAD
  outline: 2px solid #bae6fd;
=======
  outline: 2px solid #93c5fd;
>>>>>>> b0f8fd5b
  outline-offset: 2px;
}

.menuToggle {
<<<<<<< HEAD
  background: transparent;
  border: none;
  color: #fff;
  display: inline-flex;
  align-items: center;
  justify-content: center;
  padding: 0 calc(var(--spacing-sm) * 1.1);
  cursor: pointer;
  border-left: 1px solid rgba(255, 255, 255, 0.35);
  transition: background 0.2s ease, transform 0.2s ease;
=======
  background: var(--color-surface-alt);
  border: 1px solid var(--color-border-light);
  border-radius: 50%;
  width: 32px;
  height: 32px;
  display: inline-flex;
  align-items: center;
  justify-content: center;
  cursor: pointer;
  transition: background 0.2s ease, border-color 0.2s ease;
>>>>>>> b0f8fd5b
}

.menuToggle:hover,
.menuToggle:focus-visible {
<<<<<<< HEAD
  background: rgba(255, 255, 255, 0.12);
}

.menuToggle:focus-visible {
  outline: 2px solid #bae6fd;
  outline-offset: 2px;
}

.menuToggleIcon {
  font-size: 0.75rem;
  line-height: 1;
}

=======
  background: var(--color-background);
  border-color: var(--color-border);
}

.menuToggle:focus-visible {
  outline: 2px solid var(--color-border);
  outline-offset: 2px;
}

>>>>>>> b0f8fd5b
.actionMenu {
  position: absolute;
  top: calc(100% + var(--spacing-xs));
  right: 0;
  background: var(--color-background);
  border-radius: 12px;
  border: 1px solid var(--color-border-light);
<<<<<<< HEAD
  box-shadow: 0 18px 40px rgba(15, 23, 42, 0.18);
  min-width: 240px;
  z-index: 10;
  padding: calc(var(--spacing-xs) / 2) 0;
  overflow: hidden;
=======
  box-shadow: 0 18px 32px rgba(15, 23, 42, 0.18);
  min-width: 220px;
  z-index: 10;
  padding: calc(var(--spacing-xs) / 2) 0;
}

.actionMenuList {
  list-style: none;
  margin: 0;
  padding: 0;
  display: flex;
  flex-direction: column;
}

.actionMenuListItem + .actionMenuListItem {
  border-top: 1px solid var(--color-border-light);
>>>>>>> b0f8fd5b
}

.actionMenuItem {
  width: 100%;
  background: transparent;
  border: none;
  text-align: left;
<<<<<<< HEAD
  padding: calc(var(--spacing-xs) * 1.8) calc(var(--spacing-md) * 1.1);
  font: inherit;
  cursor: pointer;
  transition: background 0.2s ease, color 0.2s ease;
=======
  padding: calc(var(--spacing-xs) * 1.5) var(--spacing-md);
  font: inherit;
  cursor: pointer;
  transition: background 0.2s ease;
  display: block;
>>>>>>> b0f8fd5b
}

.actionMenuItem:hover,
.actionMenuItem:focus-visible {
  background: var(--color-surface-alt);
}

.actionMenuItem:focus-visible {
  outline: none;
}

<<<<<<< HEAD
.actionMenuDivider {
  width: 100%;
  height: 1px;
  background: var(--color-border-light);
  margin: calc(var(--spacing-xs) / 2) 0;
}

.actionMenuItemDanger {
  color: #b91c1c;
}

.actionMenuItemDanger:hover,
.actionMenuItemDanger:focus-visible {
  background: rgba(220, 38, 38, 0.12);
  color: #991b1b;
}

=======
>>>>>>> b0f8fd5b
.srOnly {
  position: absolute;
  width: 1px;
  height: 1px;
  padding: 0;
  margin: -1px;
  overflow: hidden;
  clip: rect(0, 0, 0, 0);
  white-space: nowrap;
  border: 0;
}

.emptyState,
.errorState {
  padding: var(--spacing-xl);
  text-align: center;
  border-radius: 16px;
  background: var(--color-surface-alt);
}

.loadingState {
  font-weight: 600;
}

.generatedAt {
  font-size: 0.85rem;
  color: var(--color-muted-text);
}<|MERGE_RESOLUTION|>--- conflicted
+++ resolved
@@ -383,20 +383,14 @@
   text-align: right;
 }
 
-<<<<<<< HEAD
 
 .actionsCell {
   white-space: nowrap;
   text-align: right;
-=======
-.actionsCell {
-  white-space: nowrap;
->>>>>>> b0f8fd5b
 }
 
 .actionsWrapper {
   display: inline-flex;
-<<<<<<< HEAD
   position: relative;
   border-radius: 999px;
   overflow: hidden;
@@ -414,45 +408,21 @@
   cursor: pointer;
   letter-spacing: 0.04em;
   text-transform: uppercase;
-=======
-  align-items: center;
-  gap: calc(var(--spacing-xs) / 2);
-  position: relative;
-}
-
-.updateButton {
-  background: #1d4ed8;
-  color: #fff;
-  border: none;
-  border-radius: 999px;
-  padding: calc(var(--spacing-xs) * 2) calc(var(--spacing-md) * 1.2);
-  font-weight: 600;
-  cursor: pointer;
->>>>>>> b0f8fd5b
   transition: background 0.2s ease, transform 0.2s ease;
 }
 
 .updateButton:hover,
 .updateButton:focus-visible {
-<<<<<<< HEAD
   background: rgba(255, 255, 255, 0.12);
-=======
-  background: #1e40af;
->>>>>>> b0f8fd5b
   transform: translateY(-1px);
 }
 
 .updateButton:focus-visible {
-<<<<<<< HEAD
   outline: 2px solid #bae6fd;
-=======
-  outline: 2px solid #93c5fd;
->>>>>>> b0f8fd5b
   outline-offset: 2px;
 }
 
 .menuToggle {
-<<<<<<< HEAD
   background: transparent;
   border: none;
   color: #fff;
@@ -463,23 +433,10 @@
   cursor: pointer;
   border-left: 1px solid rgba(255, 255, 255, 0.35);
   transition: background 0.2s ease, transform 0.2s ease;
-=======
-  background: var(--color-surface-alt);
-  border: 1px solid var(--color-border-light);
-  border-radius: 50%;
-  width: 32px;
-  height: 32px;
-  display: inline-flex;
-  align-items: center;
-  justify-content: center;
-  cursor: pointer;
-  transition: background 0.2s ease, border-color 0.2s ease;
->>>>>>> b0f8fd5b
 }
 
 .menuToggle:hover,
 .menuToggle:focus-visible {
-<<<<<<< HEAD
   background: rgba(255, 255, 255, 0.12);
 }
 
@@ -493,17 +450,6 @@
   line-height: 1;
 }
 
-=======
-  background: var(--color-background);
-  border-color: var(--color-border);
-}
-
-.menuToggle:focus-visible {
-  outline: 2px solid var(--color-border);
-  outline-offset: 2px;
-}
-
->>>>>>> b0f8fd5b
 .actionMenu {
   position: absolute;
   top: calc(100% + var(--spacing-xs));
@@ -511,30 +457,11 @@
   background: var(--color-background);
   border-radius: 12px;
   border: 1px solid var(--color-border-light);
-<<<<<<< HEAD
   box-shadow: 0 18px 40px rgba(15, 23, 42, 0.18);
   min-width: 240px;
   z-index: 10;
   padding: calc(var(--spacing-xs) / 2) 0;
   overflow: hidden;
-=======
-  box-shadow: 0 18px 32px rgba(15, 23, 42, 0.18);
-  min-width: 220px;
-  z-index: 10;
-  padding: calc(var(--spacing-xs) / 2) 0;
-}
-
-.actionMenuList {
-  list-style: none;
-  margin: 0;
-  padding: 0;
-  display: flex;
-  flex-direction: column;
-}
-
-.actionMenuListItem + .actionMenuListItem {
-  border-top: 1px solid var(--color-border-light);
->>>>>>> b0f8fd5b
 }
 
 .actionMenuItem {
@@ -542,18 +469,10 @@
   background: transparent;
   border: none;
   text-align: left;
-<<<<<<< HEAD
   padding: calc(var(--spacing-xs) * 1.8) calc(var(--spacing-md) * 1.1);
   font: inherit;
   cursor: pointer;
   transition: background 0.2s ease, color 0.2s ease;
-=======
-  padding: calc(var(--spacing-xs) * 1.5) var(--spacing-md);
-  font: inherit;
-  cursor: pointer;
-  transition: background 0.2s ease;
-  display: block;
->>>>>>> b0f8fd5b
 }
 
 .actionMenuItem:hover,
@@ -565,7 +484,6 @@
   outline: none;
 }
 
-<<<<<<< HEAD
 .actionMenuDivider {
   width: 100%;
   height: 1px;
@@ -583,8 +501,6 @@
   color: #991b1b;
 }
 
-=======
->>>>>>> b0f8fd5b
 .srOnly {
   position: absolute;
   width: 1px;
