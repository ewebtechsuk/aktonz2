--- conflicted
+++ resolved
@@ -179,7 +179,6 @@
   text-decoration: underline;
 }
 
-<<<<<<< HEAD
 .panelHeadingLink {
   color: inherit;
   text-decoration: none;
@@ -194,8 +193,7 @@
   color: var(--color-secondary);
 }
 
-=======
->>>>>>> 8fd936b8
+
 .summaryList {
   display: flex;
   gap: var(--spacing-lg);
