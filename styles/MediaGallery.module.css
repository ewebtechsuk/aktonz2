.slider {
  position: relative;
}

.slide img,
.slide iframe,
.slide video {
  width: 100%;
  height: 400px;
  display: block;
  border: 1px solid var(--color-border);
  object-fit: cover;
}

.slide iframe,
.slide video {
  object-fit: contain;
}

<<<<<<< HEAD
.slider :global(.slick-prev),
.slider :global(.slick-next) {
  z-index: 1;
  width: 40px;
  height: 40px;
  border-radius: 50%;
  background: rgba(0, 0, 0, 0.5);
  display: flex;
  align-items: center;
  justify-content: center;
}

.slider :global(.slick-prev) {
  left: 10px;
}

.slider :global(.slick-next) {
  right: 10px;
}

.slider :global(.slick-prev:before),
.slider :global(.slick-next:before) {
  font-size: 24px;
  line-height: 1;
  color: var(--color-background);
}

.slider :global(.slick-dots) {
  bottom: 10px;
}

.slider :global(.slick-dots li button:before) {
  color: var(--color-background);
  opacity: 0.5;
}

.slider :global(.slick-dots li.slick-active button:before) {
  opacity: 1;
}

=======
>>>>>>> 217602d5
@media (max-width: 768px) {
  .slide img,
  .slide iframe,
  .slide video {
    height: 250px;
  }
}<|MERGE_RESOLUTION|>--- conflicted
+++ resolved
@@ -17,7 +17,6 @@
   object-fit: contain;
 }
 
-<<<<<<< HEAD
 .slider :global(.slick-prev),
 .slider :global(.slick-next) {
   z-index: 1;
@@ -58,8 +57,7 @@
   opacity: 1;
 }
 
-=======
->>>>>>> 217602d5
+
 @media (max-width: 768px) {
   .slide img,
   .slide iframe,
