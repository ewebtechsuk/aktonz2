.header {
  position: sticky;
  top: 0;
  width: 100%;
<<<<<<< HEAD
  background: #19263E;
=======
  background: linear-gradient(120deg, rgba(6, 20, 44, 0.92), rgba(18, 59, 107, 0.85)),
    url('https://images.unsplash.com/photo-1560185008-ae5932cd2db7?auto=format&fit=crop&w=1600&q=80') center/cover;
>>>>>>> 8c4a8048
  border-bottom: 1px solid rgba(255, 255, 255, 0.2);
  z-index: 1000;
}

.container {
  max-width: 1200px;
  margin: 0 auto;
  display: flex;
  align-items: center;
  justify-content: space-between;
  padding: var(--spacing-md) var(--spacing-lg);
}

<<<<<<< HEAD
.logo a {
  display: block;
  width: 50px;
  height: 50px;
}

.logo img {
  display: block;
  width: 100%;
  height: 100%;
=======
.logo a,
.logo img {
  display: block;
  height: 36px;
  width: auto;
}

.logo img {
>>>>>>> 8c4a8048
  object-fit: contain;
}

.nav {
  display: none;
  gap: var(--spacing-lg);
}

.navLink {
  text-decoration: none;
  color: #ffe500;
  font-size: 1rem;
  position: relative;
  padding-bottom: var(--spacing-xs);
  transition: color 0.2s ease;
}

.navButton {
  background: none;
  border: none;
  cursor: pointer;
  font: inherit;
  padding: 0;
  position: relative;
  color: #ffe500;
}

.navLink:hover,
.navButton:hover {
  color: #fff5a0;
}

.active {
  color: #fff5a0;
  font-weight: 600;
}

.active::after {
  content: '';
  position: absolute;
  left: 0;
  right: 0;
  bottom: -6px;
  height: 3px;
  border-radius: 999px;
  background: #ffe500;
}

.dropdown {
  position: relative;
}

.dropdownMenu {
  display: none;
  position: absolute;
  top: calc(100% + 8px);
  left: 0;
  background: #0059c1;
  border-radius: 12px;
  box-shadow: 0 8px 24px rgba(0, 0, 0, 0.2);
  padding: var(--spacing-md) var(--spacing-lg);
  flex-direction: column;
  gap: var(--spacing-sm);
  min-width: 220px;
}

.dropdownMenu a {
  color: #ffe500;
  text-decoration: none;
  white-space: nowrap;
  transition: color 0.2s ease;
}

.dropdownMenu a:hover {
  color: #fff5a0;
}

.sellDropdownMenu {
  background: linear-gradient(135deg, #0063dc, #0047a6);
  gap: var(--spacing-md);
}

.sellDropdownMenu a {
  display: flex;
  align-items: center;
  justify-content: space-between;
  font-size: 0.95rem;
}

.show {
  display: flex;
}

.arrow::after {
  content: '\203A';
  margin-left: var(--spacing-sm);
}

.sellArrow::after {
  font-size: 1.25rem;
  color: rgba(255, 255, 255, 0.7);
}

.actions {
  display: flex;
  align-items: center;
  gap: var(--spacing-md);
}

.hamburger {
  display: block;
  background: none;
  border: none;
  cursor: pointer;
}

.hamburger span {
  display: block;
  width: 25px;
  height: 3px;
  margin: 4px 0;
  background-color: #ffe500;
  transition: background-color 0.2s ease;
}

.cta {
  background: #ffe500;
  color: #003a82;
  padding: var(--spacing-sm) var(--spacing-md);
  border-radius: 999px;
  text-decoration: none;
  font-weight: 600;
  transition: background 0.2s ease, color 0.2s ease;
}

.cta:hover {
  background: #fff173;
}

.login {
  color: #ffe500;
  text-decoration: none;
  font-weight: 500;
}

.accountLink {
  display: inline-flex;
  align-items: center;
  justify-content: center;
  width: 36px;
  height: 36px;
  border-radius: 50%;
  border: 1px solid rgba(255, 255, 255, 0.4);
  background: transparent;
  color: #ffe500;
}

.accountIcon {
  display: inline-flex;
  width: 18px;
  height: 18px;
}

.accountIcon svg {
  width: 100%;
  height: 100%;
  display: block;
}

.accountText {
  display: none;
  margin-left: var(--spacing-sm);
  font-size: 0.95rem;
  color: #ffe500;
}

.actions .cta,
.actions .login,
.actions .accountLink {
  display: none;
}

.mobileMenu {
  position: fixed;
  top: 0;
  right: 0;
  height: 100vh;
  width: 240px;
  background: #003a82;
  color: #ffe500;
  box-shadow: -2px 0 12px rgba(0, 0, 0, 0.3);
  padding: var(--spacing-lg) var(--spacing-md);
  transform: translateX(100%);
  transition: transform 0.3s ease-in-out;
  display: flex;
  flex-direction: column;
  gap: var(--spacing-md);
  z-index: 1000;
}

.menuOpen {
  transform: translateX(0);
}

.mobileMenu a {
  color: #ffe500;
  text-decoration: none;
  font-size: 1rem;
}

.mobileMenu .cta,
.mobileMenu .login,
.mobileMenu .accountLink {
  display: block;
}

.mobileMenu .accountLink {
  display: flex;
  align-items: center;
  gap: var(--spacing-sm);
  width: 100%;
  border: 1px solid rgba(255, 255, 255, 0.4);
  padding: var(--spacing-xs) var(--spacing-sm);
  border-radius: 999px;
}

.mobileMenu .accountIcon {
  width: 20px;
  height: 20px;
}

.mobileMenu .accountText {
  display: inline;
}

.mobileMenu .dropdown {
  width: 100%;
}

.mobileMenu .dropdownMenu {
  position: static;
  border: none;
  box-shadow: none;
  padding: 0 0 0 var(--spacing-lg);
  background: transparent;
}

.mobileMenu .sellDropdownMenu {
  background: none;
  gap: var(--spacing-sm);
}

.mobileMenu .sellDropdownMenu a {
  justify-content: flex-start;
}

@media (min-width: 768px) {
  .nav {
    display: flex;
  }

  .actions .cta,
  .actions .login,
  .actions .accountLink {
    display: inline-flex;
  }

  .hamburger {
    display: none;
  }

  .mobileMenu {
    display: none;
  }

  .accountLink {
    width: auto;
    padding: 0 var(--spacing-sm);
    border-radius: 999px;
    gap: var(--spacing-xs);
  }

  .accountText {
    display: inline;
  }
}<|MERGE_RESOLUTION|>--- conflicted
+++ resolved
@@ -2,12 +2,8 @@
   position: sticky;
   top: 0;
   width: 100%;
-<<<<<<< HEAD
-  background: #19263E;
-=======
   background: linear-gradient(120deg, rgba(6, 20, 44, 0.92), rgba(18, 59, 107, 0.85)),
     url('https://images.unsplash.com/photo-1560185008-ae5932cd2db7?auto=format&fit=crop&w=1600&q=80') center/cover;
->>>>>>> 8c4a8048
   border-bottom: 1px solid rgba(255, 255, 255, 0.2);
   z-index: 1000;
 }
@@ -21,7 +17,6 @@
   padding: var(--spacing-md) var(--spacing-lg);
 }
 
-<<<<<<< HEAD
 .logo a {
   display: block;
   width: 50px;
@@ -32,16 +27,6 @@
   display: block;
   width: 100%;
   height: 100%;
-=======
-.logo a,
-.logo img {
-  display: block;
-  height: 36px;
-  width: auto;
-}
-
-.logo img {
->>>>>>> 8c4a8048
   object-fit: contain;
 }
 
