--- conflicted
+++ resolved
@@ -36,11 +36,8 @@
   flex-direction: column;
   transition: box-shadow 0.2s, transform 0.2s;
   width: 323px;
-<<<<<<< HEAD
   height: auto;
-=======
-  height: 993px;
->>>>>>> 45a0e99f
+
 }
 
 .property-list .property-link:hover .property-card,
