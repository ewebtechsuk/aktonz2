@import './variables.css';

body {
  font-family: var(--font-sans);
  margin: 0;
  padding: 0;

  background-color: var(--color-background);
  color: var(--color-text);
}

.property-list {
  display: grid;
  grid-template-columns: 1fr;
  gap: var(--spacing-lg);
  align-items: stretch;
  grid-auto-rows: 1fr;
}

.property-list--five-per-row {
  grid-template-columns: repeat(5, minmax(0, 1fr));
  gap: var(--spacing-md);
}

.property-list--scrollable {
<<<<<<< HEAD
  display: flex;
  gap: var(--spacing-lg);
=======
  grid-template-columns: none;
  grid-auto-flow: column;
  grid-auto-columns: minmax(0, 100%);
>>>>>>> f2074eb9
  overflow-x: auto;
  scroll-behavior: smooth;
  scrollbar-width: none;
  scroll-snap-type: x mandatory;
}

.property-list--scrollable .property-card-wrapper {
<<<<<<< HEAD
  flex: 0 0 100%;
=======
>>>>>>> f2074eb9
  scroll-snap-align: start;
  scroll-snap-stop: always;
}

.property-list--scrollable::-webkit-scrollbar {
  display: none;
}

.property-list-slider {
  position: relative;
  width: 100%;
}

.property-list-slider .property-list {
  width: 100%;
}

.property-list-slider__control {
  position: absolute;
  top: 50%;
  transform: translateY(-50%);
  background: var(--color-muted-bg);
  border: none;
  color: var(--color-background);
  width: 36px;
  height: 36px;
  border-radius: 50%;
  display: flex;
  align-items: center;
  justify-content: center;
  cursor: pointer;
  transition: background 0.2s ease, color 0.2s ease;
  z-index: 1;
}

.property-list-slider__control:hover,
.property-list-slider__control:focus-visible {
  background: var(--color-accent);
  color: var(--color-text);
}

.property-list-slider__control:focus-visible {
  outline: 2px solid var(--color-text);
  outline-offset: 2px;
}

.property-list-slider__control--prev {
  left: var(--spacing-sm);
}

.property-list-slider__control--next {
  right: var(--spacing-sm);
}

@media (min-width: 768px) {
  .property-list-slider__control {
    width: 40px;
    height: 40px;
  }
}


.property-list .property-link {
  text-decoration: none;
  color: inherit;
  display: flex;
  width: 100%;
  height: 100%;
}

.property-list .property-card-wrapper {
  display: flex;
  width: 100%;
  height: 100%;
}

.property-list .property-card-wrapper .property-card {
  height: 100%;
}

.property-card {
  border: 1px solid var(--color-border-light);
  border-radius: 4px;
  overflow: hidden;
  background: var(--color-background);
  box-shadow: 0 2px 4px rgba(0, 0, 0, 0.1);
  display: flex;
  flex-direction: column;
  transition: box-shadow 0.2s, transform 0.2s;
  width: 100%;
  max-width: 100%;
  height: 100%;
}

.property-list .property-link:hover .property-card,
.property-list .property-link:focus .property-card {
  box-shadow: 0 4px 8px rgba(0, 0, 0, 0.15);
  transform: translateY(-2px);
}

.property-list .property-link:focus {
  outline: none;
}

.property-card .image-wrapper {
  position: relative;
  width: 100%;
  aspect-ratio: 4 / 3;
  height: auto;
}

.property-list--five-per-row .property-card .image-wrapper {
  aspect-ratio: 16 / 9;
  max-height: 160px;
}

.property-card .property-card-gallery {
  position: relative;
  width: 100%;
  height: 100%;
  background: var(--color-surface);
}

.property-card .property-card-gallery img {
  width: 100%;
  height: 100%;
  object-fit: cover;
  display: block;
}

.property-card .gallery-control {
  position: absolute;
  top: 50%;
  transform: translateY(-50%);
  width: 32px;
  height: 32px;
  border-radius: 50%;
  border: none;
  background: rgba(0, 0, 0, 0.4);
  color: var(--color-background);
  cursor: pointer;
  display: flex;
  align-items: center;
  justify-content: center;
  font-size: 1.5rem;
}

.property-card .gallery-control.prev {
  left: 8px;
}

.property-card .gallery-control.next {
  right: 8px;
}

.property-card .gallery-control:focus-visible {
  outline: 2px solid var(--color-accent);
  outline-offset: 2px;
}

.property-card .gallery-dots {
  position: absolute;
  left: 50%;
  bottom: 8px;
  transform: translateX(-50%);
  display: flex;
  gap: 6px;
}

.property-card .gallery-dot {
  width: 10px;
  height: 10px;
  border-radius: 50%;
  border: none;
  padding: 0;
  background: rgba(255, 255, 255, 0.5);
  cursor: pointer;
}

.property-card .gallery-dot.active {
  background: rgba(255, 255, 255, 0.9);
}

.property-card .gallery-dot:focus-visible {
  outline: 2px solid var(--color-accent);
  outline-offset: 2px;
}

.property-card .image-placeholder {
  display: flex;
  align-items: center;
  justify-content: center;
  background: var(--color-muted-bg);
  color: var(--color-background);
  height: 100%;
  text-transform: uppercase;
  font-size: 0.875rem;
  letter-spacing: 0.05em;
}


.property-card .featured-badge {
  position: absolute;
  top: var(--spacing-sm);
  left: var(--spacing-sm);
  background: var(--color-accent);
  color: var(--color-primary);
  padding: 2px 6px;
  font-size: 0.75rem;
  text-transform: capitalize;
}

.property-card .status-badge {
  position: absolute;
  top: var(--spacing-sm);
  right: var(--spacing-sm);
  background: var(--color-accent);
  color: var(--color-primary);
  padding: 2px 6px;
  font-size: 0.75rem;
  text-transform: capitalize;
}

.property-card.archived .image-wrapper img {
  filter: grayscale(1);
}

.property-card .status-overlay {
  position: absolute;
  top: 50%;
  left: 50%;
  transform: translate(-50%, -50%);
  background: rgba(0, 0, 0, 0.6);
  color: var(--color-background);
  padding: var(--spacing-sm) var(--spacing-md);
  font-size: 1.25rem;
  text-transform: uppercase;
}

.property-card.archived .status-badge {
  display: none;
}

.property-card .details {
  padding: var(--spacing-md);
  display: flex;
  flex-direction: column;
  gap: 0.5rem;
  flex-grow: 1;
}

.property-list--five-per-row .property-card .details {
  padding: var(--spacing-sm);
  gap: 0.35rem;
}

.property-card .title {
  margin: 0;
  font-size: 1rem;
}

.property-card .type {
  margin: 0;
  color: var(--color-muted-text);
  font-size: 0.9rem;
}

.property-card .location {
  margin: 0;
  margin-top: var(--spacing-xs);
  color: var(--color-muted-text);
  font-size: 0.9rem;
}

.property-card .reference {
  margin: 0;
  font-size: 0.85rem;
  color: var(--color-muted-text);
}

.property-card .reference span {
  font-weight: 600;
  color: var(--color-secondary);
}

.property-card .price {
  margin: var(--spacing-sm) 0;
  font-weight: bold;
  color: var(--color-success);
}

.property-card .features {
  display: flex;
  gap: 1rem;
  flex-wrap: wrap;
  font-size: 0.875rem;
}

.property-list--five-per-row .property-card .features {
  font-size: 0.8rem;
  gap: 0.75rem;
}

.property-card .feature {
  display: flex;
  align-items: center;
  gap: 0.25rem;
}

.property-card .description {
  margin: 0;
  font-size: 0.875rem;
  color: var(--color-muted-text);
}

.favorite-button {
  display: inline-flex;
  align-items: center;
  justify-content: center;
  gap: 0.5rem;
  padding: 0.5rem 1rem;
  border: none;
  border-radius: 999px;
  background-color: var(--color-accent);
  color: var(--color-primary);
  font-weight: 600;
  cursor: pointer;
  transition: background-color 0.2s ease, color 0.2s ease;
}

.favorite-button:hover {
  background-color: #ffd633;
}

.favorite-button:focus-visible {
  background-color: #ffd633;
  outline: 2px solid var(--color-secondary);
  outline-offset: 2px;
}

.favorite-button.active {
  background-color: var(--color-secondary);
  color: var(--color-background);
}

.favorite-button.icon-only {
  padding: 0;
  border-radius: 50%;
  background: transparent;
  color: var(--color-muted-text);
  font-size: 1.75rem;
  transition: color 0.2s ease;
}

.favorite-button.icon-only:hover,
.favorite-button.icon-only:focus-visible {
  color: var(--color-secondary);
  background: transparent;
}

.favorite-button.icon-only.active {
  color: var(--color-error);
}

.favorite-button-wrapper {
  display: inline-flex;
  flex-direction: column;
  align-items: flex-start;
  gap: 0.35rem;
}

.favorite-button-feedback {
  margin: 0;
  font-size: 0.85rem;
  line-height: 1.4;
  font-weight: 600;
  color: var(--color-muted-text);
}

.favorite-button-feedback-info {
  color: var(--color-primary);
}

.favorite-button-feedback-success {
  color: var(--color-primary);
}

.favorite-button-feedback-error {
  color: #c2453d;
}

.save-search-button {
  display: inline-flex;
  flex-direction: column;
  align-items: flex-start;
  gap: 0.35rem;
}

.save-search-button button {
  background: var(--color-primary);
  color: #ffffff;
  border: none;
  border-radius: 999px;
  padding: 0.55rem 1.4rem;
  font-weight: 600;
  cursor: pointer;
  transition: background 0.2s ease, transform 0.2s ease;
}

.save-search-button button:hover,
.save-search-button button:focus-visible {
  background: var(--color-primary-dark);
  transform: translateY(-1px);
}

.save-search-button button:disabled {
  opacity: 0.7;
  cursor: not-allowed;
  transform: none;
}

.save-search-feedback {
  margin: 0;
  font-size: 0.85rem;
  line-height: 1.4;
  font-weight: 600;
  color: var(--color-muted-text);
}

.save-search-feedback-info {
  color: var(--color-primary);
}

.save-search-feedback-success {
  color: var(--color-primary);
}

.save-search-feedback-error {
  color: #c2453d;
}

@media (min-width: 768px) {
  .property-list:not(.property-list--five-per-row) {
    grid-template-columns: repeat(auto-fit, minmax(260px, 1fr));
  }

  .property-card .image-wrapper {
    aspect-ratio: 4 / 3;
  }

  .property-list--scrollable {
    display: grid;
    grid-auto-flow: column;
    grid-auto-columns: minmax(0, calc(100% / 2));
  }

  .property-list--five-per-row.property-list--scrollable {
    grid-auto-columns: minmax(0, calc(100% / 5));
  }

  .property-list--scrollable .property-card-wrapper {
    flex: none;
  }
}

@media (min-width: 1200px) {
  .property-list:not(.property-list--five-per-row) .property-card .image-wrapper {
    aspect-ratio: auto;
    height: 300px;
  }
}

<|MERGE_RESOLUTION|>--- conflicted
+++ resolved
@@ -23,14 +23,8 @@
 }
 
 .property-list--scrollable {
-<<<<<<< HEAD
   display: flex;
   gap: var(--spacing-lg);
-=======
-  grid-template-columns: none;
-  grid-auto-flow: column;
-  grid-auto-columns: minmax(0, 100%);
->>>>>>> f2074eb9
   overflow-x: auto;
   scroll-behavior: smooth;
   scrollbar-width: none;
@@ -38,10 +32,7 @@
 }
 
 .property-list--scrollable .property-card-wrapper {
-<<<<<<< HEAD
   flex: 0 0 100%;
-=======
->>>>>>> f2074eb9
   scroll-snap-align: start;
   scroll-snap-stop: always;
 }
