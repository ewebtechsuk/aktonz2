@import './variables.css';

body {
  font-family: var(--font-sans);
  margin: 0;
  padding: var(--spacing-md);

  background-color: var(--color-background);
  color: var(--color-text);
}

.property-list {
  display: grid;
  grid-template-columns: 1fr;
  gap: var(--spacing-lg);
  align-items: stretch;
  justify-content: center;
}

.property-list .property-link {
  text-decoration: none;
  color: inherit;
  display: flex;
  height: 100%;
}

.property-card {
  border: 1px solid var(--color-border-light);
  border-radius: 4px;
  overflow: hidden;
  background: var(--color-background);
  box-shadow: 0 2px 4px rgba(0, 0, 0, 0.1);
  display: flex;
  flex-direction: column;
  height: 100%;
  transition: box-shadow 0.2s, transform 0.2s;
}

.property-list .property-link:hover .property-card,
.property-list .property-link:focus .property-card {
  box-shadow: 0 4px 8px rgba(0, 0, 0, 0.15);
  transform: translateY(-2px);
}

.property-list .property-link:focus {
  outline: none;
}

.property-card .image-wrapper {
  position: relative;
  width: 100%;
  height: 260px;
}

.property-card img {
  width: 100%;
  height: 100%;
  object-fit: cover;
  display: block;
}

.property-card .slider img {
  width: 100%;
  height: 260px;
  object-fit: cover;
  border: none;
}

.property-card .featured-badge {
  position: absolute;
  top: var(--spacing-sm);
  left: var(--spacing-sm);
  background: var(--color-accent);
  color: var(--color-primary);
  padding: 2px 6px;
  font-size: 0.75rem;
  text-transform: capitalize;
}

.property-card .status-badge {
  position: absolute;
  top: var(--spacing-sm);
  right: var(--spacing-sm);
  background: var(--color-accent);
  color: var(--color-primary);
  padding: 2px 6px;
  font-size: 0.75rem;
  text-transform: capitalize;
}

.property-card.archived .image-wrapper img,
.property-card.archived .slider img {
  filter: grayscale(1);
}

.property-card .status-overlay {
  position: absolute;
  top: 50%;
  left: 50%;
  transform: translate(-50%, -50%);
  background: rgba(0, 0, 0, 0.6);
  color: var(--color-background);
  padding: var(--spacing-sm) var(--spacing-md);
  font-size: 1.25rem;
  text-transform: uppercase;
}

.property-card.archived .status-badge {
  display: none;
}

.property-card .details {
  padding: var(--spacing-md);
  flex: 1;
  display: flex;
  flex-direction: column;
  gap: 0.5rem;
}

.property-card .title {
  margin: 0;
  font-size: 1rem;
}

.property-card .price {
  margin: var(--spacing-sm) 0;
  font-weight: bold;
  color: var(--color-success);
}

.property-card .features {
  display: flex;
  gap: 1rem;
  flex-wrap: wrap;
  font-size: 0.875rem;
}

.property-card .feature {
  display: flex;
  align-items: center;
  gap: 0.25rem;
}

.property-card .description {
  margin: 0;
  font-size: 0.875rem;
  color: var(--color-muted-text);
}

@media (min-width: 768px) {
  .property-list {
    grid-template-columns: repeat(2, 1fr);
  }

  .property-card .image-wrapper,
  .property-card .slider img {
    height: 320px;
  }
}

@media (min-width: 1024px) {
  .property-list {
    grid-template-columns: repeat(3, 1fr);
  }

  .property-card .image-wrapper,
  .property-card .slider img {
    height: 400px;
  }
}
<<<<<<< HEAD
=======

/* Compatibility fixes for third-party library styles */
.leaflet-overlay-pane svg {
  -webkit-user-select: none;
  -moz-user-select: none;
  -ms-user-select: none;
  user-select: none;
}

.carousel .slider-wrapper.axis-horizontal .slider,
.carousel .slider-wrapper.axis-vertical {
  -webkit-box-orient: horizontal;
  box-orient: horizontal;
}

.leaflet-oldie .leaflet-popup-content-wrapper {
  -ms-zoom: 1;
  zoom: 1;
}

.leaflet-marker-icon,
.leaflet-marker-shadow,
.leaflet-tile {
  -webkit-user-select: none;
  -moz-user-select: none;
  -ms-user-select: none;
  user-select: none;
  -webkit-user-drag: none;
  user-drag: none;
}
>>>>>>> ac6cf441
<|MERGE_RESOLUTION|>--- conflicted
+++ resolved
@@ -168,36 +168,4 @@
     height: 400px;
   }
 }
-<<<<<<< HEAD
-=======
 
-/* Compatibility fixes for third-party library styles */
-.leaflet-overlay-pane svg {
-  -webkit-user-select: none;
-  -moz-user-select: none;
-  -ms-user-select: none;
-  user-select: none;
-}
-
-.carousel .slider-wrapper.axis-horizontal .slider,
-.carousel .slider-wrapper.axis-vertical {
-  -webkit-box-orient: horizontal;
-  box-orient: horizontal;
-}
-
-.leaflet-oldie .leaflet-popup-content-wrapper {
-  -ms-zoom: 1;
-  zoom: 1;
-}
-
-.leaflet-marker-icon,
-.leaflet-marker-shadow,
-.leaflet-tile {
-  -webkit-user-select: none;
-  -moz-user-select: none;
-  -ms-user-select: none;
-  user-select: none;
-  -webkit-user-drag: none;
-  user-drag: none;
-}
->>>>>>> ac6cf441
