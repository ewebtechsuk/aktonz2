--- conflicted
+++ resolved
@@ -3,11 +3,8 @@
 body {
   font-family: var(--font-sans);
   margin: 0;
-<<<<<<< HEAD
   padding: var(--spacing-md);
-=======
-  padding: 5rem 1rem 1rem;
->>>>>>> 20f285ed
+
   background-color: var(--color-background);
   color: var(--color-text);
 }
