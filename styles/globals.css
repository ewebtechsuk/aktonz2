@import './variables.css';

body {
  font-family: var(--font-sans);
  margin: 0;
  padding: 0;

  background-color: var(--color-background);
  color: var(--color-text);
}

.property-list {
  display: grid;
  grid-template-columns: 1fr;
  gap: var(--spacing-lg);
  align-items: stretch;
  grid-auto-rows: 1fr;
}

.property-list--five-per-row {
  grid-template-columns: repeat(5, minmax(0, 1fr));
  gap: var(--spacing-md);
}

.property-list--scrollable {
  grid-template-columns: none;
  grid-auto-flow: column;
  grid-auto-columns: minmax(0, 100%);
  overflow-x: auto;
  scroll-behavior: smooth;
  scrollbar-width: none;
  scroll-snap-type: x mandatory;
}

.property-list--scrollable .property-card-wrapper {
  scroll-snap-align: start;
  scroll-snap-stop: always;
}

.property-list--scrollable::-webkit-scrollbar {
  display: none;
}

.property-list-slider {
<<<<<<< HEAD
  position: relative;
=======
  display: flex;
  align-items: center;
  gap: var(--spacing-sm);
>>>>>>> c1cf6769
  width: 100%;
}

.property-list-slider .property-list {
<<<<<<< HEAD
  width: 100%;
=======
  flex: 1 1 auto;
>>>>>>> c1cf6769
}

.property-list-slider__control {
  position: absolute;
  top: 50%;
  transform: translateY(-50%);
  background: var(--color-muted-bg);
  border: none;
  color: var(--color-background);
  width: 36px;
  height: 36px;
  border-radius: 50%;
  display: flex;
  align-items: center;
  justify-content: center;
  cursor: pointer;
  transition: background 0.2s ease, color 0.2s ease;
  z-index: 1;
}

.property-list-slider__control:hover,
.property-list-slider__control:focus-visible {
  background: var(--color-accent);
  color: var(--color-text);
}

.property-list-slider__control:focus-visible {
  outline: 2px solid var(--color-text);
  outline-offset: 2px;
}

.property-list-slider__control--prev {
  left: var(--spacing-sm);
}

.property-list-slider__control--next {
  right: var(--spacing-sm);
}

@media (min-width: 768px) {
  .property-list-slider__control {
    width: 40px;
    height: 40px;
  }
}


.property-list .property-link {
  text-decoration: none;
  color: inherit;
  display: flex;
  width: 100%;
  height: 100%;
}

.property-list .property-card-wrapper {
  display: flex;
  width: 100%;
  height: 100%;
}

.property-list .property-card-wrapper .property-card {
  height: 100%;
}

.property-card {
  border: 1px solid var(--color-border-light);
  border-radius: 4px;
  overflow: hidden;
  background: var(--color-background);
  box-shadow: 0 2px 4px rgba(0, 0, 0, 0.1);
  display: flex;
  flex-direction: column;
  transition: box-shadow 0.2s, transform 0.2s;
  width: 100%;
  max-width: 100%;
  height: 100%;
}

.property-list .property-link:hover .property-card,
.property-list .property-link:focus .property-card {
  box-shadow: 0 4px 8px rgba(0, 0, 0, 0.15);
  transform: translateY(-2px);
}

.property-list .property-link:focus {
  outline: none;
}

.property-card .image-wrapper {
  position: relative;
  width: 100%;
  aspect-ratio: 4 / 3;
  height: auto;
}

.property-list--five-per-row .property-card .image-wrapper {
  aspect-ratio: 16 / 9;
  max-height: 160px;
}

.property-card .property-card-gallery {
  position: relative;
  width: 100%;
  height: 100%;
  background: var(--color-surface);
}

.property-card .property-card-gallery img {
  width: 100%;
  height: 100%;
  object-fit: cover;
  display: block;
}

.property-card .gallery-control {
  position: absolute;
  top: 50%;
  transform: translateY(-50%);
  width: 32px;
  height: 32px;
  border-radius: 50%;
  border: none;
  background: rgba(0, 0, 0, 0.4);
  color: var(--color-background);
  cursor: pointer;
  display: flex;
  align-items: center;
  justify-content: center;
  font-size: 1.5rem;
}

.property-card .gallery-control.prev {
  left: 8px;
}

.property-card .gallery-control.next {
  right: 8px;
}

.property-card .gallery-control:focus-visible {
  outline: 2px solid var(--color-accent);
  outline-offset: 2px;
}

.property-card .gallery-dots {
  position: absolute;
  left: 50%;
  bottom: 8px;
  transform: translateX(-50%);
  display: flex;
  gap: 6px;
}

.property-card .gallery-dot {
  width: 10px;
  height: 10px;
  border-radius: 50%;
  border: none;
  padding: 0;
  background: rgba(255, 255, 255, 0.5);
  cursor: pointer;
}

.property-card .gallery-dot.active {
  background: rgba(255, 255, 255, 0.9);
}

.property-card .gallery-dot:focus-visible {
  outline: 2px solid var(--color-accent);
  outline-offset: 2px;
}

.property-card .image-placeholder {
  display: flex;
  align-items: center;
  justify-content: center;
  background: var(--color-muted-bg);
  color: var(--color-background);
  height: 100%;
  text-transform: uppercase;
  font-size: 0.875rem;
  letter-spacing: 0.05em;
}


.property-card .featured-badge {
  position: absolute;
  top: var(--spacing-sm);
  left: var(--spacing-sm);
  background: var(--color-accent);
  color: var(--color-primary);
  padding: 2px 6px;
  font-size: 0.75rem;
  text-transform: capitalize;
}

.property-card .status-badge {
  position: absolute;
  top: var(--spacing-sm);
  right: var(--spacing-sm);
  background: var(--color-accent);
  color: var(--color-primary);
  padding: 2px 6px;
  font-size: 0.75rem;
  text-transform: capitalize;
}

.property-card.archived .image-wrapper img {
  filter: grayscale(1);
}

.property-card .status-overlay {
  position: absolute;
  top: 50%;
  left: 50%;
  transform: translate(-50%, -50%);
  background: rgba(0, 0, 0, 0.6);
  color: var(--color-background);
  padding: var(--spacing-sm) var(--spacing-md);
  font-size: 1.25rem;
  text-transform: uppercase;
}

.property-card.archived .status-badge {
  display: none;
}

.property-card .details {
  padding: var(--spacing-md);
  display: flex;
  flex-direction: column;
  gap: 0.5rem;
  flex-grow: 1;
}

.property-list--five-per-row .property-card .details {
  padding: var(--spacing-sm);
  gap: 0.35rem;
}

.property-card .title {
  margin: 0;
  font-size: 1rem;
}

.property-card .type {
  margin: 0;
  color: var(--color-muted-text);
  font-size: 0.9rem;
}

.property-card .location {
  margin: 0;
  margin-top: var(--spacing-xs);
  color: var(--color-muted-text);
  font-size: 0.9rem;
}

.property-card .reference {
  margin: 0;
  font-size: 0.85rem;
  color: var(--color-muted-text);
}

.property-card .reference span {
  font-weight: 600;
  color: var(--color-secondary);
}

.property-card .price {
  margin: var(--spacing-sm) 0;
  font-weight: bold;
  color: var(--color-success);
}

.property-card .features {
  display: flex;
  gap: 1rem;
  flex-wrap: wrap;
  font-size: 0.875rem;
}

.property-list--five-per-row .property-card .features {
  font-size: 0.8rem;
  gap: 0.75rem;
}

.property-card .feature {
  display: flex;
  align-items: center;
  gap: 0.25rem;
}

.property-card .description {
  margin: 0;
  font-size: 0.875rem;
  color: var(--color-muted-text);
}

.favorite-button {
  display: inline-flex;
  align-items: center;
  justify-content: center;
  gap: 0.5rem;
  padding: 0.5rem 1rem;
  border: none;
  border-radius: 999px;
  background-color: var(--color-accent);
  color: var(--color-primary);
  font-weight: 600;
  cursor: pointer;
  transition: background-color 0.2s ease, color 0.2s ease;
}

.favorite-button:hover {
  background-color: #ffd633;
}

.favorite-button:focus-visible {
  background-color: #ffd633;
  outline: 2px solid var(--color-secondary);
  outline-offset: 2px;
}

.favorite-button.active {
  background-color: var(--color-secondary);
  color: var(--color-background);
}

.favorite-button.icon-only {
  padding: 0;
  border-radius: 50%;
  background: transparent;
  color: var(--color-muted-text);
  font-size: 1.75rem;
  transition: color 0.2s ease;
}

.favorite-button.icon-only:hover,
.favorite-button.icon-only:focus-visible {
  color: var(--color-secondary);
  background: transparent;
}

.favorite-button.icon-only.active {
  color: var(--color-error);
}

.favorite-button-wrapper {
  display: inline-flex;
  flex-direction: column;
  align-items: flex-start;
  gap: 0.35rem;
}

.favorite-button-feedback {
  margin: 0;
  font-size: 0.85rem;
  line-height: 1.4;
  font-weight: 600;
  color: var(--color-muted-text);
}

.favorite-button-feedback-info {
  color: var(--color-primary);
}

.favorite-button-feedback-success {
  color: var(--color-primary);
}

.favorite-button-feedback-error {
  color: #c2453d;
}

.save-search-button {
  display: inline-flex;
  flex-direction: column;
  align-items: flex-start;
  gap: 0.35rem;
}

.save-search-button button {
  background: var(--color-primary);
  color: #ffffff;
  border: none;
  border-radius: 999px;
  padding: 0.55rem 1.4rem;
  font-weight: 600;
  cursor: pointer;
  transition: background 0.2s ease, transform 0.2s ease;
}

.save-search-button button:hover,
.save-search-button button:focus-visible {
  background: var(--color-primary-dark);
  transform: translateY(-1px);
}

.save-search-button button:disabled {
  opacity: 0.7;
  cursor: not-allowed;
  transform: none;
}

.save-search-feedback {
  margin: 0;
  font-size: 0.85rem;
  line-height: 1.4;
  font-weight: 600;
  color: var(--color-muted-text);
}

.save-search-feedback-info {
  color: var(--color-primary);
}

.save-search-feedback-success {
  color: var(--color-primary);
}

.save-search-feedback-error {
  color: #c2453d;
}

@media (min-width: 768px) {
  .property-list:not(.property-list--five-per-row) {
    grid-template-columns: repeat(auto-fit, minmax(260px, 1fr));
  }

  .property-card .image-wrapper {
    aspect-ratio: 4 / 3;
  }

  .property-list--five-per-row.property-list--scrollable {
    grid-auto-columns: minmax(0, calc(100% / 5));
  }
}

@media (min-width: 1200px) {
  .property-list:not(.property-list--five-per-row) .property-card .image-wrapper {
    aspect-ratio: auto;
    height: 300px;
  }
}

<|MERGE_RESOLUTION|>--- conflicted
+++ resolved
@@ -42,22 +42,12 @@
 }
 
 .property-list-slider {
-<<<<<<< HEAD
   position: relative;
-=======
-  display: flex;
-  align-items: center;
-  gap: var(--spacing-sm);
->>>>>>> c1cf6769
   width: 100%;
 }
 
 .property-list-slider .property-list {
-<<<<<<< HEAD
-  width: 100%;
-=======
-  flex: 1 1 auto;
->>>>>>> c1cf6769
+  width: 100%;
 }
 
 .property-list-slider__control {
