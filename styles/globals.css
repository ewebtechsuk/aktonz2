--- conflicted
+++ resolved
@@ -37,10 +37,7 @@
   position: relative;
   width: 100%;
   height: 300px;
-<<<<<<< HEAD
-=======
 
->>>>>>> a4f47539
 }
 
 .property-card img {
