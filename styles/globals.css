body {
  font-family: Arial, sans-serif;
  margin: 0;
  padding: 1rem;
  background-color: #fff;
  color: #000;
}

.property-list {
  display: grid;
<<<<<<< HEAD
  grid-template-columns: repeat(auto-fill, 400px);
  gap: 2rem;
  align-items: stretch;
=======
  grid-template-columns: repeat(auto-fill, 300px);
  gap: 2rem;
>>>>>>> 20543728
  justify-content: center;
}

.property-list .property-link {
  text-decoration: none;
  color: inherit;
<<<<<<< HEAD
  display: flex;
  height: 100%;
=======
  display: block;
  width: 300px;
  height: 450px;
>>>>>>> 20543728
}

.property-card {
  border: 1px solid #e5e5e5;
  border-radius: 4px;
  overflow: hidden;
  background: #fff;
  box-shadow: 0 2px 4px rgba(0, 0, 0, 0.1);
  display: flex;
  flex-direction: column;
<<<<<<< HEAD
  height: 100%;
=======
  width: 300px;
  height: 450px;
>>>>>>> 20543728
}

.property-card .image-wrapper {
  position: relative;
  width: 100%;
<<<<<<< HEAD
  height: 200px;
}

.property-card img {
  width: 100%;
  height: 100%;
=======
  height: 300px;

}

.property-card img {
  width: 300px;
  height: 300px;
>>>>>>> 20543728
  object-fit: cover;
  display: block;
}

.property-card .slider img {
  width: 300px;
  height: 300px;
  object-fit: cover;
  border: none;
}

.property-card .featured-badge {
  position: absolute;
  top: 8px;
  left: 8px;
  background: #ffe500;
  color: #000;
  padding: 2px 6px;
  font-size: 0.75rem;
  text-transform: capitalize;
}

.property-card .status-badge {
  position: absolute;
  top: 8px;
  right: 8px;
  background: #ffe500;
  color: #000;
  padding: 2px 6px;
  font-size: 0.75rem;
  text-transform: capitalize;
}

.property-card .details {
  padding: 1rem;
  flex: 1;
  display: flex;
  flex-direction: column;
<<<<<<< HEAD
=======
  overflow: hidden;
>>>>>>> 20543728
}

.property-card .title {
  margin: 0;
  font-size: 1rem;
}

.property-card .price {
  margin: 0.5rem 0;
  font-weight: bold;
  color: #008060;
}

.property-card .description {
  margin: 0;
  font-size: 0.875rem;
  color: #555;
}

@media (max-width: 600px) {
<<<<<<< HEAD
  .property-list {
    grid-template-columns: 1fr;
  }

  .property-card .image-wrapper {
    height: 150px;
  }

  .property-card .slider img {
    height: 150px;
=======
  .property-card .image-wrapper {
    height: 300px;
>>>>>>> 20543728
  }
}<|MERGE_RESOLUTION|>--- conflicted
+++ resolved
@@ -8,28 +8,19 @@
 
 .property-list {
   display: grid;
-<<<<<<< HEAD
   grid-template-columns: repeat(auto-fill, 400px);
   gap: 2rem;
   align-items: stretch;
-=======
-  grid-template-columns: repeat(auto-fill, 300px);
-  gap: 2rem;
->>>>>>> 20543728
+
   justify-content: center;
 }
 
 .property-list .property-link {
   text-decoration: none;
   color: inherit;
-<<<<<<< HEAD
   display: flex;
   height: 100%;
-=======
-  display: block;
-  width: 300px;
-  height: 450px;
->>>>>>> 20543728
+
 }
 
 .property-card {
@@ -40,33 +31,20 @@
   box-shadow: 0 2px 4px rgba(0, 0, 0, 0.1);
   display: flex;
   flex-direction: column;
-<<<<<<< HEAD
   height: 100%;
-=======
-  width: 300px;
-  height: 450px;
->>>>>>> 20543728
+
 }
 
 .property-card .image-wrapper {
   position: relative;
   width: 100%;
-<<<<<<< HEAD
   height: 200px;
 }
 
 .property-card img {
   width: 100%;
   height: 100%;
-=======
-  height: 300px;
 
-}
-
-.property-card img {
-  width: 300px;
-  height: 300px;
->>>>>>> 20543728
   object-fit: cover;
   display: block;
 }
@@ -105,10 +83,7 @@
   flex: 1;
   display: flex;
   flex-direction: column;
-<<<<<<< HEAD
-=======
-  overflow: hidden;
->>>>>>> 20543728
+
 }
 
 .property-card .title {
@@ -129,7 +104,6 @@
 }
 
 @media (max-width: 600px) {
-<<<<<<< HEAD
   .property-list {
     grid-template-columns: 1fr;
   }
@@ -140,9 +114,6 @@
 
   .property-card .slider img {
     height: 150px;
-=======
-  .property-card .image-wrapper {
-    height: 300px;
->>>>>>> 20543728
+
   }
 }