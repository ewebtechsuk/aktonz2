@import './variables.css';

body {
  font-family: var(--font-sans);
  margin: 0;
  padding: var(--spacing-md);

  background-color: var(--color-background);
  color: var(--color-text);
}

.property-list {
  display: grid;
  grid-template-columns: 1fr;
  gap: var(--spacing-lg);
  align-items: stretch;
}


.property-list .property-link {
  text-decoration: none;
  color: inherit;
  display: flex;
  width: 100%;
  height: 100%;
}

.property-card {
  border: 1px solid var(--color-border-light);
  border-radius: 4px;
  overflow: hidden;
  background: var(--color-background);
  box-shadow: 0 2px 4px rgba(0, 0, 0, 0.1);
  display: flex;
  flex-direction: column;
  transition: box-shadow 0.2s, transform 0.2s;
  width: 100%;
  max-width: 100%;
  height: auto;
}

.property-list .property-link:hover .property-card,
.property-list .property-link:focus .property-card {
  box-shadow: 0 4px 8px rgba(0, 0, 0, 0.15);
  transform: translateY(-2px);
}

.property-list .property-link:focus {
  outline: none;
}

.property-card .image-wrapper {
  position: relative;
  width: 100%;
  aspect-ratio: 4 / 3;
  height: auto;
}

.property-card .property-card-gallery {
  position: relative;
  width: 100%;
  height: 100%;
  background: var(--color-surface);
}

.property-card .property-card-gallery img {
  width: 100%;
  height: 100%;
  object-fit: cover;
  display: block;
}

.property-card .gallery-control {
  position: absolute;
  top: 50%;
  transform: translateY(-50%);
  width: 32px;
  height: 32px;
  border-radius: 50%;
  border: none;
  background: rgba(0, 0, 0, 0.4);
  color: var(--color-background);
  cursor: pointer;
  display: flex;
  align-items: center;
  justify-content: center;
  font-size: 1.5rem;
}

.property-card .gallery-control.prev {
  left: 8px;
}

.property-card .gallery-control.next {
  right: 8px;
}

.property-card .gallery-control:focus-visible {
  outline: 2px solid var(--color-accent);
  outline-offset: 2px;
}

.property-card .gallery-dots {
  position: absolute;
  left: 50%;
  bottom: 8px;
  transform: translateX(-50%);
  display: flex;
  gap: 6px;
}

.property-card .gallery-dot {
  width: 10px;
  height: 10px;
  border-radius: 50%;
  border: none;
  padding: 0;
  background: rgba(255, 255, 255, 0.5);
  cursor: pointer;
}

.property-card .gallery-dot.active {
  background: rgba(255, 255, 255, 0.9);
}

.property-card .gallery-dot:focus-visible {
  outline: 2px solid var(--color-accent);
  outline-offset: 2px;
}

.property-card .image-placeholder {
  display: flex;
  align-items: center;
  justify-content: center;
  background: var(--color-muted-bg);
  color: var(--color-background);
  height: 100%;
  text-transform: uppercase;
  font-size: 0.875rem;
  letter-spacing: 0.05em;
}


.property-card .featured-badge {
  position: absolute;
  top: var(--spacing-sm);
  left: var(--spacing-sm);
  background: var(--color-accent);
  color: var(--color-primary);
  padding: 2px 6px;
  font-size: 0.75rem;
  text-transform: capitalize;
}

.property-card .status-badge {
  position: absolute;
  top: var(--spacing-sm);
  right: var(--spacing-sm);
  background: var(--color-accent);
  color: var(--color-primary);
  padding: 2px 6px;
  font-size: 0.75rem;
  text-transform: capitalize;
}

.property-card.archived .image-wrapper img {
  filter: grayscale(1);
}

.property-card .status-overlay {
  position: absolute;
  top: 50%;
  left: 50%;
  transform: translate(-50%, -50%);
  background: rgba(0, 0, 0, 0.6);
  color: var(--color-background);
  padding: var(--spacing-sm) var(--spacing-md);
  font-size: 1.25rem;
  text-transform: uppercase;
}

.property-card.archived .status-badge {
  display: none;
}

.property-card .details {
  padding: var(--spacing-md);
  display: flex;
  flex-direction: column;
  gap: 0.5rem;
  flex-grow: 1;
}

.property-card .title {
  margin: 0;
  font-size: 1rem;
}

.property-card .price {
  margin: var(--spacing-sm) 0;
  font-weight: bold;
  color: var(--color-success);
}

.property-card .features {
  display: flex;
  gap: 1rem;
  flex-wrap: wrap;
  font-size: 0.875rem;
}

.property-card .feature {
  display: flex;
  align-items: center;
  gap: 0.25rem;
}

.property-card .description {
  margin: 0;
  font-size: 0.875rem;
  color: var(--color-muted-text);
}

<<<<<<< HEAD
.favorite-button {
  display: inline-flex;
  align-items: center;
  justify-content: center;
  gap: 0.5rem;
  padding: 0.5rem 1rem;
  border: none;
  border-radius: 999px;
  background-color: var(--color-accent);
  color: var(--color-primary);
  font-weight: 600;
  cursor: pointer;
  transition: background-color 0.2s ease, color 0.2s ease;
}

.favorite-button:hover {
  background-color: #ffd633;
}

.favorite-button:focus-visible {
  background-color: #ffd633;
  outline: 2px solid var(--color-secondary);
  outline-offset: 2px;
}

.favorite-button.active {
  background-color: var(--color-secondary);
  color: var(--color-background);
}

.favorite-button.icon-only {
  padding: 0;
  border-radius: 50%;
  background: transparent;
  color: var(--color-muted-text);
  font-size: 1.75rem;
  transition: color 0.2s ease;
}

.favorite-button.icon-only:hover,
.favorite-button.icon-only:focus-visible {
  color: var(--color-secondary);
  background: transparent;
}

.favorite-button.icon-only.active {
  color: var(--color-error);
}

@media (min-width: 768px) {
=======
@media (min-width: 640px) {
>>>>>>> 2c172f52
  .property-list {
    grid-template-columns: repeat(auto-fit, minmax(260px, 1fr));
  }

  .property-card .image-wrapper {
    aspect-ratio: 4 / 3;
  }
}

@media (min-width: 1200px) {
  .property-card .image-wrapper {
    aspect-ratio: auto;
    height: 300px;
  }
}

<|MERGE_RESOLUTION|>--- conflicted
+++ resolved
@@ -221,7 +221,6 @@
   color: var(--color-muted-text);
 }
 
-<<<<<<< HEAD
 .favorite-button {
   display: inline-flex;
   align-items: center;
@@ -272,9 +271,7 @@
 }
 
 @media (min-width: 768px) {
-=======
-@media (min-width: 640px) {
->>>>>>> 2c172f52
+
   .property-list {
     grid-template-columns: repeat(auto-fit, minmax(260px, 1fr));
   }
