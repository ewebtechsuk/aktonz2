--- conflicted
+++ resolved
@@ -428,89 +428,8 @@
   color: var(--color-success);
 }
 
-<<<<<<< HEAD
 .property-card .rent-details,
 .property-card .sale-details {
-=======
-.property-card .rent-chip-row {
-  margin-top: var(--spacing-xs);
-  display: flex;
-  flex-wrap: wrap;
-  gap: 0.5rem;
-}
-
-.property-card .rent-chip {
-  display: inline-flex;
-  align-items: center;
-  gap: 0.5rem;
-  padding: 0.55rem 0.9rem;
-  border-radius: 999px;
-  border: 1px solid rgba(16, 104, 120, 0.2);
-  background: rgba(16, 104, 120, 0.12);
-  color: #0f6878;
-  font-size: 0.85rem;
-  font-weight: 500;
-  line-height: 1.2;
-}
-
-.property-card .rent-chip__icon {
-  display: inline-flex;
-  align-items: center;
-  justify-content: center;
-  font-size: 1rem;
-  color: rgba(12, 60, 96, 0.9);
-}
-
-.property-card .rent-chip__content {
-  display: flex;
-  flex-direction: column;
-  gap: 0.15rem;
-}
-
-.property-card .rent-chip__label {
-  font-size: 0.65rem;
-  text-transform: uppercase;
-  letter-spacing: 0.08em;
-  color: rgba(6, 45, 72, 0.75);
-  font-weight: 600;
-}
-
-.property-card .rent-chip__value {
-  font-size: 0.85rem;
-  font-weight: 600;
-  color: inherit;
-}
-
-.property-list--five-per-row .property-card .rent-chip-row {
-  gap: 0.4rem;
-}
-
-.property-list--five-per-row .property-card .rent-chip {
-  padding: 0.45rem 0.75rem;
-  font-size: 0.8rem;
-}
-
-.property-list--five-per-row .property-card .rent-chip__label {
-  font-size: 0.6rem;
-}
-
-.property-list--five-per-row .property-card .rent-chip__value {
-  font-size: 0.8rem;
-}
-
-@media (max-width: 640px) {
-  .property-card .rent-chip {
-    flex: 1 1 200px;
-    min-width: 0;
-  }
-
-  .property-card .rent-chip__content {
-    gap: 0.1rem;
-  }
-}
-
-.property-card .rent-details {
->>>>>>> 03b2ccda
   margin: 0;
   margin-top: var(--spacing-xs);
   padding: var(--spacing-sm);
