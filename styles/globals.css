body {
  font-family: Arial, sans-serif;
  margin: 0;
  padding: 1rem;
  background-color: #fff;
  color: #000;
}

.property-list {
  display: grid;
  grid-template-columns: repeat(auto-fill, 300px);
  gap: 2rem;
  justify-content: center;
}

.property-list .property-link {
  text-decoration: none;
  color: inherit;
  display: block;
  width: 300px;
  height: 450px;
}

.property-card {
  border: 1px solid #e5e5e5;
  border-radius: 4px;
  overflow: hidden;
  background: #fff;
  box-shadow: 0 2px 4px rgba(0, 0, 0, 0.1);
  display: flex;
  flex-direction: column;
  width: 300px;
  height: 450px;
}

.property-card .image-wrapper {
  position: relative;
  width: 100%;
<<<<<<< HEAD
  height: 300px;
=======
  height: 200px;
>>>>>>> 3f9e3f93
}

.property-card img {
  width: 300px;
<<<<<<< HEAD
  height: 300px;
=======
  height: 200px;
>>>>>>> 3f9e3f93
  object-fit: cover;
  display: block;
}

.property-card .slider img {
  width: 300px;
<<<<<<< HEAD
  height: 300px;
=======
  height: 200px;
>>>>>>> 3f9e3f93
  object-fit: cover;
  border: none;
}

.property-card .featured-badge {
  position: absolute;
  top: 8px;
  left: 8px;
  background: #ffe500;
  color: #000;
  padding: 2px 6px;
  font-size: 0.75rem;
  text-transform: capitalize;
}

.property-card .status-badge {
  position: absolute;
  top: 8px;
  right: 8px;
  background: #ffe500;
  color: #000;
  padding: 2px 6px;
  font-size: 0.75rem;
  text-transform: capitalize;
}

.property-card .details {
  padding: 1rem;
  flex: 1;
  display: flex;
  flex-direction: column;
  overflow: hidden;
}

.property-card .title {
  margin: 0;
  font-size: 1rem;
}

.property-card .price {
  margin: 0.5rem 0;
  font-weight: bold;
  color: #008060;
}

.property-card .description {
  margin: 0;
  font-size: 0.875rem;
  color: #555;
}

@media (max-width: 600px) {
  .property-card .image-wrapper {
    height: 300px;
  }
}<|MERGE_RESOLUTION|>--- conflicted
+++ resolved
@@ -36,31 +36,20 @@
 .property-card .image-wrapper {
   position: relative;
   width: 100%;
-<<<<<<< HEAD
   height: 300px;
-=======
-  height: 200px;
->>>>>>> 3f9e3f93
+
 }
 
 .property-card img {
   width: 300px;
-<<<<<<< HEAD
   height: 300px;
-=======
-  height: 200px;
->>>>>>> 3f9e3f93
   object-fit: cover;
   display: block;
 }
 
 .property-card .slider img {
   width: 300px;
-<<<<<<< HEAD
   height: 300px;
-=======
-  height: 200px;
->>>>>>> 3f9e3f93
   object-fit: cover;
   border: none;
 }
