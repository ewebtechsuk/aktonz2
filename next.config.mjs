--- conflicted
+++ resolved
@@ -50,7 +50,6 @@
           },
         ],
       },
-<<<<<<< HEAD
       {
         source: '/property/:path*',
         headers: [
@@ -60,8 +59,7 @@
           },
         ],
       },
-=======
->>>>>>> 122e95cb
+
     ];
   },
 };
