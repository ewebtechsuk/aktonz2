--- conflicted
+++ resolved
@@ -43,7 +43,6 @@
         key: 'X-Content-Type-Options',
         value: 'nosniff',
       },
-<<<<<<< HEAD
     ],
   },
   {
@@ -57,8 +56,7 @@
         key: 'X-Content-Type-Options',
         value: 'nosniff',
       },
-=======
->>>>>>> 13b05ba0
+
     ],
   },
   {
@@ -123,10 +121,7 @@
       {
         key: 'X-Content-Type-Options',
         value: 'nosniff',
-<<<<<<< HEAD
-=======
 
->>>>>>> 13b05ba0
       },
     ],
   },
