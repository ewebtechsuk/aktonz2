--- conflicted
+++ resolved
@@ -8,7 +8,6 @@
     source: '/_next/static/(.*)',
     headers: [
       {
-<<<<<<< HEAD
         source: '/_next/static/:path*',
         headers: [
           {
@@ -16,10 +15,7 @@
             value: 'public, max-age=31536000, immutable',
           },
         ],
-=======
-        key: 'Cache-Control',
-        value: 'public, max-age=31536000, immutable',
->>>>>>> ac6cf441
+
       },
     ],
   },
@@ -27,7 +23,6 @@
     source: '/images/(.*)',
     headers: [
       {
-<<<<<<< HEAD
         source: '/images/:path*',
         headers: [
           {
@@ -35,10 +30,7 @@
             value: 'public, max-age=31536000, immutable',
           },
         ],
-=======
-        key: 'Cache-Control',
-        value: 'public, max-age=31536000, immutable',
->>>>>>> ac6cf441
+
       },
     ],
   },
@@ -46,7 +38,6 @@
     source: '/fonts/(.*)',
     headers: [
       {
-<<<<<<< HEAD
         source: '/fonts/:path*',
         headers: [
           {
@@ -54,10 +45,7 @@
             value: 'public, max-age=31536000, immutable',
           },
         ],
-=======
-        key: 'Cache-Control',
-        value: 'public, max-age=31536000, immutable',
->>>>>>> ac6cf441
+
       },
     ],
   },
@@ -65,7 +53,6 @@
     source: '/static/(.*)',
     headers: [
       {
-<<<<<<< HEAD
         source: '/static/:path*',
         headers: [
           {
@@ -73,10 +60,7 @@
             value: 'public, max-age=31536000, immutable',
           },
         ],
-=======
-        key: 'Cache-Control',
-        value: 'public, max-age=31536000, immutable',
->>>>>>> ac6cf441
+
       },
     ],
   },
@@ -84,7 +68,6 @@
     source: '/property/:path*',
     headers: [
       {
-<<<<<<< HEAD
         source: '/property/:path*',
         headers: [
           {
@@ -92,10 +75,7 @@
             value: 'no-store',
           },
         ],
-=======
-        key: 'Cache-Control',
-        value: 'no-store',
->>>>>>> ac6cf441
+
       },
     ],
   },
@@ -116,11 +96,5 @@
       }),
 };
 
-<<<<<<< HEAD
-=======
-// Custom HTTP headers such as Cache-Control cannot be configured via
-// `next.config.js` when using `output: 'export'`. They must be applied by the
-// hosting environment instead.
 
->>>>>>> ac6cf441
 export default nextConfig;