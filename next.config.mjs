const repo = process.env.GITHUB_REPOSITORY?.split('/')[1] || '';
const isProd = process.env.NODE_ENV === 'production';
<<<<<<< HEAD
=======
// Default to a serverful build so API routes like /api/register work.
// Use NEXT_EXPORT=true if a static export is explicitly required.
const requestedStaticExport = process.env.NEXT_EXPORT === 'true';
>>>>>>> c935d187

const serverRuntimeOnlyRoutes = ['/integrations/3cx/contact-card'];
const hasServerOnlyRoutes = serverRuntimeOnlyRoutes.length > 0;

if (hasServerOnlyRoutes) {
  console.warn(
<<<<<<< HEAD
    'Static exports do not support routes that rely on server rendering. The following routes may not function correctly:',
=======
    'NEXT_EXPORT requested; attempting a static export but the following routes rely on server rendering:',
>>>>>>> c935d187
    serverRuntimeOnlyRoutes.join(', ')
  );
  console.warn('Those routes may not function correctly in the exported build.');
}

<<<<<<< HEAD
=======
const shouldExport = requestedStaticExport;

/** @type {import('next').NextConfig} */
function withNoSniff(headers) {
  return [
    ...headers,
    { key: 'X-Content-Type-Options', value: 'nosniff' },
  ];
}

const staticHeaders = [
  {
    source: '/((?!_next/static).*)',
    headers: withNoSniff([
      {
        key: 'Cache-Control',
        value: 'no-cache, max-age=0, s-maxage=0',
      },
    ]),
  },
  {
    source: '/_next/static/:buildId/_buildManifest.js',
    headers: withNoSniff([
      {
        key: 'Cache-Control',
        value: 'no-store',
      },
    ]),

  },
  {
    source: '/_next/static/:buildId/_ssgManifest.js',
    headers: withNoSniff([
      {
        key: 'Cache-Control',
        value: 'no-store',
      },
    ]),

  },
  {
    source: '/_next/static/:path*',
    headers: withNoSniff([
      {
        key: 'Cache-Control',
        value: 'public, max-age=31536000, immutable',
      },
    ]),

  },
  {
    source: '/images/:path*',
    headers: withNoSniff([
      {
        key: 'Cache-Control',
        value: 'public, max-age=31536000, immutable',
      },
    ]),

  },
  {
    source: '/fonts/:path*',
    headers: withNoSniff([
      {
        key: 'Cache-Control',
        value: 'public, max-age=31536000, immutable',
      },
    ]),

  },
  {
    source: '/static/:path*',
    headers: withNoSniff([
      {
        key: 'Cache-Control',
        value: 'public, max-age=31536000, immutable',
      },
    ]),

  },
  {
    source: '/property/:path*',
    headers: withNoSniff([
      {
        key: 'Cache-Control',
        value: 'no-cache, max-age=0, s-maxage=0',
      },
    ]),

  },
  {
    source: '/to-rent',
    headers: withNoSniff([
      {
        key: 'Cache-Control',
        value: 'no-cache, max-age=0, s-maxage=0',
      },
    ]),

  },
];

>>>>>>> c935d187
const nextConfig = {
  output: 'export',
  images: { unoptimized: true },
  basePath: isProd && repo ? `/${repo}` : undefined,
  assetPrefix: isProd && repo ? `/${repo}/` : undefined,
};

export default nextConfig;<|MERGE_RESOLUTION|>--- conflicted
+++ resolved
@@ -1,29 +1,20 @@
 const repo = process.env.GITHUB_REPOSITORY?.split('/')[1] || '';
 const isProd = process.env.NODE_ENV === 'production';
-<<<<<<< HEAD
-=======
 // Default to a serverful build so API routes like /api/register work.
 // Use NEXT_EXPORT=true if a static export is explicitly required.
 const requestedStaticExport = process.env.NEXT_EXPORT === 'true';
->>>>>>> c935d187
 
 const serverRuntimeOnlyRoutes = ['/integrations/3cx/contact-card'];
 const hasServerOnlyRoutes = serverRuntimeOnlyRoutes.length > 0;
 
 if (hasServerOnlyRoutes) {
   console.warn(
-<<<<<<< HEAD
-    'Static exports do not support routes that rely on server rendering. The following routes may not function correctly:',
-=======
     'NEXT_EXPORT requested; attempting a static export but the following routes rely on server rendering:',
->>>>>>> c935d187
     serverRuntimeOnlyRoutes.join(', ')
   );
   console.warn('Those routes may not function correctly in the exported build.');
 }
 
-<<<<<<< HEAD
-=======
 const shouldExport = requestedStaticExport;
 
 /** @type {import('next').NextConfig} */
@@ -126,7 +117,6 @@
   },
 ];
 
->>>>>>> c935d187
 const nextConfig = {
   output: 'export',
   images: { unoptimized: true },
