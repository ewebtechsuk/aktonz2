--- conflicted
+++ resolved
@@ -41,15 +41,10 @@
 Use [Dredd](https://dredd.org/) to verify the API blueprint against the Apex27 service.
 
 ```
-<<<<<<< HEAD
-export APEX27_API_KEY="<your-api-key>"
-NODE_OPTIONS=--dns-result-order=ipv4first \
-  dredd --config .dredd.yml --header "X-Api-Key: $APEX27_API_KEY" --dry-run
-=======
+
 export APEX27_API_KEY=b3ccaef8aeecf3c82f2b9da07127cfd1
 
 NODE_OPTIONS=--dns-result-order=ipv4first dredd --config .dredd.yml --dry-run
->>>>>>> f9a62680
 ```
 
 The `--dry-run` flag checks the blueprint syntax without making network requests.
