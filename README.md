# Property Portal

A minimal Next.js application for an estate and letting agent powered by the Apex27 CRM.

## Development

```
npm install
npm run dev
```

### 3CX contact pop-up

Use the compact contact card when configuring 3CX screen-pops so agents can
see caller context without loading the full CRM. The route accepts either a
one-time lookup token or the raw caller ID:

```
/integrations/3cx/contact-card?token=<lookup-token>
/integrations/3cx/contact-card?phone=<e164-number>
```

When hosted at `https://aktonz.com`, reference the page directly in the 3CX
management console (Settings → CRM → Screen Pop URL). For example, to pop on
incoming calls using the caller ID placeholder:

```
https://aktonz.com/integrations/3cx/contact-card?phone=[Call.CallerID]
```

If your workflow issues time-limited lookup tokens, swap the `phone` query for
`token` and inject the secure token variable provided by your middleware.

## Environment Variables

Create a `.env.local` file and set `APEX27_API_KEY` (and optionally `APEX27_BRANCH_ID` for your branch) to fetch real property data from the Apex27 API. Without these variables, no listings will be shown.

### 3CX contact lookup webhook

Configure `THREECX_WEBHOOK_SECRET` to protect the private contact lookup endpoint used by the 3CX phone system. Requests without
the matching secret are rejected with **401 Unauthorized**.

**Endpoint:** `https://<your-domain>/api/integrations/3cx/contact`

**Authentication header:** `X-3CX-Secret: <value of THREECX_WEBHOOK_SECRET>` (alternatively `Authorization: Bearer <secret>`)

The route accepts `phone` and optional `countryCode` query parameters, normalises them to digits, and searches the Apex27 portal
for a matching contact. Responses are returned with `Cache-Control: no-store` to avoid stale screen pops, `200 OK` when the
contact exists, and `404 Not Found` otherwise.

<<<<<<< HEAD
=======
When a contact is resolved the payload now includes the rich context needed by the pop-up UI:

```json
{
  "contact": { /* Apex27 contact object */ },
  "properties": [ /* properties linked to the contact */ ],
  "viewings": [ /* viewing bookings for the contact */ ],
  "appointments": [ /* appointments related to the contact */ ],
  "financial": [ /* financial entries, e.g. offers or ledgers */ ]
}
```

If the context lookup fails for any reason the API responds with a 5xx status so the phone system can retry or fall back.

>>>>>>> 70c0adb7
**Example 3CX configuration:**

1. In the 3CX Management Console, open **Settings → CRM** and choose **Add** to create a new HTTP contact lookup.
2. Set the **Match** URL to `https://<your-domain>/api/integrations/3cx/contact?phone=%CallerNumber%&countryCode=%CallerIDCountry%` and select the **GET** method.
3. Under **Request Headers**, add `X-3CX-Secret` with the same secret configured in `THREECX_WEBHOOK_SECRET`.
4. Choose **JSON** as the response format and map the required contact fields (e.g. name, email, reference) from the `contact`
<<<<<<< HEAD
   object returned by the API.
=======
   object returned by the API. The additional arrays (`properties`, `viewings`, `appointments`, and `financial`) are available
   for richer screen pops that show related activity alongside the basic contact details.
>>>>>>> 70c0adb7
5. Save and assign the CRM integration to the desired extensions so incoming calls trigger the lookup and display the contact
   context automatically.

### Email configuration

The contact, offer, and viewing forms send transactional email through SMTP. Configure these environment variables wherever the Next.js server runs:

| Variable | Description |
| --- | --- |
| `SMTP_HOST` | SMTP hostname (e.g. `smtp.office365.com`). |
| `SMTP_PORT` | SMTP port. Use `587` for STARTTLS (recommended) or `465` for implicit TLS. |
| `SMTP_SECURE` | Set to `"false"` for STARTTLS (port 587) or `"true"` for implicit TLS (port 465). |
| `SMTP_USER` | Username for authentication. For Microsoft 365 this is the full mailbox address (e.g. `info@aktonz.com`). |
| `SMTP_PASS` | Password or app password for the mailbox. Required even when multi-factor authentication is enabled. |
| `EMAIL_FROM` | Default "From" address for all outgoing messages. Can be the same as `SMTP_USER` or an alias on that mailbox. |
| `AKTONZ_EMAIL` | Comma-separated list of internal recipients who should receive notifications. Defaults to `info@aktonz.com` if omitted. |

When using Microsoft 365 (as shown in the Microsoft Admin Center screenshot), make sure the mailbox you authenticate with has **SMTP AUTH** enabled and, if MFA is required, create an **app password**. Microsoft documents the SMTP endpoint under **Settings → Domains → (select your domain) → DNS records**; the typical configuration is:

```
SMTP_HOST=smtp.office365.com
SMTP_PORT=587
SMTP_SECURE=false
SMTP_USER=info@aktonz.com
SMTP_PASS=<your app password>
EMAIL_FROM=info@aktonz.com
AKTONZ_EMAIL=info@aktonz.com
```

Restart the development or production server after adding or changing these variables so the new configuration is picked up.

To allow the registration form to create contacts when the app is statically
deployed, also set the public equivalents
`NEXT_PUBLIC_APEX27_API_KEY` and `NEXT_PUBLIC_APEX27_BRANCH_ID`. These values
are embedded at build time and used by the client-side fallback when no backend
is available.

### Microsoft 365 admin connection

The admin dashboard can guide you through connecting a shared mailbox using
Microsoft OAuth. No access to your Microsoft 365 tenant is required—just
register an **Azure App Registration** under your own account and supply the
resulting identifiers through environment variables:

#### Step-by-step: retrieve `MS_CLIENT_ID`

1. Sign in to [https://portal.azure.com](https://portal.azure.com) and choose
   the correct tenant from the header if you manage more than one.
2. From the portal home (the screen shown in the screenshot) open
   **Azure Active Directory**. On the **All services** page it appears in the
   **Identity** section—click it there, or if you do not see the tile immediately
   use the global search bar at the top and type *Azure Active Directory*.
3. In Azure AD, select **App registrations** → **New registration**.
4. Fill in the registration form:
   * **Name:** e.g. `Aktonz Admin Mailbox Connector`.
   * **Supported account types:** keep **Accounts in this organizational
     directory only** unless you explicitly need multi-tenant access.
   * **Redirect URI:** choose **Web** and enter
     `https://<your-domain>/api/microsoft/callback` for production (replace
     `<your-domain>` with the host serving your admin dashboard). Keep the
     local-testing URI (`http://localhost:3000/api/microsoft/callback`) handy—you
     will add it alongside the production URL in a moment.
   * On the **Register an application** screen (the one shown in the screenshot),
     double-check the values, then press **Register** in the bottom-left corner to
     create the app registration.
5. On the registration overview page copy the value labelled **Application
   (client) ID**—this is what the app expects as `MS_CLIENT_ID` (or one of the
   accepted aliases such as `MICROSOFT_CLIENT_ID`).
6. Still within the app registration, open **Authentication** in the left-hand
   menu (the screen shown in your latest screenshot). If the web redirect URI
   you entered earlier is not listed, click **Add a platform** → **Web**, paste
   `https://<your-domain>/api/microsoft/callback`, and press **Configure**.
   With the production URL saved, click **Add URI** on the same card and include
   the local development callback `http://localhost:3000/api/microsoft/callback`
   so Azure recognises both environments. Confirm the platform now appears
   under **Redirect URIs**, then choose **Save** at the bottom of the page so
   Azure accepts the change.
7. Add the value to `.env.local` for local development or to your hosting
   platform’s environment variable manager for production. Restart the server
   or redeploy so the new configuration is loaded.

#### Populate the Aktonz connector credentials

For the existing Aktonz email connector registration you will need to capture
these identifiers from Azure:

* **Application (client) ID:** `28c9d37b-2c2b-4d49-9ac4-4c180967bc7c`.

* **Client secret value:** create (or rotate) a secret under **Certificates &
  secrets**, then copy the **Value** column immediately—Azure will not display
  it again.
* **Directory (tenant) ID:** available on the same **Overview** page.

Add them to your environment configuration. The Aktonz connector currently uses
these values (update the secret and tenant ID if you rotate them in Azure):

```
MS_CLIENT_ID=28c9d37b-2c2b-4d49-9ac4-4c180967bc7c

MS_CLIENT_SECRET=<client secret value>
MS_TENANT_ID=<directory tenant id>
MS_REDIRECT_URI=https://aktonz.com/api/microsoft/callback
MS_SCOPES="offline_access Mail.Send User.Read"
TOKEN_ENCRYPTION_KEY=<generate a long random string>
```

#### Error: `AADSTS700016` when signing in

If Microsoft returns **AADSTS700016** with the message *"Application with
identifier '04651e3a-82c5-4e03-ba50-574b2bb79cac' was not found in the
directory 'Aktonz'"*, the sign-in attempt is still using the deprecated default
app registration ID. Resolve it with the checklist below:

1. **Update the client ID.** Set `MS_CLIENT_ID` (or any of the accepted
   aliases) to `28c9d37b-2c2b-4d49-9ac4-4c180967bc7c`. Redeploy or restart the
   server after changing the environment variable.
2. **Double-check tenant routing.** For the single-tenant connector keep
   `MS_TENANT_ID` set to `60737a1b-9707-4d7f-9909-0ee943a1ffff`. If you prefer
   multi-tenant sign-in, remove the variable entirely so the code falls back to
   `common`.
3. **Confirm the redirect URIs.** Ensure the production
   `https://aktonz.com/api/microsoft/callback` and local development
   `http://localhost:3000/api/admin/email/microsoft/callback` URLs are still
   registered under **Authentication → Web** in the Azure portal.
4. **Retry the connection.** Clear any cached auth tabs, then click **Connect
   Microsoft** again. The login prompt should now reference the updated client
   ID.

Running `npm run check-ms-connector` after updating the environment variables
verifies that the connector will no longer fall back to the old identifier.

> **Current production secret (September 2025):** `aktonz-email-connector-2`
> (secret ID `5ac90759-6286-48c0-98b2-5a2aa19d7e6d`). Copy the secret **Value**
> directly from Azure and update the `MS_CLIENT_SECRET` environment variable in
> each required Vercel environment.

> ⚠️ Rotate the client secret if it has ever been shared outside Azure. Delete
> superseded secrets so they can no longer be used.

If your hosting provider supports secret scopes (e.g. **Production** vs
**Preview**), define the same keys in each environment that needs the Microsoft
integration. After saving, redeploy so the server can read the refreshed
settings.

| Variable | Description |
| --- | --- |
| `MS_CLIENT_ID` | The **Application (client) ID** from Azure App Registration. Equivalent fallbacks supported: `MICROSOFT_CLIENT_ID`, `NEXT_PUBLIC_MICROSOFT_CLIENT_ID`, `AZURE_AD_CLIENT_ID`, `MSAL_CLIENT_ID`. |
| `MS_REDIRECT_URI` | The production redirect URI you configure on the app registration. Use `https://<your-domain>/api/microsoft/callback` and register the local testing URI `http://localhost:3000/api/microsoft/callback` under the same platform. If unset, the code falls back to `https://aktonz.com/api/microsoft/callback` (see `lib/ms-redirect.js`). Public fallbacks are supported: `MICROSOFT_REDIRECT_URI`, `NEXT_PUBLIC_MICROSOFT_REDIRECT_URI`, `NEXT_PUBLIC_MICROSOFT_REDIRECT_URL`, `AZURE_AD_REDIRECT_URI`, `AZURE_AD_REDIRECT_URL`. |
| `MS_TENANT_ID` | (Optional) Your tenant ID. When using the bundled Aktonz app registration (`MS_CLIENT_ID` defaults to `28c9d37b-2c2b-4d49-9ac4-4c180967bc7c`), the connector automatically falls back to the Aktonz tenant (`60737a1b-9707-4d7f-9909-0ee943a1ffff`) so a missing configuration still signs in correctly. For custom app registrations, leave unset to default to `common` for multi-tenant apps. Synonymous environment keys such as `MICROSOFT_TENANT_ID`, `AZURE_DIRECTORY_ID`, `AZURE_TENANT_ID`, or `AZURE_AD_TENANT_ID` are also detected. Values like `"undefined"` or `"null"` are ignored so a blank dashboard setting does not break sign-in. |
| `MS_SCOPES` | (Optional) Custom OAuth scopes. Defaults to `offline_access https://graph.microsoft.com/.default`. |
| `MS_ALLOWED_UPNS` | (Optional) Comma, semicolon, or newline separated list of user principal names permitted to complete the Microsoft connection. Defaults to `info@aktonz.com`. Use this when the authorised account differs between environments (e.g. `operations@aktonz.com`). |

Once the environment variables are present, restart the server and press
**Connect Microsoft** on the admin page. The browser is redirected to Microsoft
to finish authorization—no sensitive tenant information needs to be shared with
the application maintainers.

#### Verify your configuration from the command line

If you are unsure whether the admin **Connect Microsoft** button has everything
it needs, run the lightweight checker:

```
npm run check-ms-connector
```

The script inspects the supported environment variable aliases and calls out
any mandatory settings (such as `MS_CLIENT_ID`/`MICROSOFT_CLIENT_ID`) that are
still missing.


### Troubleshooting pull request creation

If you have local changes ready but the pull request creation step fails—for
example the tooling reports **"failed to create pr"**—run the automated
diagnostics and then work through the manual checklist below.

#### Quick diagnostics when you see "failed to create pr"

```
npm run check-pr
```

The script highlights anything that would block pull-request creation:

* uncommitted changes in your working tree,
* a missing or misconfigured `origin` remote,
* branches without an upstream tracking branch, and
* unpushed commits waiting locally.

If other remotes exist but `origin`/the upstream branch is missing, the command
exits with a non-zero status so you can fix those items before trying again. In
an entirely fresh clone (no remotes yet) it prints informational guidance about
adding `origin` without failing the run.

It also surfaces actionable commands—such as `git push --set-upstream`—so you
can fix the detected issues before retrying PR creation from the terminal or the
GitHub web UI.

#### Manual checklist

After resolving any items highlighted by `npm run check-pr`, confirm the
following:

1. **Confirm your branch is pushed.**
   ```bash
   git status -sb
   git remote -v
   ```
   Make sure the branch you are on is tracked by your fork or the upstream
   repository. Push it with `git push origin <branch-name>` and resolve any
   authentication prompts.
2. **Sync the default branch.**
   Pull the latest `main`/`master` updates (`git fetch origin` followed by
   `git merge origin/main`) so the pull request is based on the newest commits
   and does not contain unrelated changes.
3. **Re-run required checks locally.**
   If the remote rejects the PR because checks failed, rerun them before
   retrying. Typical examples for this project are:
   ```bash
   npm run lint
   npm test
   ```
   Fix any reported issues, commit, and push again.
4. **Verify repository permissions.**
   You need write access (or a fork) to open a pull request. If access was
   revoked or expired, request it from the maintainer, then push from your fork
   and open the PR there instead.
5. **Retry from the GitHub UI.**
   Once the branch exists on GitHub, navigate to the repository in your browser
   and click **Compare & pull request**. Provide a clear title and description,
   then submit. If the UI still reports an error, capture the exact message and
   share it with the maintainers for further help.

#### Checklist: information to capture while you are in Azure

Gather these items while you are in the Azure portal so you can populate the
environment variables (or share them with the wider team, if needed):

| Question | Where to find it / what to record |
| --- | --- |
| **Application (client) ID** | Azure portal → **Azure Active Directory** → **App registrations** → *Your registration* → **Overview**. Copy the **Application (client) ID** value and store it as `MS_CLIENT_ID` (or one of the accepted aliases such as `MICROSOFT_CLIENT_ID`). |
| **Directory (tenant) ID** | The same Overview screen lists **Directory (tenant) ID**. Copy it if you intend to keep the app single-tenant and configure it as `MS_TENANT_ID` (or `MICROSOFT_TENANT_ID` if you prefer the older naming). When using the bundled Aktonz application you can omit the setting—the code falls back to `60737a1b-9707-4d7f-9909-0ee943a1ffff`. For custom registrations that should allow any tenant, leave it unset to default to `common` for multi-tenant sign-in. |
| **Client secret value** | Azure portal → *Your registration* → **Certificates & secrets** → **Client secrets**. Select **New client secret**, give it a description/expiry, click **Add**, then immediately copy the **Value** column (this is the only time Azure reveals it). Store the value securely—this repo does **not** commit secrets. |
| **Redirect URI** | Use `https://<your-domain>/api/microsoft/callback` for production and `http://localhost:3000/api/microsoft/callback` when testing locally. Register both under **Authentication → Web** so Azure AD recognises each environment. |
| **Single-tenant or multi-tenant?** | Step 4 of the registration form controls this. Keeping **Accounts in this organizational directory only** selected produces a single-tenant app scoped to `aktonz.com`. Switch to multi-tenant only if you plan to allow other Azure AD tenants. |

> 💡 Tip: keep a secure record (e.g. password manager entry) with the client ID,
> tenant ID, redirect URI, and client secret value so you can redeploy without
> revisiting Azure each time.

### Application architecture quick reference

These answers cover the follow-up questions about the Next.js project itself:

| Topic | Answer |
| --- | --- |
| **Next.js version** | The project runs on Next.js `15.5.2` per `package.json`. It uses the **Pages Router** (see the `pages/` directory) rather than the App Router. |
| **Persistence layer** | There is **no database** connection. Property data is fetched from the Apex27 API and cached into JSON under `data/`. Microsoft OAuth tokens are encrypted and written to `.aktonz-ms-tokens.json` by `lib/token-store.js`, letting API routes refresh them without external storage. |
| **Who can send mail?** | Only `info@aktonz.com` may authorise the connector. Outbound messages are delivered through Microsoft Graph with the access token granted to that mailbox, so every email is sent directly from `info@aktonz.com`. |
| **Which forms send email?** | The Contact (`pages/api/contact.ts`), Book a Viewing (`pages/api/book-viewing.ts`), Offers (`pages/api/offers.ts`), and Valuation (`pages/api/valuations.ts`) endpoints all call `sendMailGraph` from `lib/ms-graph.js` to dispatch Microsoft 365 email. |

| **From address behaviour** | Microsoft Graph sends each message as `info@aktonz.com`. The HTML bodies include the visitor's contact details; altering the `From` header would require delegated send permissions for another mailbox. |

### Token handling and storage guidance

The Microsoft OAuth flow is implemented in `pages/api/microsoft/connect.ts`,
`pages/api/microsoft/callback.ts`, and the legacy/local-compatible route
`pages/api/admin/email/microsoft/callback.ts` (kept for older admin dashboards).
`lib/ms-oauth.js` performs the token exchange, verifies that the signed-in user is
`info@aktonz.com`, and saves the encrypted bundle through `lib/token-store.js`.

* **Encryption helper** – `lib/ms-graph.js` provides `encryptToken` and
  `decryptToken`, using AES-256-GCM with the key from `TOKEN_ENCRYPTION_KEY`.
  Generate a long, random value (for example `openssl rand -base64 48`) and set
  it in `.env.local` or your hosting dashboard before connecting.
* **Storage location** – tokens are written to `.aktonz-ms-tokens.json` in the
  project root. Ensure the deployment target allows read/write access to this
  path and treat the file as sensitive information.
* **Rotation and revocation** – to revoke access, delete
  `.aktonz-ms-tokens.json`, rotate the Azure client secret or invalidate the
  refresh token, update the environment variables, and reconnect via the admin
  dashboard.

If the site is deployed to a static host where Next.js API routes are not
available, set `NEXT_PUBLIC_BOOK_VIEWING_API` to the base listings URL for
viewing requests (e.g. `https://api.apex27.co.uk/listings`). The property ID and
`/viewings` path will be appended automatically.


## Build

```
npm run build
npm start
```

## Cache Listings for Static Deploys

For commit-driven deployments (e.g. GitHub Pages) where the build
environment cannot access the Apex27 API, you can prefetch listings and
commit them to the repository:

1. Ensure `APEX27_API_KEY` (and optional `APEX27_BRANCH_ID`) are set in
   `.env.local`.
2. Run `npm run cache` to save the current live listings into
   `data/listings.json`.
3. To produce a static export, run:
   ```
   npm run build
   ```
   The static site will be generated in the `out/` directory (e.g. `npx serve out`).

## API Testing

Use [Dredd](https://dredd.org/) to verify the API blueprint against the Apex27 service.

```

export APEX27_API_KEY=b3ccaef8aeecf3c82f2b9da07127cfd1

NODE_OPTIONS=--dns-result-order=ipv4first dredd --config .dredd.yml --dry-run
```

The `--dry-run` flag checks the blueprint syntax without making network requests.
Remove it to test against the live API.<|MERGE_RESOLUTION|>--- conflicted
+++ resolved
@@ -48,35 +48,15 @@
 for a matching contact. Responses are returned with `Cache-Control: no-store` to avoid stale screen pops, `200 OK` when the
 contact exists, and `404 Not Found` otherwise.
 
-<<<<<<< HEAD
-=======
-When a contact is resolved the payload now includes the rich context needed by the pop-up UI:
-
-```json
-{
-  "contact": { /* Apex27 contact object */ },
-  "properties": [ /* properties linked to the contact */ ],
-  "viewings": [ /* viewing bookings for the contact */ ],
-  "appointments": [ /* appointments related to the contact */ ],
-  "financial": [ /* financial entries, e.g. offers or ledgers */ ]
-}
-```
-
-If the context lookup fails for any reason the API responds with a 5xx status so the phone system can retry or fall back.
-
->>>>>>> 70c0adb7
+
 **Example 3CX configuration:**
 
 1. In the 3CX Management Console, open **Settings → CRM** and choose **Add** to create a new HTTP contact lookup.
 2. Set the **Match** URL to `https://<your-domain>/api/integrations/3cx/contact?phone=%CallerNumber%&countryCode=%CallerIDCountry%` and select the **GET** method.
 3. Under **Request Headers**, add `X-3CX-Secret` with the same secret configured in `THREECX_WEBHOOK_SECRET`.
 4. Choose **JSON** as the response format and map the required contact fields (e.g. name, email, reference) from the `contact`
-<<<<<<< HEAD
    object returned by the API.
-=======
-   object returned by the API. The additional arrays (`properties`, `viewings`, `appointments`, and `financial`) are available
-   for richer screen pops that show related activity alongside the basic contact details.
->>>>>>> 70c0adb7
+
 5. Save and assign the CRM integration to the desired extensions so incoming calls trigger the lookup and display the contact
    context automatically.
 
