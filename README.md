# Property Portal

A minimal Next.js application for an estate and letting agent powered by the Apex27 CRM.

## Development

```
npm install
npm run dev
```

## Environment Variables

Create a `.env.local` file and set `APEX27_API_KEY` (and optionally `APEX27_BRANCH_ID` for your branch) to fetch real property data from the Apex27 API. Without these variables, no listings will be shown.

If the site is deployed to a static host where Next.js API routes are not
<<<<<<< HEAD
available, set `NEXT_PUBLIC_BOOK_VIEWING_API` to the base listings URL for
viewing requests (e.g. `https://api.apex27.co.uk/listings`). The property ID and
`/viewings` path will be appended automatically.
=======
available, set `NEXT_PUBLIC_BOOK_VIEWING_API` to the URL of a server capable of
handling viewing requests (e.g. a deployment of `pages/api/book-viewing`).
>>>>>>> fce09cec

## Build

```
npm run build
npm start
```

## Cache Listings for Static Deploys

For commit-driven deployments (e.g. GitHub Pages) where the build
environment cannot access the Apex27 API, you can prefetch listings and
commit them to the repository:

1. Ensure `APEX27_API_KEY` (and optional `APEX27_BRANCH_ID`) are set in
   `.env.local`.
2. Run `npm run cache` to save the current live listings into
   `data/listings.json`.
3. To produce a static export, run:
   ```
   npm run build
   ```
   The static site will be generated in the `out/` directory (e.g. `npx serve out`).

## API Testing

Use [Dredd](https://dredd.org/) to verify the API blueprint against the Apex27 service.

```

export APEX27_API_KEY=b3ccaef8aeecf3c82f2b9da07127cfd1

NODE_OPTIONS=--dns-result-order=ipv4first dredd --config .dredd.yml --dry-run
```

The `--dry-run` flag checks the blueprint syntax without making network requests.
Remove it to test against the live API.<|MERGE_RESOLUTION|>--- conflicted
+++ resolved
@@ -14,14 +14,10 @@
 Create a `.env.local` file and set `APEX27_API_KEY` (and optionally `APEX27_BRANCH_ID` for your branch) to fetch real property data from the Apex27 API. Without these variables, no listings will be shown.
 
 If the site is deployed to a static host where Next.js API routes are not
-<<<<<<< HEAD
 available, set `NEXT_PUBLIC_BOOK_VIEWING_API` to the base listings URL for
 viewing requests (e.g. `https://api.apex27.co.uk/listings`). The property ID and
 `/viewings` path will be appended automatically.
-=======
-available, set `NEXT_PUBLIC_BOOK_VIEWING_API` to the URL of a server capable of
-handling viewing requests (e.g. a deployment of `pages/api/book-viewing`).
->>>>>>> fce09cec
+
 
 ## Build
 
