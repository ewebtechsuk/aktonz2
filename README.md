# Property Portal

A minimal Next.js application for an estate and letting agent powered by the Apex27 CRM.

## Development

```
npm install
npm run dev
```

## Environment Variables

Create a `.env.local` file and set `APEX27_API_KEY` (and optionally `APEX27_BRANCH_ID` for your branch) to fetch real property data from the Apex27 API. Without these variables, no listings will be shown.

### Email configuration

The contact, offer, and viewing forms send transactional email through SMTP. Configure these environment variables wherever the Next.js server runs:

| Variable | Description |
| --- | --- |
| `SMTP_HOST` | SMTP hostname (e.g. `smtp.office365.com`). |
| `SMTP_PORT` | SMTP port. Use `587` for STARTTLS (recommended) or `465` for implicit TLS. |
| `SMTP_SECURE` | Set to `"false"` for STARTTLS (port 587) or `"true"` for implicit TLS (port 465). |
| `SMTP_USER` | Username for authentication. For Microsoft 365 this is the full mailbox address (e.g. `info@aktonz.com`). |
| `SMTP_PASS` | Password or app password for the mailbox. Required even when multi-factor authentication is enabled. |
| `EMAIL_FROM` | Default "From" address for all outgoing messages. Can be the same as `SMTP_USER` or an alias on that mailbox. |
| `AKTONZ_EMAIL` | Comma-separated list of internal recipients who should receive notifications. Defaults to `info@aktonz.com` if omitted. |

When using Microsoft 365 (as shown in the Microsoft Admin Center screenshot), make sure the mailbox you authenticate with has **SMTP AUTH** enabled and, if MFA is required, create an **app password**. Microsoft documents the SMTP endpoint under **Settings → Domains → (select your domain) → DNS records**; the typical configuration is:

```
SMTP_HOST=smtp.office365.com
SMTP_PORT=587
SMTP_SECURE=false
SMTP_USER=info@aktonz.com
SMTP_PASS=<your app password>
EMAIL_FROM=info@aktonz.com
AKTONZ_EMAIL=info@aktonz.com
```

Restart the development or production server after adding or changing these variables so the new configuration is picked up.

To allow the registration form to create contacts when the app is statically
deployed, also set the public equivalents
`NEXT_PUBLIC_APEX27_API_KEY` and `NEXT_PUBLIC_APEX27_BRANCH_ID`. These values
are embedded at build time and used by the client-side fallback when no backend
is available.

### Microsoft 365 admin connection

The admin dashboard can guide you through connecting a shared mailbox using
Microsoft OAuth. No access to your Microsoft 365 tenant is required—just
register an **Azure App Registration** under your own account and supply the
resulting identifiers through environment variables:

#### Step-by-step: retrieve `MS_CLIENT_ID`

1. Sign in to [https://portal.azure.com](https://portal.azure.com) and choose
   the correct tenant from the header if you manage more than one.
2. From the portal home (the screen shown in the screenshot) open
   **Azure Active Directory**. On the **All services** page it appears in the
   **Identity** section—click it there, or if you do not see the tile immediately
   use the global search bar at the top and type *Azure Active Directory*.
3. In Azure AD, select **App registrations** → **New registration**.
4. Fill in the registration form:
   * **Name:** e.g. `Aktonz Admin Mailbox Connector`.
   * **Supported account types:** keep **Accounts in this organizational
     directory only** unless you explicitly need multi-tenant access.
   * **Redirect URI:** choose **Web** and enter
     `https://<your-domain>/api/admin/email/microsoft/callback` (replace
     `<your-domain>` with the host serving your admin dashboard).
   * On the **Register an application** screen (the one shown in the screenshot),
     double-check the values, then press **Register** in the bottom-left corner to
     create the app registration.
5. On the registration overview page copy the value labelled **Application
   (client) ID**—this is what the app expects as `MS_CLIENT_ID` (or one of the
   accepted aliases such as `MICROSOFT_CLIENT_ID`).
6. Still within the app registration, open **Authentication** in the left-hand
   menu (the screen shown in your latest screenshot). If the web redirect URI
   you entered earlier is not listed, click **Add a platform** → **Web**, paste
   `https://<your-domain>/api/admin/email/microsoft/callback`, and press
   **Configure**. Confirm the platform now appears under **Redirect URIs**, then
   choose **Save** at the bottom of the page so Azure accepts the change.
7. Add the value to `.env.local` for local development or to your hosting
   platform’s environment variable manager for production. Restart the server
   or redeploy so the new configuration is loaded.

#### Populate the Aktonz connector credentials

For the existing Aktonz email connector registration you will need to capture
these identifiers from Azure:

<<<<<<< HEAD
* **Application (client) ID:** `28c9d37b-2c2b-4d49-9ac4-4c180967bc7c`.
=======
* **Application (client) ID:** copy it from the registration **Overview** page.
>>>>>>> f5010cf0
* **Client secret value:** create (or rotate) a secret under **Certificates &
  secrets**, then copy the **Value** column immediately—Azure will not display
  it again.
* **Directory (tenant) ID:** available on the same **Overview** page.

<<<<<<< HEAD
Add them to your environment configuration. The Aktonz connector currently uses
these values (update the secret and tenant ID if you rotate them in Azure):

```
MS_CLIENT_ID=28c9d37b-2c2b-4d49-9ac4-4c180967bc7c
=======
Add them to your environment configuration—never commit the real values to Git
or documentation. Replace the placeholders below with your actual details:

```
MS_CLIENT_ID=<application client id>
>>>>>>> f5010cf0
MS_CLIENT_SECRET=<client secret value>
MS_TENANT_ID=<directory tenant id>
MS_REDIRECT_URI=https://aktonz.com/api/microsoft/callback
MS_SCOPES="offline_access Mail.Send User.Read"
TOKEN_ENCRYPTION_KEY=<generate a long random string>
```

> ⚠️ Rotate the client secret if it has ever been shared outside Azure. Delete
> superseded secrets so they can no longer be used.

If your hosting provider supports secret scopes (e.g. **Production** vs
**Preview**), define the same keys in each environment that needs the Microsoft
integration. After saving, redeploy so the server can read the refreshed
settings.

| Variable | Description |
| --- | --- |
| `MS_CLIENT_ID` | The **Application (client) ID** from Azure App Registration. Equivalent fallbacks supported: `MICROSOFT_CLIENT_ID`, `NEXT_PUBLIC_MICROSOFT_CLIENT_ID`, `AZURE_AD_CLIENT_ID`, `MSAL_CLIENT_ID`. |
| `MS_REDIRECT_URI` | The redirect URI you configure on the app registration. Use `https://<your-domain>/api/admin/email/microsoft/callback`. Public fallbacks are supported: `MICROSOFT_REDIRECT_URI`, `NEXT_PUBLIC_MICROSOFT_REDIRECT_URI`, `NEXT_PUBLIC_MICROSOFT_REDIRECT_URL`, `AZURE_AD_REDIRECT_URI`, `AZURE_AD_REDIRECT_URL`. |
| `MS_TENANT_ID` | (Optional) Your tenant ID. Leave unset to default to `common` for multi-tenant apps. Synonymous environment keys such as `MICROSOFT_TENANT_ID`, `AZURE_DIRECTORY_ID`, `AZURE_TENANT_ID`, or `AZURE_AD_TENANT_ID` are also detected. |
| `MS_SCOPES` | (Optional) Custom OAuth scopes. Defaults to `offline_access https://graph.microsoft.com/.default`. |

Once the environment variables are present, restart the server and press
**Connect Microsoft** on the admin page. The browser is redirected to Microsoft
to finish authorization—no sensitive tenant information needs to be shared with
the application maintainers.

<<<<<<< HEAD
#### Verify your configuration from the command line

If you are unsure whether the admin **Connect Microsoft** button has everything
it needs, run the lightweight checker:

```
npm run check-ms-connector
```

The script inspects the supported environment variable aliases and calls out
any mandatory settings (such as `MS_CLIENT_ID`/`MICROSOFT_CLIENT_ID`) that are
still missing.

=======
>>>>>>> f5010cf0
### Troubleshooting pull request creation

If you have local changes ready but the pull request creation step fails—for
example the tooling reports **"failed to create pr"**—run the automated
diagnostics and then work through the manual checklist below.

#### Quick diagnostics when you see "failed to create pr"

```
npm run check-pr
```

The script validates that:

* your working tree is committed,
* a remote called `origin` is configured,
* the current branch tracks a remote branch, and
* the branch has been pushed so GitHub can see it.

It also surfaces actionable commands—such as `git push --set-upstream`—so you
can fix the detected issues before retrying PR creation from the terminal or the
GitHub web UI.

#### Manual checklist

After resolving any items highlighted by `npm run check-pr`, confirm the
following:

1. **Confirm your branch is pushed.**
   ```bash
   git status -sb
   git remote -v
   ```
   Make sure the branch you are on is tracked by your fork or the upstream
   repository. Push it with `git push origin <branch-name>` and resolve any
   authentication prompts.
2. **Sync the default branch.**
   Pull the latest `main`/`master` updates (`git fetch origin` followed by
   `git merge origin/main`) so the pull request is based on the newest commits
   and does not contain unrelated changes.
3. **Re-run required checks locally.**
   If the remote rejects the PR because checks failed, rerun them before
   retrying. Typical examples for this project are:
   ```bash
   npm run lint
   npm test
   ```
   Fix any reported issues, commit, and push again.
4. **Verify repository permissions.**
   You need write access (or a fork) to open a pull request. If access was
   revoked or expired, request it from the maintainer, then push from your fork
   and open the PR there instead.
5. **Retry from the GitHub UI.**
   Once the branch exists on GitHub, navigate to the repository in your browser
   and click **Compare & pull request**. Provide a clear title and description,
   then submit. If the UI still reports an error, capture the exact message and
   share it with the maintainers for further help.

#### Checklist: information to capture while you are in Azure

Gather these items while you are in the Azure portal so you can populate the
environment variables (or share them with the wider team, if needed):

| Question | Where to find it / what to record |
| --- | --- |
| **Application (client) ID** | Azure portal → **Azure Active Directory** → **App registrations** → *Your registration* → **Overview**. Copy the **Application (client) ID** value and store it as `MS_CLIENT_ID` (or one of the accepted aliases such as `MICROSOFT_CLIENT_ID`). |
| **Directory (tenant) ID** | The same Overview screen lists **Directory (tenant) ID**. Copy it if you intend to keep the app single-tenant and configure it as `MS_TENANT_ID` (or `MICROSOFT_TENANT_ID` if you prefer the older naming); otherwise you can leave the environment variable unset to default to `common` for multi-tenant sign-in. |
| **Client secret value** | Azure portal → *Your registration* → **Certificates & secrets** → **Client secrets**. Select **New client secret**, give it a description/expiry, click **Add**, then immediately copy the **Value** column (this is the only time Azure reveals it). Store the value securely—this repo does **not** commit secrets. |
| **Redirect URI** | Use `https://<your-domain>/api/admin/email/microsoft/callback`. This matches the server route implemented in `pages/api/admin/email/microsoft/connect.js` when it resolves the callback URL. Register this exact URI under **Authentication → Web** so the OAuth flow succeeds. |
| **Single-tenant or multi-tenant?** | Step 4 of the registration form controls this. Keeping **Accounts in this organizational directory only** selected produces a single-tenant app scoped to `aktonz.com`. Switch to multi-tenant only if you plan to allow other Azure AD tenants. |

> 💡 Tip: keep a secure record (e.g. password manager entry) with the client ID,
> tenant ID, redirect URI, and client secret value so you can redeploy without
> revisiting Azure each time.

### Application architecture quick reference

These answers cover the follow-up questions about the Next.js project itself:

| Topic | Answer |
| --- | --- |
| **Next.js version** | The project runs on Next.js `15.5.2` per `package.json`. It uses the **Pages Router** (see the `pages/` directory) rather than the App Router. |
| **Persistence layer** | There is **no database** connection. Property data is fetched from the Apex27 API and, for static deploys, cached into JSON under `data/`. All form submissions are sent via SMTP using `lib/mailer.mjs`; nothing is stored server-side. |
| **Who can send mail?** | Outbound messages are sent through the credentials provided in `SMTP_USER`/`SMTP_PASS`. By default `EMAIL_FROM` is set to `info@aktonz.com`, so every form submission appears to originate from that mailbox. Allowing additional senders would require supplying different credentials (e.g. per-user) and updating the environment variables accordingly. |
| **Which forms send email?** | The Contact form (`pages/api/contact.js` via `lib/api/contact-handler.mjs`), the Book a Viewing workflow (`pages/api/book-viewing.js`), the Offers form (`pages/api/offers.js`), and the Valuation request (`pages/api/valuations.js`) all invoke `sendMailOrThrow` from `lib/mailer.mjs`. Configure SMTP/Microsoft OAuth before enabling these pages in production. |
| **From address behaviour** | Each API handler builds the message with `from: process.env.EMAIL_FROM` (see `lib/api/contact-handler.mjs` and `pages/api/book-viewing.js`). Unless you override that variable, all outgoing mail will display as `info@aktonz.com`. Sending “on behalf of” the authenticated user would require code changes to accept dynamic `From` headers and to delegate send permissions in Microsoft 365. |

### Token handling and storage guidance

The Microsoft OAuth entry point (`pages/api/admin/email/microsoft/connect.js`) only
creates the authorization URL and does **not** yet persist tokens. Before moving
to production, decide how you will protect the credentials Microsoft returns:

* **Encryption helper** – the codebase currently lacks an AES or similar helper
  for encrypting secrets at rest. If you store refresh tokens in your own
  database, introduce a key-management strategy (for example, AES-256-GCM with a
  key stored in an environment variable supplied by your hosting provider).
* **Storage location** – plan where long-lived refresh tokens will live. The
  simplest option is an application database table keyed by admin user, but you
  can also offload storage to Azure Key Vault or another managed secrets
  manager. Ensure the storage is writeable from your Next.js API routes.
* **Rotation and revocation** – document how administrators can revoke the
  client secret and refresh tokens if a leak is suspected. Microsoft allows you
  to delete the client secret in the App Registration and issue a new one; be
  ready to update your environment variables and redeploy immediately.

If the site is deployed to a static host where Next.js API routes are not
available, set `NEXT_PUBLIC_BOOK_VIEWING_API` to the base listings URL for
viewing requests (e.g. `https://api.apex27.co.uk/listings`). The property ID and
`/viewings` path will be appended automatically.


## Build

```
npm run build
npm start
```

## Cache Listings for Static Deploys

For commit-driven deployments (e.g. GitHub Pages) where the build
environment cannot access the Apex27 API, you can prefetch listings and
commit them to the repository:

1. Ensure `APEX27_API_KEY` (and optional `APEX27_BRANCH_ID`) are set in
   `.env.local`.
2. Run `npm run cache` to save the current live listings into
   `data/listings.json`.
3. To produce a static export, run:
   ```
   npm run build
   ```
   The static site will be generated in the `out/` directory (e.g. `npx serve out`).

## API Testing

Use [Dredd](https://dredd.org/) to verify the API blueprint against the Apex27 service.

```

export APEX27_API_KEY=b3ccaef8aeecf3c82f2b9da07127cfd1

NODE_OPTIONS=--dns-result-order=ipv4first dredd --config .dredd.yml --dry-run
```

The `--dry-run` flag checks the blueprint syntax without making network requests.
Remove it to test against the live API.<|MERGE_RESOLUTION|>--- conflicted
+++ resolved
@@ -91,29 +91,19 @@
 For the existing Aktonz email connector registration you will need to capture
 these identifiers from Azure:
 
-<<<<<<< HEAD
 * **Application (client) ID:** `28c9d37b-2c2b-4d49-9ac4-4c180967bc7c`.
-=======
-* **Application (client) ID:** copy it from the registration **Overview** page.
->>>>>>> f5010cf0
+
 * **Client secret value:** create (or rotate) a secret under **Certificates &
   secrets**, then copy the **Value** column immediately—Azure will not display
   it again.
 * **Directory (tenant) ID:** available on the same **Overview** page.
 
-<<<<<<< HEAD
 Add them to your environment configuration. The Aktonz connector currently uses
 these values (update the secret and tenant ID if you rotate them in Azure):
 
 ```
 MS_CLIENT_ID=28c9d37b-2c2b-4d49-9ac4-4c180967bc7c
-=======
-Add them to your environment configuration—never commit the real values to Git
-or documentation. Replace the placeholders below with your actual details:
-
-```
-MS_CLIENT_ID=<application client id>
->>>>>>> f5010cf0
+
 MS_CLIENT_SECRET=<client secret value>
 MS_TENANT_ID=<directory tenant id>
 MS_REDIRECT_URI=https://aktonz.com/api/microsoft/callback
@@ -141,7 +131,6 @@
 to finish authorization—no sensitive tenant information needs to be shared with
 the application maintainers.
 
-<<<<<<< HEAD
 #### Verify your configuration from the command line
 
 If you are unsure whether the admin **Connect Microsoft** button has everything
@@ -155,8 +144,7 @@
 any mandatory settings (such as `MS_CLIENT_ID`/`MICROSOFT_CLIENT_ID`) that are
 still missing.
 
-=======
->>>>>>> f5010cf0
+
 ### Troubleshooting pull request creation
 
 If you have local changes ready but the pull request creation step fails—for
