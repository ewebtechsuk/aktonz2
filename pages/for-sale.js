
import { useMemo, useState } from 'react';
import { useRouter } from 'next/router';
import PropertyList from '../components/PropertyList';
import PropertyMap from '../components/PropertyMap';
import AgentCard from '../components/AgentCard';
import { fetchPropertiesByType } from '../lib/apex27.mjs';
import agentsData from '../data/agents.json';
import styles from '../styles/Home.module.css';

export default function ForSale({ properties, agents }) {
  const router = useRouter();
  const search = typeof router.query.search === 'string' ? router.query.search : '';
  const minPrice =
    router.query.minPrice && !Array.isArray(router.query.minPrice)
      ? Number(router.query.minPrice)
      : null;
  const maxPrice =
    router.query.maxPrice && !Array.isArray(router.query.maxPrice)
      ? Number(router.query.maxPrice)
      : null;
  const bedrooms =
    router.query.bedrooms && !Array.isArray(router.query.bedrooms)
      ? Number(router.query.bedrooms)
      : null;
  const propertyType =
    router.query.propertyType && !Array.isArray(router.query.propertyType)
      ? router.query.propertyType.toLowerCase()
      : null;
  const [viewMode, setViewMode] = useState('list');

  const filtered = useMemo(() => {
    return properties.filter((p) => {
      if (search) {
        const lower = search.toLowerCase();
        if (
          !p.title.toLowerCase().includes(lower) &&
          !(p.description && p.description.toLowerCase().includes(lower))
        ) {
          return false;
        }
      }

      const price = p.price ?? 0;
      if (minPrice !== null && price < minPrice) return false;
      if (maxPrice !== null && price > maxPrice) return false;

      const beds = Number(p.bedrooms || 0);
      if (bedrooms !== null && beds < bedrooms) return false;

      if (
        propertyType &&
        (p.propertyType || '').toLowerCase() !== propertyType
      )
        return false;

      return true;
    });

  }, [properties, search, minPrice, maxPrice, bedrooms, propertyType]);

  const normalize = (s) => s.toLowerCase().replace(/\s+/g, '_');
  const isSold = (p) => {
    const status = normalize(p.status || '');
    return status.includes('sold') || status.includes('sale_agreed');
  };
  const available = filtered.filter((p) => !isSold(p));
  const archived = filtered.filter(isSold);


  return (
    <main className={styles.main}>
      <h1>{search ? `Search results for "${search}"` : 'Properties for Sale'}</h1>
      <div style={{ marginBottom: 'var(--spacing-md)' }}>
        <button
          type="button"
          onClick={() => setViewMode('list')}
          disabled={viewMode === 'list'}
        >
          List
        </button>{' '}
        <button
          type="button"
          onClick={() => setViewMode('map')}
          disabled={viewMode === 'map'}
        >
          Map
        </button>
      </div>
      {viewMode === 'list' ? (
        <>
          <PropertyList properties={available} />
          {archived.length > 0 && (
            <>
              <h2>Sold Properties</h2>
              <PropertyList properties={archived} />
            </>
          )}
        </>
      ) : (
        <PropertyMap properties={available} />
      )}

      {agents && agents.length > 0 && (
        <section>
          <h2>Our Agents</h2>
          <div className="agent-list">
            {agents.map((agent) => (
              <AgentCard key={agent.id} agent={agent} />
            ))}
          </div>
        </section>
      )}
    </main>
  );
}

export async function getStaticProps() {
  const raw = await fetchPropertiesByType('sale', {
    statuses: ['available', 'under_offer', 'sold', 'sold_stc', 'sale_agreed'],
<<<<<<< HEAD
=======
    limit: 40,
    maxImages: 5,
>>>>>>> 0f93213f
  });

  const properties = raw.slice(0, 50).map((p) => ({
    ...p,
    images: (p.images || []).slice(0, 3),
    description: p.description ? p.description.slice(0, 200) : '',
  }));

  const agents = agentsData;

  return { props: { properties, agents } };
}<|MERGE_RESOLUTION|>--- conflicted
+++ resolved
@@ -118,11 +118,7 @@
 export async function getStaticProps() {
   const raw = await fetchPropertiesByType('sale', {
     statuses: ['available', 'under_offer', 'sold', 'sold_stc', 'sale_agreed'],
-<<<<<<< HEAD
-=======
-    limit: 40,
-    maxImages: 5,
->>>>>>> 0f93213f
+
   });
 
   const properties = raw.slice(0, 50).map((p) => ({
