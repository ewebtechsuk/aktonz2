
import { useMemo, useState } from 'react';
import { useRouter } from 'next/router';
import PropertyList from '../components/PropertyList';
import PropertyMap from '../components/PropertyMap';
import AgentCard from '../components/AgentCard';
import { fetchPropertiesByType } from '../lib/apex27.mjs';
import agentsData from '../data/agents.json';
import styles from '../styles/Home.module.css';

const ALLOWED_STATUSES = [
  'available',
  'under_offer',
  'sale_agreed',
  'sold_stc',
  'sold',
];

export default function ForSale({ properties, agents }) {
  const router = useRouter();
  const search = typeof router.query.search === 'string' ? router.query.search : '';
  const minPrice =
    router.query.minPrice && !Array.isArray(router.query.minPrice)
      ? Number(router.query.minPrice)
      : null;
  const maxPrice =
    router.query.maxPrice && !Array.isArray(router.query.maxPrice)
      ? Number(router.query.maxPrice)
      : null;
  const bedrooms =
    router.query.bedrooms && !Array.isArray(router.query.bedrooms)
      ? Number(router.query.bedrooms)
      : null;
  const propertyType =
    router.query.propertyType && !Array.isArray(router.query.propertyType)
      ? router.query.propertyType.toLowerCase()
      : null;
  const [viewMode, setViewMode] = useState('list');
  const normalize = (s) => s.toLowerCase().replace(/\s+/g, '_');

  const filtered = useMemo(() => {
    return properties.filter((p) => {
      if (search) {
        const lower = search.toLowerCase();
        if (
          !p.title.toLowerCase().includes(lower) &&
          !(p.description && p.description.toLowerCase().includes(lower))
        ) {
          return false;
        }
      }

      const price = p.price ?? 0;
      if (minPrice !== null && price < minPrice) return false;
      if (maxPrice !== null && price > maxPrice) return false;

      const beds = Number(p.bedrooms || 0);
      if (bedrooms !== null && beds < bedrooms) return false;

      if (
        propertyType &&
        (p.propertyType || '').toLowerCase() !== propertyType
      )
        return false;

      const status = normalize(p.status || '');
<<<<<<< HEAD
      if (status.includes('pending')) return false;
=======

      if (!ALLOWED_STATUSES.includes(status)) return false;

>>>>>>> 13b05ba0

      return true;
    });
  }, [properties, search, minPrice, maxPrice, bedrooms, propertyType]);
<<<<<<< HEAD
  const isSold = (p) => {
    const status = normalize(p.status || '');
    return status.includes('sold') || status.includes('sale_agreed');
  };
  const available = filtered.filter((p) => !isSold(p));
  const archived = filtered.filter(isSold);
=======

  const isSold = (p) => normalize(p.status || '') === 'sold';
  const sortFeatured = (list) =>
    list.slice().sort((a, b) => Number(b.featured) - Number(a.featured));
  const available = sortFeatured(filtered.filter((p) => !isSold(p)));
  const archived = sortFeatured(filtered.filter(isSold));

>>>>>>> 13b05ba0


  return (
    <main className={styles.main}>
      <h1>{search ? `Search results for "${search}"` : 'Properties for Sale'}</h1>
      <div style={{ marginBottom: 'var(--spacing-md)' }}>
        <button
          type="button"
          onClick={() => setViewMode('list')}
          disabled={viewMode === 'list'}
        >
          List
        </button>{' '}
        <button
          type="button"
          onClick={() => setViewMode('map')}
          disabled={viewMode === 'map'}
        >
          Map
        </button>
      </div>
      {viewMode === 'list' ? (
        <>
          <PropertyList properties={available} />
          {archived.length > 0 && (
            <>
              <h2>Sold Properties</h2>
              <PropertyList properties={archived} />
            </>
          )}
        </>
      ) : (
        <PropertyMap properties={available} />
      )}

      {agents && agents.length > 0 && (
        <section>
          <h2>Our Agents</h2>
          <div className="agent-list">
            {agents.map((agent) => (
              <AgentCard key={agent.id} agent={agent} />
            ))}
          </div>
        </section>
      )}
    </main>
  );
}

export async function getStaticProps() {
  const raw = await fetchPropertiesByType('sale', {
    statuses: ['available', 'under_offer', 'sold'],
  });

  const properties = raw.slice(0, 50).map((p) => ({
    ...p,
    images: (p.images || []).slice(0, 3),
    description: p.description ? p.description.slice(0, 200) : '',
  }));

  const agents = agentsData;

  return { props: { properties, agents } };
}<|MERGE_RESOLUTION|>--- conflicted
+++ resolved
@@ -64,33 +64,19 @@
         return false;
 
       const status = normalize(p.status || '');
-<<<<<<< HEAD
       if (status.includes('pending')) return false;
-=======
 
-      if (!ALLOWED_STATUSES.includes(status)) return false;
-
->>>>>>> 13b05ba0
 
       return true;
     });
   }, [properties, search, minPrice, maxPrice, bedrooms, propertyType]);
-<<<<<<< HEAD
   const isSold = (p) => {
     const status = normalize(p.status || '');
     return status.includes('sold') || status.includes('sale_agreed');
   };
   const available = filtered.filter((p) => !isSold(p));
   const archived = filtered.filter(isSold);
-=======
 
-  const isSold = (p) => normalize(p.status || '') === 'sold';
-  const sortFeatured = (list) =>
-    list.slice().sort((a, b) => Number(b.featured) - Number(a.featured));
-  const available = sortFeatured(filtered.filter((p) => !isSold(p)));
-  const archived = sortFeatured(filtered.filter(isSold));
-
->>>>>>> 13b05ba0
 
 
   return (
