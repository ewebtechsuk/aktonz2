
import { useMemo } from 'react';
import { useRouter } from 'next/router';
import PropertyList from '../components/PropertyList';
import { fetchPropertiesByType } from '../lib/apex27.mjs';
import styles from '../styles/Home.module.css';

export default function ForSale({ properties }) {
  const router = useRouter();
  const search = typeof router.query.search === 'string' ? router.query.search : '';

  const filtered = useMemo(() => {
    if (!search) return properties;
    const lower = search.toLowerCase();
    return properties.filter(
      (p) =>
        p.title.toLowerCase().includes(lower) ||
        (p.description && p.description.toLowerCase().includes(lower))
    );
  }, [properties, search]);

  const normalize = (s) => s.toLowerCase().replace(/\s+/g, '_');
<<<<<<< HEAD
  const isSold = (p) => {
    const status = normalize(p.status || '');
    return status.includes('sold') || status.includes('sale_agreed');
  };
  const available = filtered.filter((p) => !isSold(p));
  const archived = filtered.filter(isSold);
=======
  const available = filtered.filter(
    (p) => !p.status || normalize(p.status) !== 'sold'
  );
  const archived = filtered.filter(
    (p) => p.status && normalize(p.status) === 'sold'
  );
>>>>>>> 27d87932

  return (
    <main className={styles.main}>
      <h1>{search ? `Search results for "${search}"` : 'Properties for Sale'}</h1>
      <PropertyList properties={available} />
      {archived.length > 0 && (
        <>
          <h2>Sold Properties</h2>
          <PropertyList properties={archived} />
        </>
      )}
    </main>
  );
}

export async function getStaticProps() {
  const properties = await fetchPropertiesByType('sale', {
<<<<<<< HEAD
    statuses: ['available', 'under_offer', 'sold', 'sold_stc', 'sale_agreed'],
=======
    statuses: ['available', 'under_offer', 'sold'],
>>>>>>> 27d87932
  });

  return { props: { properties } };
}<|MERGE_RESOLUTION|>--- conflicted
+++ resolved
@@ -20,21 +20,13 @@
   }, [properties, search]);
 
   const normalize = (s) => s.toLowerCase().replace(/\s+/g, '_');
-<<<<<<< HEAD
   const isSold = (p) => {
     const status = normalize(p.status || '');
     return status.includes('sold') || status.includes('sale_agreed');
   };
   const available = filtered.filter((p) => !isSold(p));
   const archived = filtered.filter(isSold);
-=======
-  const available = filtered.filter(
-    (p) => !p.status || normalize(p.status) !== 'sold'
-  );
-  const archived = filtered.filter(
-    (p) => p.status && normalize(p.status) === 'sold'
-  );
->>>>>>> 27d87932
+
 
   return (
     <main className={styles.main}>
@@ -52,11 +44,8 @@
 
 export async function getStaticProps() {
   const properties = await fetchPropertiesByType('sale', {
-<<<<<<< HEAD
     statuses: ['available', 'under_offer', 'sold', 'sold_stc', 'sale_agreed'],
-=======
-    statuses: ['available', 'under_offer', 'sold'],
->>>>>>> 27d87932
+
   });
 
   return { props: { properties } };
