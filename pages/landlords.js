import Head from 'next/head';
import Link from 'next/link';
import styles from '../styles/Landlords.module.css';

export default function Landlords() {
  return (
    <main className={styles.main}>
      <Head>
        <title>Landlord Lettings Services</title>
      </Head>
      <section className={styles.hero}>
        <h1>Landlord Lettings Services</h1>
      </section>

      <section className={styles.intro}>
        <h2>Everything your let needs - leave it to us!</h2>
        <div className={styles.features}>
          <div className={styles.feature}>
            <h3>Tenancy Support</h3>
            <p>
              From referencing to renewals, our team looks after every stage of
              the tenancy so you can relax.
            </p>
          </div>
          <div className={styles.feature}>
            <h3>Property Services</h3>
            <p>
              We handle inspections, maintenance and repairs using vetted
              contractors at competitive prices.
            </p>
          </div>
          <div className={styles.feature}>
            <h3>Compliance Tracking</h3>
            <p>
              Stay on top of certificates and legal requirements with our
              proactive monitoring and reminders.
            </p>
          </div>
        </div>
      </section>

      <section className={styles.included}>
<<<<<<< HEAD
        <h2>What&rsquo;s included?</h2>
=======
        <h2>What&apos;s included?</h2>
>>>>>>> 108e42c9
        <table className={styles.table}>
          <thead>
            <tr>
              <th>Service</th>
              <th>Included</th>
              <th>Additional</th>
            </tr>
          </thead>
          <tbody>
            <tr>
              <td>Marketing on major portals</td>
              <td>✓</td>
              <td></td>
            </tr>
            <tr>
              <td>Professional photography</td>
              <td>✓</td>
              <td></td>
            </tr>
            <tr>
              <td>Tenant referencing</td>
              <td>✓</td>
              <td></td>
            </tr>
            <tr>
              <td>Tenancy agreement drafting</td>
              <td>✓</td>
              <td></td>
            </tr>
            <tr>
              <td>Deposit registration</td>
              <td>✓</td>
              <td></td>
            </tr>
            <tr>
              <td>Rent collection</td>
              <td>✓</td>
              <td></td>
            </tr>
            <tr>
              <td>24/7 emergency line</td>
              <td>✓</td>
              <td></td>
            </tr>
            <tr>
              <td>Maintenance coordination</td>
              <td>✓</td>
              <td></td>
            </tr>
            <tr>
              <td>Routine inspections</td>
              <td>✓</td>
              <td></td>
            </tr>
            <tr>
              <td>Compliance tracking</td>
              <td>✓</td>
              <td></td>
            </tr>
            <tr>
              <td>Renewal negotiation</td>
              <td>✓</td>
              <td></td>
            </tr>
            <tr>
              <td>Inventory & check-in/out</td>
              <td></td>
              <td>✓</td>
            </tr>
          </tbody>
        </table>
      </section>

      <section className={styles.testimonial}>
        <blockquote>
          “Aktonz handled everything for my rental – I couldn&rsquo;t be happier.”
        </blockquote>
        <p className={styles.cite}>– Happy Landlord</p>
      </section>

      <section className={styles.cta}>
        <h2>Choose Aktonz to manage your property</h2>
        <Link className={styles.ctaButton} href="/contact">
          Get in touch
        </Link>
      </section>
    </main>
  );
}<|MERGE_RESOLUTION|>--- conflicted
+++ resolved
@@ -40,11 +40,8 @@
       </section>
 
       <section className={styles.included}>
-<<<<<<< HEAD
         <h2>What&rsquo;s included?</h2>
-=======
-        <h2>What&apos;s included?</h2>
->>>>>>> 108e42c9
+
         <table className={styles.table}>
           <thead>
             <tr>
