import { useMemo, useState, useCallback, useEffect } from 'react';
import PropertyList from '../../components/PropertyList';
import MediaGallery from '../../components/MediaGallery';
import OfferDrawer from '../../components/OfferDrawer';
import ViewingForm from '../../components/ViewingForm';
import ViewingTimeline from '../../components/ViewingTimeline';
import NeighborhoodInfo from '../../components/NeighborhoodInfo';
import FavoriteButton from '../../components/FavoriteButton';
import PropertySustainabilityPanel from '../../components/PropertySustainabilityPanel';
import AgentCard from '../../components/AgentCard';
import MediaHighlights from '../../components/MediaHighlights';

import MortgageCalculator from '../../components/MortgageCalculator';
import RentAffordability from '../../components/RentAffordability';
import PropertyMap from '../../components/PropertyMap';
import Head from 'next/head';
import {
  fetchPropertyById,
  fetchPropertiesByTypeCachedFirst,
  extractMedia,
  normalizeImages,
  extractPricePrefix,
  resolveSecurityDepositSource,
  resolveHoldingDepositSource,
} from '../../lib/apex27.mjs';
import { listDiaryEvents } from '../../lib/apex27-diary.mjs';
import {
  resolvePropertyIdentifier,
  propertyMatchesIdentifier,
} from '../../lib/property-id.mjs';
import {
  resolvePropertyTypeLabel,
  formatPropertyTypeLabel,
} from '../../lib/property-type.mjs';
<<<<<<< HEAD
import {
  normalizeAgentString,
  pickFirstAgentString,
  collectAgentTestimonials,
} from '../../lib/agent-profile.mjs';
=======
import { groupPropertyFeatures } from '../../lib/property-features.mjs';
>>>>>>> cdbae799
import styles from '../../styles/PropertyDetails.module.css';
import {
  FaBed,
  FaBath,
  FaCouch,
  FaTrain,
  FaSchool,
  FaWalking,
  FaMapMarkerAlt,
} from 'react-icons/fa';
import {
  FiDroplet,
  FiHome,
  FiLayers,
  FiShield,
  FiStar,
  FiSun,
} from 'react-icons/fi';
import {
  formatPriceGBP,
  formatPricePrefix,
  formatRentFrequency,
} from '../../lib/format.mjs';
import {
  parsePriceNumber,
  rentToMonthly,
  formatPropertyPriceLabel,
} from '../../lib/rent.js';
import { formatOfferFrequencyLabel } from '../../lib/offer-frequency.mjs';
import {
  normalizeDeposit,
  formatDepositDisplay,
  formatAvailabilityDate,
  resolveAvailabilityDate,
} from '../../lib/deposits.mjs';
import {
  deriveTourEntries,
  groupPropertyFeatures,
  LOCATION_INSIGHT_ICON_MAP,
  extractSupplementaryLinks,
  computeLocationInsights,
} from '../../lib/property-content.mjs';
import agentsData from '../../data/agents.json';

const VIEWING_TIMELINE_TIMEZONE = 'Europe/London';

function parseDate(value) {
  if (!value) {
    return null;
  }

  const parsed = value instanceof Date ? value : new Date(value);
  if (Number.isNaN(parsed.getTime())) {
    return null;
  }

  return parsed;
}

function formatDateInputValue(date) {
  if (!(date instanceof Date)) {
    return '';
  }

  try {
    return new Intl.DateTimeFormat('en-CA', {
      timeZone: VIEWING_TIMELINE_TIMEZONE,
      year: 'numeric',
      month: '2-digit',
      day: '2-digit',
    }).format(date);
  } catch {
    return '';
  }
}

function formatTimeInputValue(date) {
  if (!(date instanceof Date)) {
    return '';
  }

  try {
    return new Intl.DateTimeFormat('en-GB', {
      timeZone: VIEWING_TIMELINE_TIMEZONE,
      hour: '2-digit',
      minute: '2-digit',
      hour12: false,
    }).format(date);
  } catch {
    return '';
  }
}

function viewingEventMatchesProperty(event, propertyId) {
  if (!event || !propertyId) {
    return false;
  }

  const normalizedPropertyId = String(propertyId).trim().toLowerCase();
  if (!normalizedPropertyId) {
    return false;
  }

  const eventPropertyId = event?.property?.id
    ? String(event.property.id).trim().toLowerCase()
    : null;
  if (eventPropertyId && eventPropertyId === normalizedPropertyId) {
    return true;
  }

  const eventHref = event?.property?.href
    ? String(event.property.href).trim().toLowerCase()
    : '';
  if (eventHref && eventHref.includes(normalizedPropertyId)) {
    return true;
  }

  return false;
}

function normalizeViewingSlot(event) {
  if (!event || !event.start) {
    return null;
  }

  const startDate = parseDate(event.start);
  if (!startDate) {
    return null;
  }

  const endDate = parseDate(event.end) || new Date(startDate.getTime() + 30 * 60000);
  const startIso = startDate.toISOString();
  const endIso = endDate.toISOString();
  const durationMinutes = Math.max(
    15,
    Math.round((endDate.getTime() - startDate.getTime()) / 60000)
  );

  return {
    id: event.id,
    start: startIso,
    end: endIso,
    dayKey: event.dayKey || (startIso ? startIso.slice(0, 10) : null),
    location: event.location || null,
    negotiator: event.negotiator || null,
    status: event.status || null,
    slotKey: `${event.id}-${startIso}`,
    dateValue: formatDateInputValue(startDate),
    timeValue: formatTimeInputValue(startDate),
    durationMinutes,
  };
}

async function resolveUpcomingViewingSlots(propertyId) {
  if (!propertyId) {
    return [];
  }

  try {
    const nowIso = new Date().toISOString();
    const { events } = await listDiaryEvents({ from: nowIso });
    const relevant = events
      .filter((event) =>
        event?.type ? String(event.type).toLowerCase() === 'viewing' : false
      )
      .filter((event) => viewingEventMatchesProperty(event, propertyId))
      .map(normalizeViewingSlot)
      .filter(Boolean);

    relevant.sort((a, b) => {
      const aTime = a.start ? new Date(a.start).getTime() : 0;
      const bTime = b.start ? new Date(b.start).getTime() : 0;
      return aTime - bTime;
    });

    return relevant;
  } catch (error) {
    console.warn('Unable to load upcoming viewing slots', error);
    return [];
  }
}

const AGENT_ENTRIES = Array.isArray(agentsData) ? agentsData : [];
const AGENT_MAP = new Map(
  AGENT_ENTRIES.filter((agent) => agent && agent.id != null).map((agent) => [
    String(agent.id),
    agent,
  ])
);
const AGENT_PLACEHOLDER_IMAGE = '/images/agent-placeholder.svg';
const DEFAULT_AGENT_PROFILE = (() => {
  const primary = AGENT_ENTRIES.find((entry) => entry && entry.name) || null;
  return {
    id: primary?.id ? String(primary.id) : 'aktonz-default',
    name: primary?.name || 'Aktonz advisor',
    title: 'Your Aktonz property expert',
    jobTitle: primary?.jobTitle || 'Local lettings specialist',
    responseSla: 'Replies within 15 minutes during business hours.',
    reviewSnippet:
      '“Exceptional communication and proactive updates throughout the letting process.”',
    reviewAttribution: 'Landlord review, March 2024',
    testimonials: [
      {
        quote:
          '“Exceptional communication and proactive updates throughout the letting process.”',
        attribution: 'Landlord review, March 2024',
        role: 'Verified Aktonz landlord',
      },
      {
        quote:
          '“They paired us with high-quality tenants within days and handled everything professionally.”',
        attribution: 'Tenant placement feedback, January 2024',
        role: 'Managed services client',
      },
    ],
    photo: primary?.photo || AGENT_PLACEHOLDER_IMAGE,
  };
})();

<<<<<<< HEAD
=======
const LOCATION_INSIGHT_ICON_MAP = {
  transport: FaTrain,
  schools: FaSchool,
  walkability: FaWalking,
};

const MAJOR_CITY_REFERENCES = [
  {
    key: 'london',
    name: 'London',
    lat: 51.509865,
    lon: -0.118092,
    aliases: ['london', 'city of london'],
    metropolitan: true,
  },
  {
    key: 'birmingham',
    name: 'Birmingham',
    lat: 52.486244,
    lon: -1.890401,
    aliases: ['birmingham'],
    metropolitan: true,
  },
  {
    key: 'manchester',
    name: 'Manchester',
    lat: 53.480759,
    lon: -2.242631,
    aliases: ['manchester', 'greater manchester'],
    metropolitan: true,
  },
  {
    key: 'leeds',
    name: 'Leeds',
    lat: 53.800755,
    lon: -1.549077,
    aliases: ['leeds'],
    metropolitan: true,
  },
  {
    key: 'bristol',
    name: 'Bristol',
    lat: 51.454514,
    lon: -2.58791,
    aliases: ['bristol'],
    metropolitan: false,
  },
  {
    key: 'edinburgh',
    name: 'Edinburgh',
    lat: 55.953251,
    lon: -3.188267,
    aliases: ['edinburgh'],
    metropolitan: false,
  },
  {
    key: 'glasgow',
    name: 'Glasgow',
    lat: 55.864237,
    lon: -4.251806,
    aliases: ['glasgow'],
    metropolitan: true,
  },
  {
    key: 'liverpool',
    name: 'Liverpool',
    lat: 53.408371,
    lon: -2.991573,
    aliases: ['liverpool'],
    metropolitan: false,
  },
];

function parseCoordinate(value) {
  if (value == null) return null;
  const numeric = Number(value);
  return Number.isFinite(numeric) ? numeric : null;
}

function haversineDistanceKm(lat1, lon1, lat2, lon2) {
  const toRadians = (value) => (value * Math.PI) / 180;
  const earthRadiusKm = 6371;

  const dLat = toRadians(lat2 - lat1);
  const dLon = toRadians(lon2 - lon1);
  const startLat = toRadians(lat1);
  const endLat = toRadians(lat2);

  const a =
    Math.sin(dLat / 2) * Math.sin(dLat / 2) +
    Math.sin(dLon / 2) * Math.sin(dLon / 2) * Math.cos(startLat) * Math.cos(endLat);
  const c = 2 * Math.atan2(Math.sqrt(a), Math.sqrt(1 - a));
  return earthRadiusKm * c;
}

function resolveCityReference(normalizedCity) {
  if (!normalizedCity) {
    return null;
  }

  const lower = normalizedCity.toLowerCase();
  return (
    MAJOR_CITY_REFERENCES.find((entry) =>
      entry.aliases.some((alias) => alias.toLowerCase() === lower)
    ) || null
  );
}

function resolveNearestCity({ lat, lon, normalizedCity }) {
  const matchedCity = resolveCityReference(normalizedCity);
  if (lat == null || lon == null) {
    if (matchedCity) {
      return { city: matchedCity, distanceKm: 0, matched: true };
    }
    return null;
  }

  let closest = null;
  for (const city of MAJOR_CITY_REFERENCES) {
    const distanceKm = haversineDistanceKm(lat, lon, city.lat, city.lon);
    if (!closest || distanceKm < closest.distanceKm) {
      closest = { city, distanceKm, matched: false };
    }
  }

  if (!matchedCity) {
    return closest;
  }

  const matchedDistanceKm = haversineDistanceKm(
    lat,
    lon,
    matchedCity.lat,
    matchedCity.lon
  );

  if (!closest || matchedDistanceKm < closest.distanceKm) {
    return { city: matchedCity, distanceKm: matchedDistanceKm, matched: true };
  }

  return closest;
}

function resolveTransportInsight({ distanceKm, isUrban, isDenseUrban }) {
  if (distanceKm != null) {
    if (distanceKm <= 5) {
      return {
        grade: 'Excellent',
        description: 'Fast tube and rail connections within minutes.',
      };
    }
    if (distanceKm <= 15) {
      return {
        grade: 'Great',
        description: 'Frequent rail and bus services into the city centre.',
      };
    }
    if (distanceKm <= 35) {
      return {
        grade: 'Good',
        description: 'Regional transport links reachable with a short drive.',
      };
    }
    return {
      grade: 'Car-friendly',
      description: 'Driving offers the most convenient travel for this area.',
    };
  }

  if (isDenseUrban) {
    return {
      grade: 'Excellent',
      description: 'Extensive transport network at your doorstep.',
    };
  }

  if (isUrban) {
    return {
      grade: 'Great',
      description: 'Well-connected public transport covering daily routes.',
    };
  }

  return {
    grade: 'Car-friendly',
    description: 'Driving offers the most convenient travel for this area.',
  };
}

function resolveSchoolsInsight({ isUrban, isDenseUrban, isFamilySized }) {
  if (isDenseUrban) {
    return {
      grade: 'Top rated',
      description: 'Choice of highly rated schools within a mile.',
    };
  }

  if (isUrban) {
    return {
      grade: 'Diverse options',
      description: 'Multiple primary and secondary schools close by.',
    };
  }

  if (isFamilySized) {
    return {
      grade: 'Family-friendly',
      description: 'Well-regarded schools reachable in under 15 minutes.',
    };
  }

  return {
    grade: 'Local network',
    description: 'Community schools served by nearby towns and villages.',
  };
}

function resolveWalkabilityInsight({ distanceKm, isUrban, isDenseUrban }) {
  if (isDenseUrban) {
    return {
      grade: 'Highly walkable',
      description: 'Daily errands doable on foot with amenities moments away.',
    };
  }

  if (isUrban) {
    return {
      grade: 'Neighbourhood living',
      description: 'Cafés, gyms and essentials within a short stroll or cycle.',
    };
  }

  if (distanceKm != null && distanceKm <= 35) {
    return {
      grade: 'Village convenience',
      description: 'Local high streets reachable by bike or a relaxed walk.',
    };
  }

  return {
    grade: 'Leafy escape',
    description: 'Quiet lanes and open spaces ideal for weekend walks.',
  };
}

function computeLocationInsights(rawProperty) {
  if (!rawProperty || typeof rawProperty !== 'object') {
    return [];
  }

  const lat =
    parseCoordinate(rawProperty.latitude) ??
    parseCoordinate(rawProperty.lat) ??
    parseCoordinate(rawProperty.latd);
  const lon =
    parseCoordinate(rawProperty.longitude) ??
    parseCoordinate(rawProperty.lon) ??
    parseCoordinate(rawProperty.lng) ??
    parseCoordinate(rawProperty.long);

  const cityCandidates = [
    rawProperty.city,
    rawProperty.town,
    rawProperty.locality,
    rawProperty.area,
    rawProperty.address?.city,
    rawProperty.address?.town,
    rawProperty.address?.village,
    rawProperty._scraye?.placeName,
  ];

  const resolvedCityName = cityCandidates.find(
    (value) => typeof value === 'string' && value.trim()
  );
  const normalizedCity = resolvedCityName?.trim().toLowerCase() ?? null;

  const nearestCity = resolveNearestCity({ lat, lon, normalizedCity });
  const distanceKm = nearestCity?.distanceKm ?? null;
  const isUrban = Boolean(nearestCity?.matched) || (distanceKm != null && distanceKm <= 25);
  const isDenseUrban =
    (nearestCity?.matched && Boolean(nearestCity?.city?.metropolitan)) ||
    (distanceKm != null && distanceKm <= 8);

  const bedrooms = parseCoordinate(
    rawProperty.bedrooms ?? rawProperty.beds ?? rawProperty.bedroomsCount
  );
  const isFamilySized = Number.isFinite(bedrooms) ? bedrooms >= 3 : false;

  const transport = resolveTransportInsight({ distanceKm, isUrban, isDenseUrban });
  const schools = resolveSchoolsInsight({ isUrban, isDenseUrban, isFamilySized });
  const walkability = resolveWalkabilityInsight({ distanceKm, isUrban, isDenseUrban });

  return [
    { key: 'transport', title: 'Transport', ...transport },
    { key: 'schools', title: 'Schools', ...schools },
    { key: 'walkability', title: 'Walkability', ...walkability },
  ];
}

function normalizeAgentString(value) {
  if (value == null) return null;
  const normalized = String(value).trim();
  return normalized.length > 0 ? normalized : null;
}

function pickFirstAgentString(...values) {
  for (const value of values) {
    const normalized = normalizeAgentString(value);
    if (normalized) {
      return normalized;
    }
  }
  return null;
}

>>>>>>> cdbae799
function collectAgentCandidates(rawProperty) {
  const candidates = [];
  const pushCandidate = (candidate) => {
    if (candidate && typeof candidate === 'object') {
      candidates.push(candidate);
    }
  };

  if (!rawProperty || typeof rawProperty !== 'object') {
    return candidates;
  }

  pushCandidate(rawProperty.agent);
  pushCandidate(rawProperty.negotiator);
  pushCandidate(rawProperty.user);
  pushCandidate(rawProperty.assignedAgent);
  pushCandidate(rawProperty.owner);
  pushCandidate(rawProperty.primaryContact);
  pushCandidate(rawProperty.marketing?.agent);

  return candidates;
}

<<<<<<< HEAD
  function resolveAgentProfile(rawProperty) {
=======
function isLikelyAssetUrl(value) {
  if (typeof value !== 'string') {
    return false;
  }
  const trimmed = value.trim();
  if (!trimmed) {
    return false;
  }
  if (/^https?:\/\//i.test(trimmed)) {
    return true;
  }
  return trimmed.startsWith('/');
}

function extractSupplementaryLinks(source, keywords) {
  if (!source || typeof source !== 'object') {
    return [];
  }

  const normalizedKeywords = Array.isArray(keywords)
    ? keywords
        .map((keyword) =>
          typeof keyword === 'string' ? keyword.toLowerCase().trim() : null
        )
        .filter(Boolean)
    : [];

  if (normalizedKeywords.length === 0) {
    return [];
  }

  const matchesKeyword = (value) => {
    if (!value) {
      return false;
    }
    const text = String(value).toLowerCase();
    return normalizedKeywords.some((keyword) => text.includes(keyword));
  };

  const results = new Map();
  const seen = new Set();

  const addResult = (url, label = null) => {
    if (!isLikelyAssetUrl(url)) {
      return;
    }
    const trimmed = url.trim();
    if (!trimmed) {
      return;
    }
    const normalizedLabel = label && typeof label === 'string' ? label.trim() : null;
    const existing = results.get(trimmed);
    if (existing) {
      if (!existing.label && normalizedLabel) {
        existing.label = normalizedLabel;
      }
      return;
    }
    results.set(trimmed, {
      url: trimmed,
      label: normalizedLabel || null,
    });
  };

  const traverse = (value, key = '', depth = 0) => {
    if (value == null) {
      return;
    }

    if (depth > 5) {
      return;
    }

    if (typeof value === 'string') {
      const trimmed = value.trim();
      if (!isLikelyAssetUrl(trimmed)) {
        return;
      }
      if (matchesKeyword(trimmed) || matchesKeyword(key)) {
        addResult(trimmed, matchesKeyword(trimmed) ? trimmed : key);
      }
      return;
    }

    if (typeof value !== 'object') {
      return;
    }

    if (seen.has(value)) {
      return;
    }
    seen.add(value);

    if (Array.isArray(value)) {
      value.forEach((entry) => traverse(entry, key, depth + 1));
      return;
    }

    const labelFields = [
      'label',
      'name',
      'title',
      'description',
      'tag',
      'type',
      'category',
      'filename',
      'fileName',
      'displayName',
      'heading',
      'text',
    ];
    let matchedLabel = null;
    for (const field of labelFields) {
      const candidate = value[field];
      if (typeof candidate === 'string' && matchesKeyword(candidate)) {
        matchedLabel = candidate.trim();
        break;
      }
    }

    const urlFields = [
      'url',
      'href',
      'link',
      'value',
      'downloadUrl',
      'fileUrl',
      'assetUrl',
      'path',
      'src',
      'file',
    ];
    for (const field of urlFields) {
      const candidate = value[field];
      if (typeof candidate !== 'string') {
        continue;
      }
      const trimmed = candidate.trim();
      if (!isLikelyAssetUrl(trimmed)) {
        continue;
      }
      if (
        matchedLabel ||
        matchesKeyword(field) ||
        matchesKeyword(key) ||
        matchesKeyword(trimmed)
      ) {
        addResult(trimmed, matchedLabel || field || key);
      }
    }

    for (const [childKey, childValue] of Object.entries(value)) {
      traverse(childValue, childKey, depth + 1);
    }
  };

  const prioritizedKeys = [
    'floorplan',
    'floorPlan',
    'floorplans',
    'floorPlans',
    'floorplanUrl',
    'floorPlanUrl',
    'floorplanUrls',
    'floorPlanUrls',
    'brochure',
    'brochures',
    'brochureUrl',
    'brochureUrls',
    'documents',
    'files',
    'attachments',
    'downloads',
    'resources',
    'metadata',
    'links',
    'gallery',
    'images',
    'media',
    'sale',
    'lettings',
    'marketing',
    '_scraye',
  ];

  prioritizedKeys.forEach((key) => {
    if (Object.prototype.hasOwnProperty.call(source, key)) {
      traverse(source[key], key, 0);
    }
  });

  traverse(source, '', 0);

  return Array.from(results.values());
}

function deriveTourEntries(mediaUrls, metadataEntries) {
  const results = [];
  const seen = new Set();

  const metadata = Array.isArray(metadataEntries) ? metadataEntries : [];
  const metadataByUrl = new Map();

  metadata.forEach((entry) => {
    if (!entry || typeof entry !== 'object') {
      return;
    }
    const rawValue = entry.value;
    if (typeof rawValue !== 'string') {
      return;
    }
    const url = rawValue.trim();
    if (!isLikelyAssetUrl(url)) {
      return;
    }

    const descriptorFields = [entry.label, entry.name, entry.title, entry.description];
    const descriptor = descriptorFields.find(
      (field) => typeof field === 'string' && field.trim()
    );
    const descriptorLower = descriptor ? descriptor.toLowerCase() : '';
    const typeLower = typeof entry.type === 'string' ? entry.type.toLowerCase() : '';
    const urlLower = url.toLowerCase();

    const isTour =
      descriptorLower.includes('tour') ||
      descriptorLower.includes('video') ||
      typeLower.includes('tour') ||
      typeLower.includes('video') ||
      /matterport|youtube|youtu\.be|vimeo|virtual|walkthrough|360/.test(urlLower) ||
      /\.(mp4|webm|ogg)$/i.test(urlLower);

    if (!isTour) {
      return;
    }

    let subtype = null;
    if (typeLower.includes('video') || descriptorLower.includes('video')) {
      subtype = 'video';
    } else if (
      typeLower.includes('virtual') ||
      typeLower.includes('360') ||
      descriptorLower.includes('virtual') ||
      descriptorLower.includes('360') ||
      urlLower.includes('matterport') ||
      urlLower.includes('360')
    ) {
      subtype = 'virtual';
    }

    metadataByUrl.set(url, {
      label: descriptor || null,
      subtype,
    });
  });

  const append = (candidateUrl) => {
    if (typeof candidateUrl !== 'string') {
      return;
    }
    const url = candidateUrl.trim();
    if (!isLikelyAssetUrl(url) || seen.has(url)) {
      return;
    }
    seen.add(url);
    const metadataInfo = metadataByUrl.get(url) || {};
    results.push({
      url,
      label: metadataInfo.label || null,
      subtype: metadataInfo.subtype || null,
    });
  };

  const mediaList = Array.isArray(mediaUrls) ? mediaUrls : [];
  mediaList.forEach((url) => append(url));
  metadataByUrl.forEach((_, url) => append(url));

  return results;
}

function resolveAgentProfile(rawProperty) {
>>>>>>> cdbae799
  const baseProfile = { ...DEFAULT_AGENT_PROFILE };
  if (!rawProperty || typeof rawProperty !== 'object') {
    return baseProfile;
  }

  const candidateObjects = collectAgentCandidates(rawProperty);
  const idCandidates = [
    rawProperty.agentId,
    rawProperty.assignedAgentId,
    rawProperty.negotiatorId,
    rawProperty.userId,
    rawProperty.agent?.id,
    rawProperty.negotiator?.id,
    rawProperty.user?.id,
    rawProperty.assignedAgent?.id,
    rawProperty.owner?.id,
    rawProperty.marketing?.agent?.id,
  ]
    .map((value) => normalizeAgentString(value))
    .filter(Boolean);

  const resolvedAgentId =
    idCandidates.find((candidate) => AGENT_MAP.has(candidate)) ||
    idCandidates[0] ||
    baseProfile.id;

  const mappedAgent = AGENT_MAP.get(resolvedAgentId) || null;
  const namedCandidate =
    candidateObjects.find((candidate) =>
      Boolean(
        pickFirstAgentString(
          candidate.name,
          candidate.fullName,
          candidate.displayName,
          candidate.title
        )
      )
    ) || null;

  const resolvedName =
    pickFirstAgentString(
      rawProperty.agentName,
      rawProperty.assignedAgentName,
      rawProperty.agent?.name,
      rawProperty.agent?.fullName,
      rawProperty.agent?.displayName,
      namedCandidate?.name,
      namedCandidate?.fullName,
      namedCandidate?.displayName,
      mappedAgent?.name
    ) || baseProfile.name;

  const resolvedTitle =
    pickFirstAgentString(
      rawProperty.agentTitle,
      rawProperty.agentHeading,
      rawProperty.marketing?.agent?.title,
      namedCandidate?.title,
      namedCandidate?.tagline,
      mappedAgent?.title
    ) || baseProfile.title;

  const resolvedJobTitle =
    pickFirstAgentString(
      rawProperty.agentJobTitle,
      rawProperty.agent?.jobTitle,
      rawProperty.agent?.role,
      namedCandidate?.jobTitle,
      namedCandidate?.role,
      namedCandidate?.position,
      mappedAgent?.jobTitle,
      mappedAgent?.role
    ) || baseProfile.jobTitle;

  const resolvedResponseSla =
    pickFirstAgentString(
      rawProperty.agentResponseSla,
      rawProperty.agentResponseSLA,
      rawProperty.agent?.responseSla,
      rawProperty.agent?.responseSLA,
      namedCandidate?.responseSla,
      namedCandidate?.responseSLA,
      mappedAgent?.responseSla
    ) || baseProfile.responseSla;

  const resolvedReviewSnippet =
    pickFirstAgentString(
      rawProperty.agentReviewSnippet,
      rawProperty.agentReviewQuote,
      rawProperty.agent?.reviewSnippet,
      rawProperty.agent?.reviewQuote,
      namedCandidate?.reviewSnippet,
      namedCandidate?.reviewQuote,
      mappedAgent?.reviewSnippet
    ) || baseProfile.reviewSnippet;

  const resolvedReviewAttribution =
    pickFirstAgentString(
      rawProperty.agentReviewAttribution,
      rawProperty.agentReviewSource,
      rawProperty.agent?.reviewAttribution,
      rawProperty.agent?.reviewSource,
      namedCandidate?.reviewAttribution,
      namedCandidate?.reviewSource,
      mappedAgent?.reviewAttribution
    ) || baseProfile.reviewAttribution;

  const resolvedPhoto =
    pickFirstAgentString(
      rawProperty.agent?.photo,
      rawProperty.agent?.image,
      rawProperty.agent?.avatar,
      rawProperty.agent?.avatarUrl,
      namedCandidate?.photo,
      namedCandidate?.image,
      namedCandidate?.avatar,
      namedCandidate?.avatarUrl,
      namedCandidate?.profilePhoto,
      mappedAgent?.photo,
      baseProfile.photo,
      AGENT_PLACEHOLDER_IMAGE
    ) || AGENT_PLACEHOLDER_IMAGE;

    const resolvedTestimonials = collectAgentTestimonials(
      rawProperty.agentTestimonials,
      rawProperty.agentTestimonialsList,
      rawProperty.agentTestimonial,
      rawProperty.agentReviews,
      rawProperty.agentQuotes,
      rawProperty.agent?.testimonials,
      rawProperty.agent?.reviews,
      rawProperty.agent?.quotes,
      rawProperty.marketing?.agent?.testimonials,
      namedCandidate?.testimonials,
      namedCandidate?.reviews,
      namedCandidate?.quotes,
      mappedAgent?.testimonials,
      mappedAgent?.reviews,
      mappedAgent?.quotes
    );

    if (resolvedTestimonials.length === 0) {
      resolvedTestimonials.push(
        ...collectAgentTestimonials({
          quote: resolvedReviewSnippet,
          attribution: resolvedReviewAttribution,
        })
      );
    }

    if (resolvedTestimonials.length === 0) {
      resolvedTestimonials.push(...collectAgentTestimonials(baseProfile.testimonials));
    }

  return {
    id: resolvedAgentId,
    name: resolvedName,
    title: resolvedTitle,
    jobTitle: resolvedJobTitle,
    responseSla: resolvedResponseSla,
    reviewSnippet: resolvedReviewSnippet,
    reviewAttribution: resolvedReviewAttribution,
    photo: resolvedPhoto,
    testimonials:
      resolvedTestimonials.length > 0
        ? resolvedTestimonials
        : baseProfile.testimonials,
  };
}

function normalizeScrayeReference(value) {
  if (value == null) {
    return null;
  }

  const normalized = String(value).trim();
  if (!normalized) {
    return null;
  }

  const prefixPattern = /^scraye[-\s]?/i;
  if (prefixPattern.test(normalized)) {
    const suffix = normalized.replace(prefixPattern, '').replace(/\s+/g, '');
    return suffix ? `SCRAYE-${suffix.toUpperCase()}` : 'SCRAYE';
  }

  const cleaned = normalized.replace(/\s+/g, '');
  if (/^scraye-/i.test(cleaned)) {
    return cleaned.toUpperCase();
  }

  return `SCRAYE-${cleaned.toUpperCase()}`;
}

function deriveScrayeReference(rawProperty) {
  if (!rawProperty || typeof rawProperty !== 'object') {
    return null;
  }

  const direct =
    rawProperty.scrayeReference ||
    rawProperty._scraye?.reference ||
    rawProperty._scraye?.listingReference;
  if (direct) {
    return normalizeScrayeReference(direct);
  }

  const source = typeof rawProperty.source === 'string' ? rawProperty.source.toLowerCase() : '';
  if (source !== 'scraye') {
    return null;
  }

  const candidates = [rawProperty.sourceId, rawProperty._scraye?.sourceId, rawProperty.id];
  for (const candidate of candidates) {
    const reference = normalizeScrayeReference(candidate);
    if (reference) {
      return reference;
    }
  }

  return null;
}

function normalizeEpcScoreValue(value) {
  if (value == null) {
    return null;
  }

  if (typeof value === 'number') {
    if (!Number.isFinite(value) || value <= 0) {
      return null;
    }
    return String(Math.round(value));
  }

  if (typeof value === 'string') {
    const trimmed = value.trim();
    if (!trimmed) {
      return null;
    }

    const bandMatch = trimmed.match(/([A-G])$/i);
    if (bandMatch) {
      return bandMatch[1].toUpperCase();
    }

    const numeric = Number(trimmed);
    if (Number.isFinite(numeric) && numeric > 0) {
      return String(Math.round(numeric));
    }

    return trimmed;
  }

  return null;
}

function deriveEpcScore(rawProperty) {
  if (!rawProperty || typeof rawProperty !== 'object') {
    return null;
  }

  const candidates = [
    rawProperty.epcScore,
    rawProperty.epcRating,
    rawProperty.epcBand,
    rawProperty.epcEeCurrent,
    rawProperty.epcEiCurrent,
    rawProperty.epcArCurrent,
    rawProperty.energyPerformance?.score,
    rawProperty.energyPerformance?.currentScore,
    rawProperty.energyPerformance?.rating,
    rawProperty.energyPerformance?.currentRating,
  ];

  for (const candidate of candidates) {
    const normalized = normalizeEpcScoreValue(candidate);
    if (normalized) {
      return normalized;
    }
  }

  return null;
}

function normalizeCouncilTaxBand(value) {
  if (value == null) {
    return null;
  }

  if (typeof value === 'number') {
    if (!Number.isFinite(value) || value <= 0) {
      return null;
    }
    return String(value);
  }

  if (typeof value === 'string') {
    const trimmed = value.trim();
    if (!trimmed) {
      return null;
    }

    const bandMatch = trimmed.match(/([A-H])$/i);
    if (bandMatch) {
      return bandMatch[1].toUpperCase();
    }

    return trimmed;
  }

  return null;
}

function deriveCouncilTaxBand(rawProperty) {
  if (!rawProperty || typeof rawProperty !== 'object') {
    return null;
  }

  const candidates = [
    rawProperty.councilTaxBand,
    rawProperty.council_tax_band,
    rawProperty.councilTax?.band,
    rawProperty.councilTax?.value,
    rawProperty.councilTaxBanding,
  ];

  for (const candidate of candidates) {
    const normalized = normalizeCouncilTaxBand(candidate);
    if (normalized) {
      return normalized;
    }
  }

  return null;
}

function normalizeTenureValue(value) {
  if (value == null) {
    return null;
  }

  if (typeof value === 'string') {
    const trimmed = value.trim();
    if (!trimmed) {
      return null;
    }

    const normalized = trimmed.toLowerCase();
    const collapsed = normalized.replace(/[\s_-]+/g, '');

    if (['fh', 'freehold', 'freeholder'].includes(collapsed)) {
      return 'Freehold';
    }

    if (['lh', 'leasehold', 'leaseholder', 'lease'].includes(collapsed)) {
      return 'Leasehold';
    }

    if (collapsed.includes('shareoffreehold') || collapsed.includes('sharefreehold')) {
      return 'Share of freehold';
    }

    if (normalized.includes('commonhold')) {
      return 'Commonhold';
    }

    if (normalized.includes('feuhold')) {
      return 'Feuhold';
    }

    return trimmed
      .split(/[\s_]+/)
      .map((part) => part.charAt(0).toUpperCase() + part.slice(1).toLowerCase())
      .join(' ');
  }

  return null;
}

function deriveTenure(rawProperty) {
  if (!rawProperty || typeof rawProperty !== 'object') {
    return null;
  }

  const candidates = [
    rawProperty.tenure,
    rawProperty.tenureType,
    rawProperty.tenure_type,
    rawProperty.tenureStatus,
    rawProperty.tenureLabel,
    rawProperty.sales?.tenure,
    rawProperty.sales?.tenureType,
    rawProperty.details?.tenure,
    rawProperty.details?.tenureType,
    rawProperty._scraye?.tenure,
    rawProperty._scraye?.tenureType,
  ];

  for (const candidate of candidates) {
    if (Array.isArray(candidate)) {
      for (const entry of candidate) {
        const normalizedEntry = normalizeTenureValue(entry);
        if (normalizedEntry) {
          return normalizedEntry;
        }
      }
      continue;
    }

    if (candidate && typeof candidate === 'object') {
      const nested = [
        candidate.value,
        candidate.type,
        candidate.label,
        candidate.name,
        candidate.description,
      ];
      for (const nestedCandidate of nested) {
        const normalizedNested = normalizeTenureValue(nestedCandidate);
        if (normalizedNested) {
          return normalizedNested;
        }
      }
    }

    const normalized = normalizeTenureValue(candidate);
    if (normalized) {
      return normalized;
    }
  }

  return null;
}

function formatTenureHighlight(value) {
  if (value == null) {
    return null;
  }

  const normalized = normalizeTenureValue(value) ?? (typeof value === 'string' ? value.trim() : '');
  if (!normalized) {
    return null;
  }

  const lower = normalized.toLowerCase();
  if (lower.includes('tenure')) {
    return normalized;
  }

  return `${normalized} tenure`;
}

function formatEpcHighlight(value) {
  if (value == null) {
    return null;
  }

  const normalized = String(value).trim();
  if (!normalized) {
    return null;
  }

  const lower = normalized.toLowerCase();
  if (lower.startsWith('epc')) {
    return normalized;
  }

  if (/^[A-G]$/i.test(normalized)) {
    return `EPC ${normalized.toUpperCase()}`;
  }

  return `EPC ${normalized}`;
}

function formatCouncilTaxHighlight(value) {
  if (value == null) {
    return null;
  }

  const normalized = String(value).trim();
  if (!normalized) {
    return null;
  }

  if (/^[A-H]$/i.test(normalized)) {
    return `Council tax band ${normalized.toUpperCase()}`;
  }

  const bandMatch = /band\s*([A-H])\b/i.exec(normalized);
  if (bandMatch) {
    const suffix = normalized.slice(bandMatch.index + bandMatch[0].length).trim();
    const label = `Council tax band ${bandMatch[1].toUpperCase()}`;
    return suffix ? `${label} ${suffix}` : label;
  }

  const lower = normalized.toLowerCase();
  if (lower.startsWith('council tax')) {
    return normalized;
  }

  return `Council tax ${normalized}`;
}

function normalizeBooleanFlag(value) {
  if (value === true || value === false) {
    return value;
  }

  if (typeof value === 'number') {
    if (!Number.isFinite(value)) {
      return null;
    }
    if (value > 0) {
      return true;
    }
    if (value === 0) {
      return false;
    }
  }

  if (typeof value === 'string') {
    const normalized = value.trim().toLowerCase();
    if (!normalized) {
      return null;
    }
    if (['y', 'yes', 'true', '1', 'included'].includes(normalized)) {
      return true;
    }
    if (['n', 'no', 'false', '0', 'excluded'].includes(normalized)) {
      return false;
    }
  }

  return null;
}

function deriveIncludedUtilities(rawProperty) {
  if (!rawProperty || typeof rawProperty !== 'object') {
    return {};
  }

  const sources = [
    rawProperty.rentalFlags,
    rawProperty.rentFlags,
    rawProperty.lettingFlags,
    rawProperty.lettings?.flags,
  ];

  const source = sources.find((value) => value && typeof value === 'object');
  if (!source) {
    return {};
  }

  const mapping = {
    all: ['allBillsIncluded'],
    water: ['waterBillIncluded', 'waterIncluded'],
    gas: ['gasBillIncluded', 'gasIncluded'],
    electricity: ['electricityBillIncluded', 'electricityIncluded'],
    internet: ['internetBillIncluded', 'wifiIncluded', 'broadbandIncluded'],
    councilTax: ['councilTaxIncluded'],
    tvLicence: ['tvLicenceIncluded', 'tvLicenseIncluded'],
  };

  const result = {};
  for (const [normalizedKey, candidateKeys] of Object.entries(mapping)) {
    let value = null;
    for (const key of candidateKeys) {
      if (Object.prototype.hasOwnProperty.call(source, key)) {
        value = normalizeBooleanFlag(source[key]);
        if (value != null) {
          break;
        }
      }
    }
    result[normalizedKey] = value;
  }

  return result;
}

const RENT_PREBUILD_STATUSES = [
  'available',
  'under_offer',
  'let_agreed',
  'let',
  'let_stc',
  'let_by',
];

const SALE_PREBUILD_STATUSES = ['available', 'under_offer', 'sold'];

async function loadPrebuildPropertyIds(limit = null) {
  try {
    const [rentProperties, saleProperties] = await Promise.all([
      fetchPropertiesByTypeCachedFirst('rent', {
        statuses: RENT_PREBUILD_STATUSES,
      }),
      fetchPropertiesByTypeCachedFirst('sale', {
        statuses: SALE_PREBUILD_STATUSES,
      }),
    ]);

    const ids = [];
    const seen = new Set();

    const addProperty = (property) => {
      if (!property || typeof property !== 'object') {
        return;
      }

      const identifier = resolvePropertyIdentifier(property);
      if (!identifier) {
        return;
      }

      const normalized = String(identifier).trim();
      if (!normalized) {
        return;
      }

      const dedupeKey = normalized.toLowerCase();
      if (seen.has(dedupeKey)) {
        return;
      }

      seen.add(dedupeKey);
      ids.push(normalized);
    };

    rentProperties.forEach(addProperty);
    saleProperties.forEach(addProperty);

    if (typeof limit === 'number' && Number.isFinite(limit) && limit > 0) {
      return ids.slice(0, limit);
    }

    return ids;
  } catch (error) {
    console.warn('Unable to derive prebuild property ids from cache', error);
    return [];
  }
}

export default function Property({ property, recommendations }) {
  const [isSummaryExpanded, setSummaryExpanded] = useState(false);
  useEffect(() => {
    setSummaryExpanded(false);
  }, [property?.id]);
  const hasLocation = property?.latitude != null && property?.longitude != null;
  const locationInsights = useMemo(() => {
    if (!Array.isArray(property?.locationInsights)) {
      return [];
    }

    return property.locationInsights
      .map((insight) => {
        if (!insight || typeof insight !== 'object') {
          return null;
        }

        const key = typeof insight.key === 'string' ? insight.key : null;
        const title = typeof insight.title === 'string' ? insight.title.trim() : '';
        if (!key || !title) {
          return null;
        }

        const grade =
          typeof insight.grade === 'string' && insight.grade.trim()
            ? insight.grade.trim()
            : null;
        const description =
          typeof insight.description === 'string' && insight.description.trim()
            ? insight.description.trim()
            : null;

        return {
          key,
          title,
          grade,
          description,
        };
      })
      .filter(Boolean);
  }, [property?.locationInsights]);
  const agentProfile = property?.agentProfile;
  const viewingSlots = Array.isArray(property?.viewingSlots)
    ? property.viewingSlots
    : [];
  const [selectedViewingSlot, setSelectedViewingSlot] = useState(null);
  useEffect(() => {
    setSelectedViewingSlot(null);
  }, [property?.id]);
  const handleViewingSlotSelect = useCallback((slot) => {
    if (!slot) {
      return;
    }

    const slotKey = slot.slotKey || slot.key || `${slot.id || slot.start}`;
    setSelectedViewingSlot({
      slotKey,
      triggerKey: `slot-${Date.now()}`,
      date: slot.dateValue ?? '',
      time: slot.timeValue ?? '',
      label: slot.fullRangeLabel || slot.rangeLabel || '',
    });
  }, []);
  const handleViewingSlotRequest = useCallback(() => {
    setSelectedViewingSlot({
      slotKey: 'custom',
      triggerKey: `custom-${Date.now()}`,
      date: '',
      time: '',
      label: '',
    });
  }, []);
  const handleViewingFormClose = useCallback(() => {
    setSelectedViewingSlot(null);
  }, []);
  const priceLabel = formatPropertyPriceLabel(property);
  const rentFrequencyLabel = useMemo(() => {
    if (!property?.rentFrequency) {
      return '';
    }
    return formatOfferFrequencyLabel(property.rentFrequency);
  }, [property?.rentFrequency]);

  const formattedPrimaryPrice = useMemo(() => {
    if (!property?.price) {
      return '';
    }

    if (!property?.rentFrequency) {
      return priceLabel || property.price;
    }

    const numericPrice = parsePriceNumber(property.price);
    if (!numericPrice) {
      return priceLabel || property.price;
    }

    return formatPriceGBP(numericPrice, { isSale: true });
  }, [priceLabel, property?.price, property?.rentFrequency]);

  const secondaryRentLabel = useMemo(() => {
    if (!property?.rentFrequency || !property?.price) {
      return '';
    }

    const normalized = formatRentFrequency(property.rentFrequency);
    if (!normalized || normalized === 'pcm') {
      return '';
    }

    const monthly = rentToMonthly(property.price, property.rentFrequency);
    if (!Number.isFinite(monthly) || monthly <= 0) {
      return '';
    }

    return `Approx. ${formatPriceGBP(monthly, { isSale: true })} per month`;
  }, [property?.price, property?.rentFrequency]);
  const descriptionParagraphs = useMemo(() => {
    if (!property?.description) {
      return [];
    }

    return property.description
      .split(/\r?\n\r?\n+/)
      .map((paragraph) => paragraph.trim())
      .filter(Boolean);
  }, [property?.description]);
  const shouldShowSummaryToggle =
    descriptionParagraphs.length > 1 || (property?.description?.length ?? 0) > 320;
  const summaryDescriptionId = useMemo(
    () => `summary-description-${property?.id ?? 'default'}`,
    [property?.id]
  );
  const summaryStats = useMemo(() => {
    const stats = [];

    if (property?.bedrooms != null) {
      stats.push({
        key: 'bedrooms',
        icon: FaBed,
        value: property.bedrooms,
        label: property.bedrooms === 1 ? 'Bedroom' : 'Bedrooms',
      });
    }

    if (property?.bathrooms != null) {
      stats.push({
        key: 'bathrooms',
        icon: FaBath,
        value: property.bathrooms,
        label: property.bathrooms === 1 ? 'Bathroom' : 'Bathrooms',
      });
    }

    if (property?.receptions != null) {
      stats.push({
        key: 'receptions',
        icon: FaCouch,
        value: property.receptions,
        label: property.receptions === 1 ? 'Reception' : 'Receptions',
      });
    }

    return stats;
  }, [property?.bathrooms, property?.bedrooms, property?.receptions]);
  const complianceHighlights = useMemo(() => {
    const highlights = [];

    const epcLabel = formatEpcHighlight(property?.epcScore);
    if (epcLabel) {
      highlights.push({ key: 'epc', label: epcLabel });
    }

    const councilTaxLabel = formatCouncilTaxHighlight(property?.councilTaxBand);
    if (councilTaxLabel) {
      highlights.push({ key: 'councilTax', label: councilTaxLabel });
    }

    const tenureLabel = formatTenureHighlight(property?.tenure);
    if (tenureLabel) {
      highlights.push({ key: 'tenure', label: tenureLabel });
    }

    return highlights;
  }, [property?.councilTaxBand, property?.epcScore, property?.tenure]);
  const floorplanLinks = Array.isArray(property?.floorplans) ? property.floorplans : [];
  const brochureLinks = Array.isArray(property?.brochures) ? property.brochures : [];
  const tourEntries = useMemo(
    () => deriveTourEntries(property?.media, property?.metadata),
    [property?.media, property?.metadata]
  );
  const hasMediaHighlights =
    floorplanLinks.length > 0 || brochureLinks.length > 0 || tourEntries.length > 0;
  const headlinePrice = formattedPrimaryPrice || priceLabel || '';
  const numericPriceValue = useMemo(() => {
    if (property?.priceValue != null && Number.isFinite(Number(property.priceValue))) {
      return Number(property.priceValue);
    }
    if (property?.price != null) {
      const parsed = Number(String(property.price).replace(/[^0-9.]/g, ''));
      if (Number.isFinite(parsed)) {
        return parsed;
      }
    }
    return null;
  }, [property?.price, property?.priceValue]);

  const securityDepositInfo = useMemo(
    () =>
      normalizeDeposit(
        property?.securityDeposit,
        numericPriceValue,
        property?.rentFrequency,
        property?.depositType
      ),
    [
      property?.depositType,
      property?.rentFrequency,
      property?.securityDeposit,
      numericPriceValue,
    ]
  );

  const holdingDepositInfo = useMemo(
    () =>
      normalizeDeposit(
        property?.holdingDeposit,
        numericPriceValue,
        property?.rentFrequency
      ),
    [property?.holdingDeposit, property?.rentFrequency, numericPriceValue]
  );

  const isLettings = Boolean(property?.rentFrequency);
  const securityDepositResolved = formatDepositDisplay(securityDepositInfo, {
    fallback: null,
  });
  const holdingDepositResolved = formatDepositDisplay(holdingDepositInfo, {
    fallback: null,
  });
  const securityDepositLabel = securityDepositResolved ?? (isLettings ? 'Please enquire' : null);
  const holdingDepositLabel = holdingDepositResolved ?? (isLettings ? 'Please enquire' : null);
  const shouldShowSecurityDeposit = Boolean(securityDepositLabel);
  const shouldShowHoldingDeposit = Boolean(holdingDepositLabel);

  const availabilityRaw = useMemo(
    () =>
      property?.availableAt ??
      property?.availableDate ??
      property?.available_from ??
      property?.availableFrom ??
      property?.available ??
      property?.dateAvailableFrom ??
      property?.dateAvailable ??
      property?.date_available_from ??
      property?.date_available ??
      null,
    [
      property?.available,
      property?.availableAt,
      property?.availableDate,
      property?.availableFrom,
      property?.available_from,
      property?.dateAvailable,
      property?.dateAvailableFrom,
      property?.date_available,
      property?.date_available_from,
    ]
  );

  const availabilityLabel = formatAvailabilityDate(availabilityRaw, {
    fallback: isLettings ? 'Please enquire' : null,
  });
  const shouldShowAvailability = Boolean(availabilityLabel);
  const mapProperties = useMemo(
    () => {
      if (!hasLocation || !property) return [];
      return [
        {
          id: property.id,
          title: property.title,
          price: property.price,
          rentFrequency: property.rentFrequency,
          tenure: property.tenure ?? null,
          image: property.image ?? null,
          propertyType: property.propertyType ?? property.type ?? null,
          lat: property.latitude,
          lng: property.longitude,
        },
      ];
    },
    [
      hasLocation,
      property?.id,
      property?.image,
      property?.latitude,
      property?.longitude,
      property?.price,
      property?.rentFrequency,
      property?.tenure,
      property?.title,
      property?.propertyType,
      property?.type,
    ]
  );

  if (!property) {
    return (
      <>
        <Head>
          <title>Property not found | Aktonz</title>
        </Head>
        <main className={styles.main}>
          <h1>Property not found</h1>
        </main>
      </>
    );
  }
  const groupedFeatures = useMemo(
    () => groupPropertyFeatures(property?.features ?? []),
    [property?.features]
  );
  const displayType =
    property.typeLabel ??
    property.propertyTypeLabel ??
    formatPropertyTypeLabel(property.propertyType ?? property.type ?? null);
  const locationLabel = (() => {
    const parts = [];
    if (property.city) {
      parts.push(property.city);
    }
    if (property.outcode) {
      parts.push(property.outcode);
    }
    return parts.join(' · ');
  })();
  const scrayeReference = !property.rentFrequency
    ? property.scrayeReference ?? property._scraye?.reference ?? null
    : null;
  const pricePrefixLabel =
    !property.rentFrequency && property.pricePrefix
      ? formatPricePrefix(property.pricePrefix)
      : '';

  const showMortgageCalculator = Boolean(!property.rentFrequency && property.price);
  const showRentCalculator = Boolean(property.rentFrequency && property.price);
  const hasRecommendations = Array.isArray(recommendations) && recommendations.length > 0;

  const navSections = useMemo(() => {
    const sectionsList = [];
    if (hasLocation) {
      sectionsList.push({ id: 'property-location', label: 'Location' });
    }
    if (groupedFeatures.length > 0) {
      sectionsList.push({ id: 'property-features', label: 'Key features' });
    }
    if (showMortgageCalculator || showRentCalculator) {
      sectionsList.push({ id: 'property-calculators', label: 'Calculators' });
    }
    if (hasRecommendations) {
      sectionsList.push({ id: 'property-recommendations', label: 'Recommendations' });
    }
    return sectionsList;
  }, [
    groupedFeatures.length,
    hasLocation,
    hasRecommendations,
    showMortgageCalculator,
    showRentCalculator,
  ]);

  return (
    <>
      <Head>
        <title>{property.title ? `${property.title} | Aktonz` : 'Property details'}</title>
      </Head>
      <main className={styles.main}>
        <section className={`${styles.contentRail} ${styles.hero} ${styles.heroGrid}`}>
          {(property.images?.length > 0 || property.media?.length > 0) && (
            <div className={styles.sliderWrapper}>
              <MediaGallery images={property.images} media={property.media} />
            </div>
          )}
          <div className={styles.heroGrid}>
            <div className={styles.summary}>
              <div className={styles.summaryMain}>
                <div className={styles.summaryIntro}>
                  {displayType && <span className={styles.typeBadge}>{displayType}</span>}
                  {locationLabel && (
                    <span className={styles.locationLabel}>{locationLabel}</span>
                  )}
                  {summaryStats.length > 0 && (
                    <ul className={styles.statsList}>
                      {summaryStats.map((stat) => (
                        <li key={stat.key} className={styles.statItem}>
                          <stat.icon aria-hidden="true" />
                          <span>
                            <strong>{stat.value}</strong> {stat.label}
                          </span>
                        </li>
                      ))}
                    </ul>
                  )}
                  {complianceHighlights.length > 0 && (
                    <ul className={styles.complianceHighlights}>
                      {complianceHighlights.map((highlight) => (
                        <li key={highlight.key}>{highlight.label}</li>
                      ))}
                    </ul>
                  )}
                </div>
                {descriptionParagraphs.length > 0 && (
                  <div
                    className={`${styles.summaryDescription} ${
                      isSummaryExpanded ? styles.summaryDescriptionExpanded : ''
                    }`}
                  >
                    <div
                      className={styles.summaryDescriptionText}
                      id={summaryDescriptionId}
                    >
                      {descriptionParagraphs.map((paragraph, index) => (
                        <p key={index}>{paragraph}</p>
                      ))}
                    </div>
                    {shouldShowSummaryToggle && (
                      <button
                        type="button"
                        className={styles.summaryDescriptionToggle}
                        onClick={() => setSummaryExpanded((previous) => !previous)}
                        aria-expanded={isSummaryExpanded}
                        aria-controls={summaryDescriptionId}
                      >
                        {isSummaryExpanded ? 'Read less' : 'Read more'}
                      </button>
                    )}
                  </div>
                )}
              </div>
            </div>
            {(pricePrefixLabel || headlinePrice) && (
              <aside className={styles.summarySidebar}>
                <div className={styles.summarySidebarInner}>
                  <div className={styles.priceCard}>
                    <div className={styles.priceHeader}>
                      {pricePrefixLabel && (
                        <span className={styles.pricePrefixBadge}>{pricePrefixLabel}</span>
                      )}
                      {headlinePrice && (
                        <div className={styles.priceHeadline}>
                          <span className={styles.pricePrimaryValue}>{headlinePrice}</span>
                          {rentFrequencyLabel && (
                            <span className={styles.priceFrequency}>{rentFrequencyLabel}</span>
                          )}
                        </div>
                      )}
                      {secondaryRentLabel && (
                        <p className={styles.priceSecondary}>{secondaryRentLabel}</p>
                      )}
                    </div>
                    {(shouldShowSecurityDeposit ||
                      shouldShowHoldingDeposit ||
                      shouldShowAvailability) && (
                      <dl className={styles.rentMeta}>
                        {shouldShowSecurityDeposit && (
                          <>
                            <dt>Security deposit</dt>
                            <dd>{securityDepositLabel}</dd>
                          </>
                        )}
                        {shouldShowHoldingDeposit && (
                          <>
                            <dt>Holding deposit</dt>
                            <dd>{holdingDepositLabel}</dd>
                          </>
                        )}
                        {shouldShowAvailability && (
                          <>
                            <dt>Available from</dt>
                            <dd>{availabilityLabel}</dd>
                          </>
                        )}
                      </dl>
                    )}
                    <div className={styles.priceActions}>
                      <OfferDrawer property={property} />
                      <ViewingForm
                        property={property}
                        selectedSlot={selectedViewingSlot}
                        onClose={handleViewingFormClose}
                      />
                    </div>
                  </div>
                  {viewingSlots.length > 0 && (
                    <ViewingTimeline
                      slots={viewingSlots}
                      onSelectSlot={handleViewingSlotSelect}
                      onOpenForm={handleViewingSlotRequest}
                      selectedSlotKey={selectedViewingSlot?.slotKey ?? null}
                    />
                  )}
                </div>
              </aside>
            )}
          </div>
        </section>

        {hasMediaHighlights && (
          <MediaHighlights
            floorplans={floorplanLinks}
            brochures={brochureLinks}
            tours={tourEntries}
          />
        )}

      {hasLocation && (
        <section className={`${styles.contentRail} ${styles.mapSection}`}>
          <h2>Location</h2>
          <div className={styles.mapSectionContent}>
            <div className={styles.mapContainer}>
              <PropertyMap
                mapId="property-details-map"
                center={[property.latitude, property.longitude]}
                zoom={16}
                properties={mapProperties}
              />
            </div>
            {locationInsights.length > 0 && (
              <ul className={styles.locationInsights}>
                {locationInsights.map((insight) => {
                  const Icon =
                    LOCATION_INSIGHT_ICON_MAP[insight.key] ?? FaMapMarkerAlt;
                  return (
                    <li
                      key={insight.key}
                      className={styles.locationInsightPill}
                    >
                      <Icon aria-hidden="true" />
                      <div className={styles.locationInsightCopy}>
                        <span className={styles.locationInsightTitle}>
                          {insight.title}
                        </span>
                        {(insight.grade || insight.description) && (
                          <div className={styles.locationInsightDetails}>
                            {insight.grade && (
                              <span className={styles.locationInsightGrade}>
                                {insight.grade}
                              </span>
                            )}
                            {insight.description && (
                              <span className={styles.locationInsightDescription}>
                                {insight.description}
                              </span>
                            )}
                          </div>
                        )}
                      </div>
                    </li>
                  );
                })}
              </ul>
            )}
          </div>
        </section>
      )}

      {groupedFeatures.length > 0 && (
        <section className={`${styles.contentRail} ${styles.features}`}>
          <h2>Key features</h2>
          <ul>
            {groupedFeatures.map((f, i) => (
              <li key={i}>{f}</li>
            ))}
          </ul>
        </section>
      )}

      <section className={`${styles.contentRail} ${styles.modules}`}>
        {agentProfile && (
          <AgentCard
            className={styles.agentCard}
            agent={agentProfile}
            testimonials={agentProfile?.testimonials}
          />
        )}

        <PropertySustainabilityPanel property={property} />

        <NeighborhoodInfo lat={property.latitude} lng={property.longitude} />

        {groupedFeatures.length > 0 && (
          <section
            id="property-features"
            className={`${styles.features} ${styles.sectionAnchor}`}
          >
            <h2>Key features</h2>
            <ul>
              {groupedFeatures.map((f, i) => (
                <li key={i}>{f}</li>
              ))}
            </ul>
          </section>
        )}
      </section>

        {(showMortgageCalculator || showRentCalculator) && (
          <section
            id="property-calculators"
            className={`${styles.contentRail} ${styles.modules} ${styles.sectionAnchor}`}
          >
            {showMortgageCalculator && (
              <section className={styles.calculatorSection}>
                <h2>Mortgage Calculator</h2>
                <MortgageCalculator defaultPrice={parsePriceNumber(property.price)} />
              </section>
            )}

            {showRentCalculator && (
              <section className={styles.calculatorSection}>
                <h2>Rent Affordability</h2>
                <RentAffordability
                  defaultRent={rentToMonthly(property.price, property.rentFrequency)}
                />
              </section>
            )}
          </section>
        )}

        <section className={`${styles.contentRail} ${styles.contact}`}>
          <p>Interested in this property?</p>
          <a href="tel:+441234567890">Call our team</a>
        </section>

        {hasRecommendations && (
          <section
            id="property-recommendations"
            className={`${styles.contentRail} ${styles.related} ${styles.sectionAnchor}`}
          >
            <h2>You might also be interested in</h2>
            <PropertyList properties={recommendations} />
          </section>
        )}
      </main>
    </>
  );
}

export async function getStaticPaths() {
  const ids = await loadPrebuildPropertyIds();
  const paths = ids.map((id) => ({ params: { id: String(id) } }));
  return {
    paths,
    fallback: false,
  };
}

export async function getStaticProps({ params }) {
  const rawProperty = await fetchPropertyById(params.id);
  let formatted = null;
  if (rawProperty) {
    const imgList = normalizeImages(rawProperty.images || []);
    const isSalePrice = rawProperty.rentFrequency == null;
    const propertyTypeValue =
      rawProperty.propertyType ||
      rawProperty.type ||
      rawProperty.property_type ||
      rawProperty.property_type_code ||
      '';
    const propertyTypeLabel =
      resolvePropertyTypeLabel(rawProperty) ??
      formatPropertyTypeLabel(propertyTypeValue);
    const rawOutcode =
      rawProperty.outcode ??
      rawProperty.postcode ??
      rawProperty.postCode ??
      rawProperty.address?.postcode ??
      null;
    const normalizedOutcode =
      typeof rawOutcode === 'string' && rawOutcode.trim()
        ? rawOutcode.trim().split(/\s+/)[0]
        : null;
    const cityCandidates = [
      rawProperty.city,
      rawProperty.town,
      rawProperty.locality,
      rawProperty.area,
      rawProperty._scraye?.placeName,
    ];
    const normalizedCity =
      cityCandidates.find(
        (value) => typeof value === 'string' && value.trim()
      )?.trim() ?? null;
    const numericPriceValue = (() => {
      if (rawProperty.priceValue != null && Number.isFinite(Number(rawProperty.priceValue))) {
        return Number(rawProperty.priceValue);
      }
      if (rawProperty.price != null) {
        const parsed = Number(String(rawProperty.price).replace(/[^0-9.]/g, ''));
        if (Number.isFinite(parsed)) {
          return parsed;
        }
      }
      return null;
    })();

    const rawAvailabilityValue = (() => {
      const candidates = [
        rawProperty.availableAt,
        rawProperty.availableDate,
        rawProperty.available_from,
        rawProperty.availableFrom,
        rawProperty.available,
        rawProperty.dateAvailableFrom,
        rawProperty.dateAvailable,
        rawProperty.date_available_from,
        rawProperty.date_available,
      ];
      for (const candidate of candidates) {
        if (candidate != null) {
          return candidate;
        }
      }
      return null;
    })();

    const resolvedAvailabilityDate = resolveAvailabilityDate(rawAvailabilityValue);
    const normalizedAvailability = resolvedAvailabilityDate
      ? resolvedAvailabilityDate.toISOString()
      : typeof rawAvailabilityValue === 'string'
      ? rawAvailabilityValue.trim()
      : null;

    const securityDepositSource = resolveSecurityDepositSource(rawProperty);
    const holdingDepositSource = resolveHoldingDepositSource(rawProperty);

    const securityDeposit = normalizeDeposit(
      securityDepositSource,
      numericPriceValue,
      rawProperty.rentFrequency,
      rawProperty.depositType
    );

    const holdingDeposit = normalizeDeposit(
      holdingDepositSource,
      numericPriceValue,
      rawProperty.rentFrequency
    );

    const derivedEpcScore = deriveEpcScore(rawProperty);
    const derivedCouncilTaxBand = deriveCouncilTaxBand(rawProperty);
    const derivedTenure = deriveTenure(rawProperty);

    formatted = {
      id: resolvePropertyIdentifier(rawProperty) ?? String(params.id),
      title:
        rawProperty.displayAddress ||
        rawProperty.address1 ||
        rawProperty.title ||
        '',
      description: rawProperty.description || rawProperty.summary || '',
      price:
        rawProperty.price != null
          ? rawProperty.priceCurrency === 'GBP'
            ? formatPriceGBP(rawProperty.price, { isSale: isSalePrice })
            : rawProperty.price
          : null,
      pricePrefix: extractPricePrefix(rawProperty) ?? null,
      priceValue: numericPriceValue,

      rentFrequency: rawProperty.rentFrequency ?? null,
      image: imgList[0] || null,
      images: imgList,
      agentProfile: resolveAgentProfile(rawProperty),
      media: extractMedia(rawProperty),
      floorplans: extractSupplementaryLinks(rawProperty, [
        'floorplan',
        'floor plan',
        'floor_plan',
      ]),
      brochures: extractSupplementaryLinks(rawProperty, [
        'brochure',
        'particulars',
        'specification',
        'spec sheet',
      ]),
      metadata: Array.isArray(rawProperty.metadata) ? rawProperty.metadata : [],
      tenure: derivedTenure,
      features: (() => {
        const rawFeatures =
          rawProperty.mainFeatures ||
          rawProperty.keyFeatures ||
          rawProperty.features ||
          rawProperty.bullets ||
          [];
        if (Array.isArray(rawFeatures)) return rawFeatures;
        if (typeof rawFeatures === 'string') {
          return rawFeatures
            .split(/\r?\n|,/)
            .map((f) => f.trim())
            .filter(Boolean);
        }
        return [];
      })(),
      propertyType: propertyTypeValue || null,
      propertyTypeLabel: propertyTypeLabel ?? null,
      type: propertyTypeValue || '',
      typeLabel: propertyTypeLabel ?? null,
      receptions:
        rawProperty.receptionRooms ?? rawProperty.receptions ?? null,
      bedrooms: rawProperty.bedrooms ?? rawProperty.beds ?? null,
      bathrooms: rawProperty.bathrooms ?? rawProperty.baths ?? null,
      latitude: rawProperty.latitude ?? null,
      longitude: rawProperty.longitude ?? null,
      city: normalizedCity,
      outcode: normalizedOutcode,
      source: rawProperty.source ?? null,
      _scraye: rawProperty._scraye ?? null,
      depositType: rawProperty.depositType ?? null,
      securityDeposit,
      holdingDeposit,
      availableAt: normalizedAvailability,
      scrayeReference: deriveScrayeReference(rawProperty),
      epcScore: derivedEpcScore,
      councilTaxBand: derivedCouncilTaxBand,
      includedUtilities: deriveIncludedUtilities(rawProperty),
      locationInsights: computeLocationInsights(rawProperty),
    };

    if (formatted.id) {
      formatted.viewingSlots = await resolveUpcomingViewingSlots(formatted.id);
    } else {
      formatted.viewingSlots = [];
    }
  }

  const allRent = await fetchPropertiesByTypeCachedFirst('rent');
  const recommendations = allRent
    .filter((p) => !propertyMatchesIdentifier(p, params.id))
    .slice(0, 4);

  return { props: { property: formatted, recommendations } };
}<|MERGE_RESOLUTION|>--- conflicted
+++ resolved
@@ -32,15 +32,11 @@
   resolvePropertyTypeLabel,
   formatPropertyTypeLabel,
 } from '../../lib/property-type.mjs';
-<<<<<<< HEAD
 import {
   normalizeAgentString,
   pickFirstAgentString,
   collectAgentTestimonials,
 } from '../../lib/agent-profile.mjs';
-=======
-import { groupPropertyFeatures } from '../../lib/property-features.mjs';
->>>>>>> cdbae799
 import styles from '../../styles/PropertyDetails.module.css';
 import {
   FaBed,
@@ -260,324 +256,6 @@
   };
 })();
 
-<<<<<<< HEAD
-=======
-const LOCATION_INSIGHT_ICON_MAP = {
-  transport: FaTrain,
-  schools: FaSchool,
-  walkability: FaWalking,
-};
-
-const MAJOR_CITY_REFERENCES = [
-  {
-    key: 'london',
-    name: 'London',
-    lat: 51.509865,
-    lon: -0.118092,
-    aliases: ['london', 'city of london'],
-    metropolitan: true,
-  },
-  {
-    key: 'birmingham',
-    name: 'Birmingham',
-    lat: 52.486244,
-    lon: -1.890401,
-    aliases: ['birmingham'],
-    metropolitan: true,
-  },
-  {
-    key: 'manchester',
-    name: 'Manchester',
-    lat: 53.480759,
-    lon: -2.242631,
-    aliases: ['manchester', 'greater manchester'],
-    metropolitan: true,
-  },
-  {
-    key: 'leeds',
-    name: 'Leeds',
-    lat: 53.800755,
-    lon: -1.549077,
-    aliases: ['leeds'],
-    metropolitan: true,
-  },
-  {
-    key: 'bristol',
-    name: 'Bristol',
-    lat: 51.454514,
-    lon: -2.58791,
-    aliases: ['bristol'],
-    metropolitan: false,
-  },
-  {
-    key: 'edinburgh',
-    name: 'Edinburgh',
-    lat: 55.953251,
-    lon: -3.188267,
-    aliases: ['edinburgh'],
-    metropolitan: false,
-  },
-  {
-    key: 'glasgow',
-    name: 'Glasgow',
-    lat: 55.864237,
-    lon: -4.251806,
-    aliases: ['glasgow'],
-    metropolitan: true,
-  },
-  {
-    key: 'liverpool',
-    name: 'Liverpool',
-    lat: 53.408371,
-    lon: -2.991573,
-    aliases: ['liverpool'],
-    metropolitan: false,
-  },
-];
-
-function parseCoordinate(value) {
-  if (value == null) return null;
-  const numeric = Number(value);
-  return Number.isFinite(numeric) ? numeric : null;
-}
-
-function haversineDistanceKm(lat1, lon1, lat2, lon2) {
-  const toRadians = (value) => (value * Math.PI) / 180;
-  const earthRadiusKm = 6371;
-
-  const dLat = toRadians(lat2 - lat1);
-  const dLon = toRadians(lon2 - lon1);
-  const startLat = toRadians(lat1);
-  const endLat = toRadians(lat2);
-
-  const a =
-    Math.sin(dLat / 2) * Math.sin(dLat / 2) +
-    Math.sin(dLon / 2) * Math.sin(dLon / 2) * Math.cos(startLat) * Math.cos(endLat);
-  const c = 2 * Math.atan2(Math.sqrt(a), Math.sqrt(1 - a));
-  return earthRadiusKm * c;
-}
-
-function resolveCityReference(normalizedCity) {
-  if (!normalizedCity) {
-    return null;
-  }
-
-  const lower = normalizedCity.toLowerCase();
-  return (
-    MAJOR_CITY_REFERENCES.find((entry) =>
-      entry.aliases.some((alias) => alias.toLowerCase() === lower)
-    ) || null
-  );
-}
-
-function resolveNearestCity({ lat, lon, normalizedCity }) {
-  const matchedCity = resolveCityReference(normalizedCity);
-  if (lat == null || lon == null) {
-    if (matchedCity) {
-      return { city: matchedCity, distanceKm: 0, matched: true };
-    }
-    return null;
-  }
-
-  let closest = null;
-  for (const city of MAJOR_CITY_REFERENCES) {
-    const distanceKm = haversineDistanceKm(lat, lon, city.lat, city.lon);
-    if (!closest || distanceKm < closest.distanceKm) {
-      closest = { city, distanceKm, matched: false };
-    }
-  }
-
-  if (!matchedCity) {
-    return closest;
-  }
-
-  const matchedDistanceKm = haversineDistanceKm(
-    lat,
-    lon,
-    matchedCity.lat,
-    matchedCity.lon
-  );
-
-  if (!closest || matchedDistanceKm < closest.distanceKm) {
-    return { city: matchedCity, distanceKm: matchedDistanceKm, matched: true };
-  }
-
-  return closest;
-}
-
-function resolveTransportInsight({ distanceKm, isUrban, isDenseUrban }) {
-  if (distanceKm != null) {
-    if (distanceKm <= 5) {
-      return {
-        grade: 'Excellent',
-        description: 'Fast tube and rail connections within minutes.',
-      };
-    }
-    if (distanceKm <= 15) {
-      return {
-        grade: 'Great',
-        description: 'Frequent rail and bus services into the city centre.',
-      };
-    }
-    if (distanceKm <= 35) {
-      return {
-        grade: 'Good',
-        description: 'Regional transport links reachable with a short drive.',
-      };
-    }
-    return {
-      grade: 'Car-friendly',
-      description: 'Driving offers the most convenient travel for this area.',
-    };
-  }
-
-  if (isDenseUrban) {
-    return {
-      grade: 'Excellent',
-      description: 'Extensive transport network at your doorstep.',
-    };
-  }
-
-  if (isUrban) {
-    return {
-      grade: 'Great',
-      description: 'Well-connected public transport covering daily routes.',
-    };
-  }
-
-  return {
-    grade: 'Car-friendly',
-    description: 'Driving offers the most convenient travel for this area.',
-  };
-}
-
-function resolveSchoolsInsight({ isUrban, isDenseUrban, isFamilySized }) {
-  if (isDenseUrban) {
-    return {
-      grade: 'Top rated',
-      description: 'Choice of highly rated schools within a mile.',
-    };
-  }
-
-  if (isUrban) {
-    return {
-      grade: 'Diverse options',
-      description: 'Multiple primary and secondary schools close by.',
-    };
-  }
-
-  if (isFamilySized) {
-    return {
-      grade: 'Family-friendly',
-      description: 'Well-regarded schools reachable in under 15 minutes.',
-    };
-  }
-
-  return {
-    grade: 'Local network',
-    description: 'Community schools served by nearby towns and villages.',
-  };
-}
-
-function resolveWalkabilityInsight({ distanceKm, isUrban, isDenseUrban }) {
-  if (isDenseUrban) {
-    return {
-      grade: 'Highly walkable',
-      description: 'Daily errands doable on foot with amenities moments away.',
-    };
-  }
-
-  if (isUrban) {
-    return {
-      grade: 'Neighbourhood living',
-      description: 'Cafés, gyms and essentials within a short stroll or cycle.',
-    };
-  }
-
-  if (distanceKm != null && distanceKm <= 35) {
-    return {
-      grade: 'Village convenience',
-      description: 'Local high streets reachable by bike or a relaxed walk.',
-    };
-  }
-
-  return {
-    grade: 'Leafy escape',
-    description: 'Quiet lanes and open spaces ideal for weekend walks.',
-  };
-}
-
-function computeLocationInsights(rawProperty) {
-  if (!rawProperty || typeof rawProperty !== 'object') {
-    return [];
-  }
-
-  const lat =
-    parseCoordinate(rawProperty.latitude) ??
-    parseCoordinate(rawProperty.lat) ??
-    parseCoordinate(rawProperty.latd);
-  const lon =
-    parseCoordinate(rawProperty.longitude) ??
-    parseCoordinate(rawProperty.lon) ??
-    parseCoordinate(rawProperty.lng) ??
-    parseCoordinate(rawProperty.long);
-
-  const cityCandidates = [
-    rawProperty.city,
-    rawProperty.town,
-    rawProperty.locality,
-    rawProperty.area,
-    rawProperty.address?.city,
-    rawProperty.address?.town,
-    rawProperty.address?.village,
-    rawProperty._scraye?.placeName,
-  ];
-
-  const resolvedCityName = cityCandidates.find(
-    (value) => typeof value === 'string' && value.trim()
-  );
-  const normalizedCity = resolvedCityName?.trim().toLowerCase() ?? null;
-
-  const nearestCity = resolveNearestCity({ lat, lon, normalizedCity });
-  const distanceKm = nearestCity?.distanceKm ?? null;
-  const isUrban = Boolean(nearestCity?.matched) || (distanceKm != null && distanceKm <= 25);
-  const isDenseUrban =
-    (nearestCity?.matched && Boolean(nearestCity?.city?.metropolitan)) ||
-    (distanceKm != null && distanceKm <= 8);
-
-  const bedrooms = parseCoordinate(
-    rawProperty.bedrooms ?? rawProperty.beds ?? rawProperty.bedroomsCount
-  );
-  const isFamilySized = Number.isFinite(bedrooms) ? bedrooms >= 3 : false;
-
-  const transport = resolveTransportInsight({ distanceKm, isUrban, isDenseUrban });
-  const schools = resolveSchoolsInsight({ isUrban, isDenseUrban, isFamilySized });
-  const walkability = resolveWalkabilityInsight({ distanceKm, isUrban, isDenseUrban });
-
-  return [
-    { key: 'transport', title: 'Transport', ...transport },
-    { key: 'schools', title: 'Schools', ...schools },
-    { key: 'walkability', title: 'Walkability', ...walkability },
-  ];
-}
-
-function normalizeAgentString(value) {
-  if (value == null) return null;
-  const normalized = String(value).trim();
-  return normalized.length > 0 ? normalized : null;
-}
-
-function pickFirstAgentString(...values) {
-  for (const value of values) {
-    const normalized = normalizeAgentString(value);
-    if (normalized) {
-      return normalized;
-    }
-  }
-  return null;
-}
-
->>>>>>> cdbae799
 function collectAgentCandidates(rawProperty) {
   const candidates = [];
   const pushCandidate = (candidate) => {
@@ -601,292 +279,7 @@
   return candidates;
 }
 
-<<<<<<< HEAD
   function resolveAgentProfile(rawProperty) {
-=======
-function isLikelyAssetUrl(value) {
-  if (typeof value !== 'string') {
-    return false;
-  }
-  const trimmed = value.trim();
-  if (!trimmed) {
-    return false;
-  }
-  if (/^https?:\/\//i.test(trimmed)) {
-    return true;
-  }
-  return trimmed.startsWith('/');
-}
-
-function extractSupplementaryLinks(source, keywords) {
-  if (!source || typeof source !== 'object') {
-    return [];
-  }
-
-  const normalizedKeywords = Array.isArray(keywords)
-    ? keywords
-        .map((keyword) =>
-          typeof keyword === 'string' ? keyword.toLowerCase().trim() : null
-        )
-        .filter(Boolean)
-    : [];
-
-  if (normalizedKeywords.length === 0) {
-    return [];
-  }
-
-  const matchesKeyword = (value) => {
-    if (!value) {
-      return false;
-    }
-    const text = String(value).toLowerCase();
-    return normalizedKeywords.some((keyword) => text.includes(keyword));
-  };
-
-  const results = new Map();
-  const seen = new Set();
-
-  const addResult = (url, label = null) => {
-    if (!isLikelyAssetUrl(url)) {
-      return;
-    }
-    const trimmed = url.trim();
-    if (!trimmed) {
-      return;
-    }
-    const normalizedLabel = label && typeof label === 'string' ? label.trim() : null;
-    const existing = results.get(trimmed);
-    if (existing) {
-      if (!existing.label && normalizedLabel) {
-        existing.label = normalizedLabel;
-      }
-      return;
-    }
-    results.set(trimmed, {
-      url: trimmed,
-      label: normalizedLabel || null,
-    });
-  };
-
-  const traverse = (value, key = '', depth = 0) => {
-    if (value == null) {
-      return;
-    }
-
-    if (depth > 5) {
-      return;
-    }
-
-    if (typeof value === 'string') {
-      const trimmed = value.trim();
-      if (!isLikelyAssetUrl(trimmed)) {
-        return;
-      }
-      if (matchesKeyword(trimmed) || matchesKeyword(key)) {
-        addResult(trimmed, matchesKeyword(trimmed) ? trimmed : key);
-      }
-      return;
-    }
-
-    if (typeof value !== 'object') {
-      return;
-    }
-
-    if (seen.has(value)) {
-      return;
-    }
-    seen.add(value);
-
-    if (Array.isArray(value)) {
-      value.forEach((entry) => traverse(entry, key, depth + 1));
-      return;
-    }
-
-    const labelFields = [
-      'label',
-      'name',
-      'title',
-      'description',
-      'tag',
-      'type',
-      'category',
-      'filename',
-      'fileName',
-      'displayName',
-      'heading',
-      'text',
-    ];
-    let matchedLabel = null;
-    for (const field of labelFields) {
-      const candidate = value[field];
-      if (typeof candidate === 'string' && matchesKeyword(candidate)) {
-        matchedLabel = candidate.trim();
-        break;
-      }
-    }
-
-    const urlFields = [
-      'url',
-      'href',
-      'link',
-      'value',
-      'downloadUrl',
-      'fileUrl',
-      'assetUrl',
-      'path',
-      'src',
-      'file',
-    ];
-    for (const field of urlFields) {
-      const candidate = value[field];
-      if (typeof candidate !== 'string') {
-        continue;
-      }
-      const trimmed = candidate.trim();
-      if (!isLikelyAssetUrl(trimmed)) {
-        continue;
-      }
-      if (
-        matchedLabel ||
-        matchesKeyword(field) ||
-        matchesKeyword(key) ||
-        matchesKeyword(trimmed)
-      ) {
-        addResult(trimmed, matchedLabel || field || key);
-      }
-    }
-
-    for (const [childKey, childValue] of Object.entries(value)) {
-      traverse(childValue, childKey, depth + 1);
-    }
-  };
-
-  const prioritizedKeys = [
-    'floorplan',
-    'floorPlan',
-    'floorplans',
-    'floorPlans',
-    'floorplanUrl',
-    'floorPlanUrl',
-    'floorplanUrls',
-    'floorPlanUrls',
-    'brochure',
-    'brochures',
-    'brochureUrl',
-    'brochureUrls',
-    'documents',
-    'files',
-    'attachments',
-    'downloads',
-    'resources',
-    'metadata',
-    'links',
-    'gallery',
-    'images',
-    'media',
-    'sale',
-    'lettings',
-    'marketing',
-    '_scraye',
-  ];
-
-  prioritizedKeys.forEach((key) => {
-    if (Object.prototype.hasOwnProperty.call(source, key)) {
-      traverse(source[key], key, 0);
-    }
-  });
-
-  traverse(source, '', 0);
-
-  return Array.from(results.values());
-}
-
-function deriveTourEntries(mediaUrls, metadataEntries) {
-  const results = [];
-  const seen = new Set();
-
-  const metadata = Array.isArray(metadataEntries) ? metadataEntries : [];
-  const metadataByUrl = new Map();
-
-  metadata.forEach((entry) => {
-    if (!entry || typeof entry !== 'object') {
-      return;
-    }
-    const rawValue = entry.value;
-    if (typeof rawValue !== 'string') {
-      return;
-    }
-    const url = rawValue.trim();
-    if (!isLikelyAssetUrl(url)) {
-      return;
-    }
-
-    const descriptorFields = [entry.label, entry.name, entry.title, entry.description];
-    const descriptor = descriptorFields.find(
-      (field) => typeof field === 'string' && field.trim()
-    );
-    const descriptorLower = descriptor ? descriptor.toLowerCase() : '';
-    const typeLower = typeof entry.type === 'string' ? entry.type.toLowerCase() : '';
-    const urlLower = url.toLowerCase();
-
-    const isTour =
-      descriptorLower.includes('tour') ||
-      descriptorLower.includes('video') ||
-      typeLower.includes('tour') ||
-      typeLower.includes('video') ||
-      /matterport|youtube|youtu\.be|vimeo|virtual|walkthrough|360/.test(urlLower) ||
-      /\.(mp4|webm|ogg)$/i.test(urlLower);
-
-    if (!isTour) {
-      return;
-    }
-
-    let subtype = null;
-    if (typeLower.includes('video') || descriptorLower.includes('video')) {
-      subtype = 'video';
-    } else if (
-      typeLower.includes('virtual') ||
-      typeLower.includes('360') ||
-      descriptorLower.includes('virtual') ||
-      descriptorLower.includes('360') ||
-      urlLower.includes('matterport') ||
-      urlLower.includes('360')
-    ) {
-      subtype = 'virtual';
-    }
-
-    metadataByUrl.set(url, {
-      label: descriptor || null,
-      subtype,
-    });
-  });
-
-  const append = (candidateUrl) => {
-    if (typeof candidateUrl !== 'string') {
-      return;
-    }
-    const url = candidateUrl.trim();
-    if (!isLikelyAssetUrl(url) || seen.has(url)) {
-      return;
-    }
-    seen.add(url);
-    const metadataInfo = metadataByUrl.get(url) || {};
-    results.push({
-      url,
-      label: metadataInfo.label || null,
-      subtype: metadataInfo.subtype || null,
-    });
-  };
-
-  const mediaList = Array.isArray(mediaUrls) ? mediaUrls : [];
-  mediaList.forEach((url) => append(url));
-  metadataByUrl.forEach((_, url) => append(url));
-
-  return results;
-}
-
-function resolveAgentProfile(rawProperty) {
->>>>>>> cdbae799
   const baseProfile = { ...DEFAULT_AGENT_PROFILE };
   if (!rawProperty || typeof rawProperty !== 'object') {
     return baseProfile;
