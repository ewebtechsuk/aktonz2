import { useMemo } from 'react';
import PropertyList from '../../components/PropertyList';
import MediaGallery from '../../components/MediaGallery';
import OfferDrawer from '../../components/OfferDrawer';
import ViewingForm from '../../components/ViewingForm';
import NeighborhoodInfo from '../../components/NeighborhoodInfo';
import FavoriteButton from '../../components/FavoriteButton';
import PropertySustainabilityPanel from '../../components/PropertySustainabilityPanel';

import MortgageCalculator from '../../components/MortgageCalculator';
import RentAffordability from '../../components/RentAffordability';
import PropertyMap from '../../components/PropertyMap';
import Head from 'next/head';
import {
  fetchPropertyById,
  fetchPropertiesByTypeCachedFirst,
  extractMedia,
  normalizeImages,
  extractPricePrefix,
  resolveSecurityDepositSource,
  resolveHoldingDepositSource,
} from '../../lib/apex27.mjs';
import {
  resolvePropertyIdentifier,
  propertyMatchesIdentifier,
} from '../../lib/property-id.mjs';
import {
  resolvePropertyTypeLabel,
  formatPropertyTypeLabel,
} from '../../lib/property-type.mjs';
import styles from '../../styles/PropertyDetails.module.css';
import { FaBed, FaBath, FaCouch } from 'react-icons/fa';
import {
  formatPriceGBP,
  formatPricePrefix,
  formatRentFrequency,
} from '../../lib/format.mjs';
import {
  parsePriceNumber,
  rentToMonthly,
  formatPropertyPriceLabel,
} from '../../lib/rent.js';
import { formatOfferFrequencyLabel } from '../../lib/offer-frequency.mjs';
import {
  normalizeDeposit,
  formatDepositDisplay,
  formatAvailabilityDate,
  resolveAvailabilityDate,
} from '../../lib/deposits.mjs';

function normalizeScrayeReference(value) {
  if (value == null) {
    return null;
  }

  const normalized = String(value).trim();
  if (!normalized) {
    return null;
  }

  const prefixPattern = /^scraye[-\s]?/i;
  if (prefixPattern.test(normalized)) {
    const suffix = normalized.replace(prefixPattern, '').replace(/\s+/g, '');
    return suffix ? `SCRAYE-${suffix.toUpperCase()}` : 'SCRAYE';
  }

  const cleaned = normalized.replace(/\s+/g, '');
  if (/^scraye-/i.test(cleaned)) {
    return cleaned.toUpperCase();
  }

  return `SCRAYE-${cleaned.toUpperCase()}`;
}

function deriveScrayeReference(rawProperty) {
  if (!rawProperty || typeof rawProperty !== 'object') {
    return null;
  }

  const direct =
    rawProperty.scrayeReference ||
    rawProperty._scraye?.reference ||
    rawProperty._scraye?.listingReference;
  if (direct) {
    return normalizeScrayeReference(direct);
  }

  const source = typeof rawProperty.source === 'string' ? rawProperty.source.toLowerCase() : '';
  if (source !== 'scraye') {
    return null;
  }

  const candidates = [rawProperty.sourceId, rawProperty._scraye?.sourceId, rawProperty.id];
  for (const candidate of candidates) {
    const reference = normalizeScrayeReference(candidate);
    if (reference) {
      return reference;
    }
  }

  return null;
}

function normalizeEpcScoreValue(value) {
  if (value == null) {
    return null;
  }

  if (typeof value === 'number') {
    if (!Number.isFinite(value) || value <= 0) {
      return null;
    }
    return String(Math.round(value));
  }

  if (typeof value === 'string') {
    const trimmed = value.trim();
    if (!trimmed) {
      return null;
    }

    const bandMatch = trimmed.match(/([A-G])$/i);
    if (bandMatch) {
      return bandMatch[1].toUpperCase();
    }

    const numeric = Number(trimmed);
    if (Number.isFinite(numeric) && numeric > 0) {
      return String(Math.round(numeric));
    }

    return trimmed;
  }

  return null;
}

function deriveEpcScore(rawProperty) {
  if (!rawProperty || typeof rawProperty !== 'object') {
    return null;
  }

  const candidates = [
    rawProperty.epcScore,
    rawProperty.epcRating,
    rawProperty.epcBand,
    rawProperty.epcEeCurrent,
    rawProperty.epcEiCurrent,
    rawProperty.epcArCurrent,
    rawProperty.energyPerformance?.score,
    rawProperty.energyPerformance?.currentScore,
    rawProperty.energyPerformance?.rating,
    rawProperty.energyPerformance?.currentRating,
  ];

  for (const candidate of candidates) {
    const normalized = normalizeEpcScoreValue(candidate);
    if (normalized) {
      return normalized;
    }
  }

  return null;
}

function normalizeCouncilTaxBand(value) {
  if (value == null) {
    return null;
  }

  if (typeof value === 'number') {
    if (!Number.isFinite(value) || value <= 0) {
      return null;
    }
    return String(value);
  }

  if (typeof value === 'string') {
    const trimmed = value.trim();
    if (!trimmed) {
      return null;
    }

    const bandMatch = trimmed.match(/([A-H])$/i);
    if (bandMatch) {
      return bandMatch[1].toUpperCase();
    }

    return trimmed;
  }

  return null;
}

function deriveCouncilTaxBand(rawProperty) {
  if (!rawProperty || typeof rawProperty !== 'object') {
    return null;
  }

  const candidates = [
    rawProperty.councilTaxBand,
    rawProperty.council_tax_band,
    rawProperty.councilTax?.band,
    rawProperty.councilTax?.value,
    rawProperty.councilTaxBanding,
  ];

  for (const candidate of candidates) {
    const normalized = normalizeCouncilTaxBand(candidate);
    if (normalized) {
      return normalized;
    }
  }

  return null;
}

function normalizeBooleanFlag(value) {
  if (value === true || value === false) {
    return value;
  }

  if (typeof value === 'number') {
    if (!Number.isFinite(value)) {
      return null;
    }
    if (value > 0) {
      return true;
    }
    if (value === 0) {
      return false;
    }
  }

  if (typeof value === 'string') {
    const normalized = value.trim().toLowerCase();
    if (!normalized) {
      return null;
    }
    if (['y', 'yes', 'true', '1', 'included'].includes(normalized)) {
      return true;
    }
    if (['n', 'no', 'false', '0', 'excluded'].includes(normalized)) {
      return false;
    }
  }

  return null;
}

function deriveIncludedUtilities(rawProperty) {
  if (!rawProperty || typeof rawProperty !== 'object') {
    return {};
  }

  const sources = [
    rawProperty.rentalFlags,
    rawProperty.rentFlags,
    rawProperty.lettingFlags,
    rawProperty.lettings?.flags,
  ];

  const source = sources.find((value) => value && typeof value === 'object');
  if (!source) {
    return {};
  }

  const mapping = {
    all: ['allBillsIncluded'],
    water: ['waterBillIncluded', 'waterIncluded'],
    gas: ['gasBillIncluded', 'gasIncluded'],
    electricity: ['electricityBillIncluded', 'electricityIncluded'],
    internet: ['internetBillIncluded', 'wifiIncluded', 'broadbandIncluded'],
    councilTax: ['councilTaxIncluded'],
    tvLicence: ['tvLicenceIncluded', 'tvLicenseIncluded'],
  };

  const result = {};
  for (const [normalizedKey, candidateKeys] of Object.entries(mapping)) {
    let value = null;
    for (const key of candidateKeys) {
      if (Object.prototype.hasOwnProperty.call(source, key)) {
        value = normalizeBooleanFlag(source[key]);
        if (value != null) {
          break;
        }
      }
    }
    result[normalizedKey] = value;
  }

  return result;
}

const RENT_PREBUILD_STATUSES = [
  'available',
  'under_offer',
  'let_agreed',
  'let',
  'let_stc',
  'let_by',
];

const SALE_PREBUILD_STATUSES = ['available', 'under_offer', 'sold'];

async function loadPrebuildPropertyIds(limit = null) {
  try {
    const [rentProperties, saleProperties] = await Promise.all([
      fetchPropertiesByTypeCachedFirst('rent', {
        statuses: RENT_PREBUILD_STATUSES,
      }),
      fetchPropertiesByTypeCachedFirst('sale', {
        statuses: SALE_PREBUILD_STATUSES,
      }),
    ]);

    const ids = [];
    const seen = new Set();

    const addProperty = (property) => {
      if (!property || typeof property !== 'object') {
        return;
      }

      const identifier = resolvePropertyIdentifier(property);
      if (!identifier) {
        return;
      }

      const normalized = String(identifier).trim();
      if (!normalized) {
        return;
      }

      const dedupeKey = normalized.toLowerCase();
      if (seen.has(dedupeKey)) {
        return;
      }

      seen.add(dedupeKey);
      ids.push(normalized);
    };

    rentProperties.forEach(addProperty);
    saleProperties.forEach(addProperty);

    if (typeof limit === 'number' && Number.isFinite(limit) && limit > 0) {
      return ids.slice(0, limit);
    }

    return ids;
  } catch (error) {
    console.warn('Unable to derive prebuild property ids from cache', error);
    return [];
  }
}

export default function Property({ property, recommendations }) {
  const hasLocation = property?.latitude != null && property?.longitude != null;
  const priceLabel = formatPropertyPriceLabel(property);
  const rentFrequencyLabel = useMemo(() => {
    if (!property?.rentFrequency) {
      return '';
    }
    return formatOfferFrequencyLabel(property.rentFrequency);
  }, [property?.rentFrequency]);

  const formattedPrimaryPrice = useMemo(() => {
    if (!property?.price) {
      return '';
    }

    if (!property?.rentFrequency) {
      return priceLabel || property.price;
    }

    const numericPrice = parsePriceNumber(property.price);
    if (!numericPrice) {
      return priceLabel || property.price;
    }

    return formatPriceGBP(numericPrice, { isSale: true });
  }, [priceLabel, property?.price, property?.rentFrequency]);

  const secondaryRentLabel = useMemo(() => {
    if (!property?.rentFrequency || !property?.price) {
      return '';
    }

    const normalized = formatRentFrequency(property.rentFrequency);
    if (!normalized || normalized === 'pcm') {
      return '';
    }

    const monthly = rentToMonthly(property.price, property.rentFrequency);
    if (!Number.isFinite(monthly) || monthly <= 0) {
      return '';
    }

    return `Approx. ${formatPriceGBP(monthly, { isSale: true })} per month`;
  }, [property?.price, property?.rentFrequency]);
  const descriptionParagraphs = useMemo(() => {
    if (!property?.description) {
      return [];
    }

    return property.description
      .split(/\r?\n\r?\n+/)
      .map((paragraph) => paragraph.trim())
      .filter(Boolean);
  }, [property?.description]);
  const summaryStats = useMemo(() => {
    const stats = [];

    if (property?.bedrooms != null) {
      stats.push({
        key: 'bedrooms',
        icon: FaBed,
        value: property.bedrooms,
        label: property.bedrooms === 1 ? 'Bedroom' : 'Bedrooms',
      });
    }

    if (property?.bathrooms != null) {
      stats.push({
        key: 'bathrooms',
        icon: FaBath,
        value: property.bathrooms,
        label: property.bathrooms === 1 ? 'Bathroom' : 'Bathrooms',
      });
    }

    if (property?.receptions != null) {
      stats.push({
        key: 'receptions',
        icon: FaCouch,
        value: property.receptions,
        label: property.receptions === 1 ? 'Reception' : 'Receptions',
      });
    }

    return stats;
  }, [property?.bathrooms, property?.bedrooms, property?.receptions]);
  const headlinePrice = formattedPrimaryPrice || priceLabel || '';
  const numericPriceValue = useMemo(() => {
    if (property?.priceValue != null && Number.isFinite(Number(property.priceValue))) {
      return Number(property.priceValue);
    }
    if (property?.price != null) {
      const parsed = Number(String(property.price).replace(/[^0-9.]/g, ''));
      if (Number.isFinite(parsed)) {
        return parsed;
      }
    }
    return null;
  }, [property?.price, property?.priceValue]);

  const securityDepositInfo = useMemo(
    () =>
      normalizeDeposit(
        property?.securityDeposit,
        numericPriceValue,
        property?.rentFrequency,
        property?.depositType
      ),
    [
      property?.depositType,
      property?.rentFrequency,
      property?.securityDeposit,
      numericPriceValue,
    ]
  );

  const holdingDepositInfo = useMemo(
    () =>
      normalizeDeposit(
        property?.holdingDeposit,
        numericPriceValue,
        property?.rentFrequency
      ),
    [property?.holdingDeposit, property?.rentFrequency, numericPriceValue]
  );

  const isLettings = Boolean(property?.rentFrequency);
  const securityDepositResolved = formatDepositDisplay(securityDepositInfo, {
    fallback: null,
  });
  const holdingDepositResolved = formatDepositDisplay(holdingDepositInfo, {
    fallback: null,
  });
  const securityDepositLabel = securityDepositResolved ?? (isLettings ? 'Please enquire' : null);
  const holdingDepositLabel = holdingDepositResolved ?? (isLettings ? 'Please enquire' : null);
  const shouldShowSecurityDeposit = Boolean(securityDepositLabel);
  const shouldShowHoldingDeposit = Boolean(holdingDepositLabel);

  const availabilityRaw = useMemo(
    () =>
      property?.availableAt ??
      property?.availableDate ??
      property?.available_from ??
      property?.availableFrom ??
      property?.available ??
      property?.dateAvailableFrom ??
      property?.dateAvailable ??
      property?.date_available_from ??
      property?.date_available ??
      null,
    [
      property?.available,
      property?.availableAt,
      property?.availableDate,
      property?.availableFrom,
      property?.available_from,
      property?.dateAvailable,
      property?.dateAvailableFrom,
      property?.date_available,
      property?.date_available_from,
    ]
  );

  const availabilityLabel = formatAvailabilityDate(availabilityRaw, {
    fallback: isLettings ? 'Please enquire' : null,
  });
  const shouldShowAvailability = Boolean(availabilityLabel);
  const mapProperties = useMemo(
    () => {
      if (!hasLocation || !property) return [];
      return [
        {
          id: property.id,
          title: property.title,
          price: property.price,
          rentFrequency: property.rentFrequency,
          tenure: property.tenure ?? null,
          image: property.image ?? null,
          propertyType: property.propertyType ?? property.type ?? null,
          lat: property.latitude,
          lng: property.longitude,
        },
      ];
    },
    [
      hasLocation,
      property?.id,
      property?.image,
      property?.latitude,
      property?.longitude,
      property?.price,
      property?.rentFrequency,
      property?.tenure,
      property?.title,
      property?.propertyType,
      property?.type,
    ]
  );

  if (!property) {
    return (
      <>
        <Head>
          <title>Property not found | Aktonz</title>
        </Head>
        <main className={styles.main}>
          <h1>Property not found</h1>
        </main>
      </>
    );
  }
  const features = Array.isArray(property.features) ? property.features : [];
  const displayType =
    property.typeLabel ??
    property.propertyTypeLabel ??
    formatPropertyTypeLabel(property.propertyType ?? property.type ?? null);
  const locationLabel = (() => {
    const parts = [];
    if (property.city) {
      parts.push(property.city);
    }
    if (property.outcode) {
      parts.push(property.outcode);
    }
    return parts.join(' · ');
  })();
  const scrayeReference = !property.rentFrequency
    ? property.scrayeReference ?? property._scraye?.reference ?? null
    : null;
  const pricePrefixLabel =
    !property.rentFrequency && property.pricePrefix
      ? formatPricePrefix(property.pricePrefix)
      : '';

  return (
    <>
      <Head>
        <title>{property.title ? `${property.title} | Aktonz` : 'Property details'}</title>
      </Head>
      <main className={styles.main}>
<<<<<<< HEAD
        <section className={`${styles.contentRail} ${styles.hero}`}>
          {(property.images?.length > 0 || property.media?.length > 0) && (
            <div className={styles.sliderWrapper}>
              <MediaGallery images={property.images} media={property.media} />
            </div>
          )}
          <div className={styles.summary}>
            <div className={styles.summaryGrid}>
              <div className={styles.summaryMain}>
                <div className={styles.summaryIntro}>
                  {displayType && <span className={styles.typeBadge}>{displayType}</span>}
                  {locationLabel && (
                    <span className={styles.locationLabel}>{locationLabel}</span>
=======
        <section className={`${styles.hero} ${styles.sectionContainer}`}>
          <div className={styles.heroGrid}>
            {(property.images?.length > 0 || property.media?.length > 0) && (
              <div className={styles.sliderWrapper}>
                <MediaGallery images={property.images} media={property.media} />
              </div>
            )}
            <div className={styles.summary}>
              <div className={styles.summaryGrid}>
                <div className={styles.summaryMain}>
                  <div className={styles.summaryIntro}>
                    {displayType && <span className={styles.typeBadge}>{displayType}</span>}
                    {locationLabel && (
                      <span className={styles.locationLabel}>{locationLabel}</span>
                    )}
                  </div>
                  <div className={styles.titleRow}>
                    <h1>{property.title}</h1>
                    {property.id && (
                      <FavoriteButton
                        propertyId={property.id}
                        iconOnly
                        className={styles.favoriteButton}
                      />
                    )}
                  </div>
                  {descriptionParagraphs.length > 0 && (
                    <div className={styles.summaryDescription}>
                      {descriptionParagraphs.map((paragraph, index) => (
                        <p key={index}>{paragraph}</p>
                      ))}
                    </div>
>>>>>>> f9b5a4b6
                  )}
                  {summaryStats.length > 0 && (
                    <ul className={styles.statsList}>
                      {summaryStats.map((stat) => (
                        <li key={stat.key} className={styles.statItem}>
                          <stat.icon aria-hidden="true" />
                          <span>
                            <strong>{stat.value}</strong> {stat.label}
                          </span>
                        </li>
                      ))}
                    </ul>
                  )}
                  {scrayeReference && (
                    <p className={styles.reference}>
                      Scraye reference: <span>{scrayeReference}</span>
                    </p>
                  )}
                </div>
                {(pricePrefixLabel || headlinePrice) && (
                  <aside className={styles.summarySidebar}>
                    <div className={styles.summarySidebarInner}>
                      <div className={styles.priceCard}>
                        <div className={styles.priceHeader}>
                          {pricePrefixLabel && (
                            <span className={styles.pricePrefixBadge}>{pricePrefixLabel}</span>
                          )}
                          {headlinePrice && (
                            <div className={styles.priceHeadline}>
                              <span className={styles.pricePrimaryValue}>{headlinePrice}</span>
                              {rentFrequencyLabel && (
                                <span className={styles.priceFrequency}>{rentFrequencyLabel}</span>
                              )}
                            </div>
                          )}
                          {secondaryRentLabel && (
                            <p className={styles.priceSecondary}>{secondaryRentLabel}</p>
                          )}
                        </div>
                        {(shouldShowSecurityDeposit ||
                          shouldShowHoldingDeposit ||
                          shouldShowAvailability) && (
                          <dl className={styles.rentMeta}>
                            {shouldShowSecurityDeposit && (
                              <>
                                <dt>Security deposit</dt>
                                <dd>{securityDepositLabel}</dd>
                              </>
                            )}
                            {shouldShowHoldingDeposit && (
                              <>
                                <dt>Holding deposit</dt>
                                <dd>{holdingDepositLabel}</dd>
                              </>
                            )}
                            {shouldShowAvailability && (
                              <>
                                <dt>Available from</dt>
                                <dd>{availabilityLabel}</dd>
                              </>
                            )}
                          </dl>
                        )}
                        <div className={styles.priceActions}>
                          <OfferDrawer property={property} />
                          <ViewingForm property={property} />
                        </div>
                      </div>
                    </div>
                  </aside>
                )}
              </div>
            </div>
          </div>
        </section>

      {hasLocation && (
<<<<<<< HEAD
        <section className={`${styles.contentRail} ${styles.mapSection}`}>
=======
        <section className={`${styles.mapSection} ${styles.sectionContainer}`}>
>>>>>>> f9b5a4b6
          <h2>Location</h2>
          <div className={styles.mapContainer}>
            <PropertyMap
              mapId="property-details-map"
              center={[property.latitude, property.longitude]}
              zoom={16}
              properties={mapProperties}
            />
          </div>
        </section>
      )}

      {features.length > 0 && (
<<<<<<< HEAD
        <section className={`${styles.contentRail} ${styles.features}`}>
=======
        <section className={`${styles.features} ${styles.sectionContainer}`}>
>>>>>>> f9b5a4b6
          <h2>Key features</h2>
          <ul>
            {features.map((f, i) => (
              <li key={i}>{f}</li>
            ))}
          </ul>
        </section>
      )}

<<<<<<< HEAD
      <div className={`${styles.contentRail} ${styles.modules}`}>
        <PropertySustainabilityPanel property={property} />

        <NeighborhoodInfo lat={property.latitude} lng={property.longitude} />
        {!property.rentFrequency && property.price && (
          <section className={styles.calculatorSection}>
            <h2>Mortgage Calculator</h2>
            <MortgageCalculator defaultPrice={parsePriceNumber(property.price)} />
          </section>
        )}

        {property.rentFrequency && property.price && (
          <section className={styles.calculatorSection}>
            <h2>Rent Affordability</h2>
            <RentAffordability
              defaultRent={rentToMonthly(property.price, property.rentFrequency)}
            />
          </section>
        )}
      </div>

      <section className={`${styles.contentRail} ${styles.contact}`}>
=======
      <div className={styles.sectionContainer}>
        <PropertySustainabilityPanel property={property} />
      </div>

      <div className={styles.sectionContainer}>
        <NeighborhoodInfo lat={property.latitude} lng={property.longitude} />
      </div>
      {!property.rentFrequency && property.price && (
        <section className={`${styles.calculatorSection} ${styles.sectionContainer}`}>
          <h2>Mortgage Calculator</h2>
          <MortgageCalculator defaultPrice={parsePriceNumber(property.price)} />
        </section>
      )}

      {property.rentFrequency && property.price && (
        <section className={`${styles.calculatorSection} ${styles.sectionContainer}`}>
          <h2>Rent Affordability</h2>
          <RentAffordability
            defaultRent={rentToMonthly(property.price, property.rentFrequency)}
          />
        </section>
      )}

      <section className={`${styles.contact} ${styles.sectionContainer}`}>
>>>>>>> f9b5a4b6
        <p>Interested in this property?</p>
        <a href="tel:+441234567890">Call our team</a>
      </section>

      {recommendations && recommendations.length > 0 && (
<<<<<<< HEAD
        <section className={`${styles.contentRail} ${styles.related}`}>
=======
        <section className={`${styles.recommended} ${styles.sectionContainer}`}>
>>>>>>> f9b5a4b6
          <h2>You might also be interested in</h2>
          <PropertyList properties={recommendations} />
        </section>
      )}
      </main>
    </>
  );
}

export async function getStaticPaths() {
  const ids = await loadPrebuildPropertyIds();
  const paths = ids.map((id) => ({ params: { id: String(id) } }));
  return {
    paths,
    fallback: false,
  };
}

export async function getStaticProps({ params }) {
  const rawProperty = await fetchPropertyById(params.id);
  let formatted = null;
  if (rawProperty) {
    const imgList = normalizeImages(rawProperty.images || []);
    const isSalePrice = rawProperty.rentFrequency == null;
    const propertyTypeValue =
      rawProperty.propertyType ||
      rawProperty.type ||
      rawProperty.property_type ||
      rawProperty.property_type_code ||
      '';
    const propertyTypeLabel =
      resolvePropertyTypeLabel(rawProperty) ??
      formatPropertyTypeLabel(propertyTypeValue);
    const rawOutcode =
      rawProperty.outcode ??
      rawProperty.postcode ??
      rawProperty.postCode ??
      rawProperty.address?.postcode ??
      null;
    const normalizedOutcode =
      typeof rawOutcode === 'string' && rawOutcode.trim()
        ? rawOutcode.trim().split(/\s+/)[0]
        : null;
    const cityCandidates = [
      rawProperty.city,
      rawProperty.town,
      rawProperty.locality,
      rawProperty.area,
      rawProperty._scraye?.placeName,
    ];
    const normalizedCity =
      cityCandidates.find(
        (value) => typeof value === 'string' && value.trim()
      )?.trim() ?? null;
    const numericPriceValue = (() => {
      if (rawProperty.priceValue != null && Number.isFinite(Number(rawProperty.priceValue))) {
        return Number(rawProperty.priceValue);
      }
      if (rawProperty.price != null) {
        const parsed = Number(String(rawProperty.price).replace(/[^0-9.]/g, ''));
        if (Number.isFinite(parsed)) {
          return parsed;
        }
      }
      return null;
    })();

    const rawAvailabilityValue = (() => {
      const candidates = [
        rawProperty.availableAt,
        rawProperty.availableDate,
        rawProperty.available_from,
        rawProperty.availableFrom,
        rawProperty.available,
        rawProperty.dateAvailableFrom,
        rawProperty.dateAvailable,
        rawProperty.date_available_from,
        rawProperty.date_available,
      ];
      for (const candidate of candidates) {
        if (candidate != null) {
          return candidate;
        }
      }
      return null;
    })();

    const resolvedAvailabilityDate = resolveAvailabilityDate(rawAvailabilityValue);
    const normalizedAvailability = resolvedAvailabilityDate
      ? resolvedAvailabilityDate.toISOString()
      : typeof rawAvailabilityValue === 'string'
      ? rawAvailabilityValue.trim()
      : null;

    const securityDepositSource = resolveSecurityDepositSource(rawProperty);
    const holdingDepositSource = resolveHoldingDepositSource(rawProperty);

    const securityDeposit = normalizeDeposit(
      securityDepositSource,
      numericPriceValue,
      rawProperty.rentFrequency,
      rawProperty.depositType
    );

    const holdingDeposit = normalizeDeposit(
      holdingDepositSource,
      numericPriceValue,
      rawProperty.rentFrequency
    );

    formatted = {
      id: resolvePropertyIdentifier(rawProperty) ?? String(params.id),
      title:
        rawProperty.displayAddress ||
        rawProperty.address1 ||
        rawProperty.title ||
        '',
      description: rawProperty.description || rawProperty.summary || '',
      price:
        rawProperty.price != null
          ? rawProperty.priceCurrency === 'GBP'
            ? formatPriceGBP(rawProperty.price, { isSale: isSalePrice })
            : rawProperty.price
          : null,
      pricePrefix: extractPricePrefix(rawProperty) ?? null,
      priceValue: numericPriceValue,

      rentFrequency: rawProperty.rentFrequency ?? null,
      image: imgList[0] || null,
      images: imgList,
      media: extractMedia(rawProperty),
      tenure: rawProperty.tenure ?? null,
      features: (() => {
        const rawFeatures =
          rawProperty.mainFeatures ||
          rawProperty.keyFeatures ||
          rawProperty.features ||
          rawProperty.bullets ||
          [];
        if (Array.isArray(rawFeatures)) return rawFeatures;
        if (typeof rawFeatures === 'string') {
          return rawFeatures
            .split(/\r?\n|,/)
            .map((f) => f.trim())
            .filter(Boolean);
        }
        return [];
      })(),
      propertyType: propertyTypeValue || null,
      propertyTypeLabel: propertyTypeLabel ?? null,
      type: propertyTypeValue || '',
      typeLabel: propertyTypeLabel ?? null,
      receptions:
        rawProperty.receptionRooms ?? rawProperty.receptions ?? null,
      bedrooms: rawProperty.bedrooms ?? rawProperty.beds ?? null,
      bathrooms: rawProperty.bathrooms ?? rawProperty.baths ?? null,
      latitude: rawProperty.latitude ?? null,
      longitude: rawProperty.longitude ?? null,
      city: normalizedCity,
      outcode: normalizedOutcode,
      source: rawProperty.source ?? null,
      _scraye: rawProperty._scraye ?? null,
      depositType: rawProperty.depositType ?? null,
      securityDeposit,
      holdingDeposit,
      availableAt: normalizedAvailability,
      scrayeReference: deriveScrayeReference(rawProperty),
      epcScore: deriveEpcScore(rawProperty),
      councilTaxBand: deriveCouncilTaxBand(rawProperty),
      includedUtilities: deriveIncludedUtilities(rawProperty),
    };
  }

  const allRent = await fetchPropertiesByTypeCachedFirst('rent');
  const recommendations = allRent
    .filter((p) => !propertyMatchesIdentifier(p, params.id))
    .slice(0, 4);

  return { props: { property: formatted, recommendations } };
}<|MERGE_RESOLUTION|>--- conflicted
+++ resolved
@@ -595,7 +595,6 @@
         <title>{property.title ? `${property.title} | Aktonz` : 'Property details'}</title>
       </Head>
       <main className={styles.main}>
-<<<<<<< HEAD
         <section className={`${styles.contentRail} ${styles.hero}`}>
           {(property.images?.length > 0 || property.media?.length > 0) && (
             <div className={styles.sliderWrapper}>
@@ -609,40 +608,6 @@
                   {displayType && <span className={styles.typeBadge}>{displayType}</span>}
                   {locationLabel && (
                     <span className={styles.locationLabel}>{locationLabel}</span>
-=======
-        <section className={`${styles.hero} ${styles.sectionContainer}`}>
-          <div className={styles.heroGrid}>
-            {(property.images?.length > 0 || property.media?.length > 0) && (
-              <div className={styles.sliderWrapper}>
-                <MediaGallery images={property.images} media={property.media} />
-              </div>
-            )}
-            <div className={styles.summary}>
-              <div className={styles.summaryGrid}>
-                <div className={styles.summaryMain}>
-                  <div className={styles.summaryIntro}>
-                    {displayType && <span className={styles.typeBadge}>{displayType}</span>}
-                    {locationLabel && (
-                      <span className={styles.locationLabel}>{locationLabel}</span>
-                    )}
-                  </div>
-                  <div className={styles.titleRow}>
-                    <h1>{property.title}</h1>
-                    {property.id && (
-                      <FavoriteButton
-                        propertyId={property.id}
-                        iconOnly
-                        className={styles.favoriteButton}
-                      />
-                    )}
-                  </div>
-                  {descriptionParagraphs.length > 0 && (
-                    <div className={styles.summaryDescription}>
-                      {descriptionParagraphs.map((paragraph, index) => (
-                        <p key={index}>{paragraph}</p>
-                      ))}
-                    </div>
->>>>>>> f9b5a4b6
                   )}
                   {summaryStats.length > 0 && (
                     <ul className={styles.statsList}>
@@ -720,11 +685,7 @@
         </section>
 
       {hasLocation && (
-<<<<<<< HEAD
         <section className={`${styles.contentRail} ${styles.mapSection}`}>
-=======
-        <section className={`${styles.mapSection} ${styles.sectionContainer}`}>
->>>>>>> f9b5a4b6
           <h2>Location</h2>
           <div className={styles.mapContainer}>
             <PropertyMap
@@ -738,11 +699,7 @@
       )}
 
       {features.length > 0 && (
-<<<<<<< HEAD
         <section className={`${styles.contentRail} ${styles.features}`}>
-=======
-        <section className={`${styles.features} ${styles.sectionContainer}`}>
->>>>>>> f9b5a4b6
           <h2>Key features</h2>
           <ul>
             {features.map((f, i) => (
@@ -752,7 +709,6 @@
         </section>
       )}
 
-<<<<<<< HEAD
       <div className={`${styles.contentRail} ${styles.modules}`}>
         <PropertySustainabilityPanel property={property} />
 
@@ -775,42 +731,12 @@
       </div>
 
       <section className={`${styles.contentRail} ${styles.contact}`}>
-=======
-      <div className={styles.sectionContainer}>
-        <PropertySustainabilityPanel property={property} />
-      </div>
-
-      <div className={styles.sectionContainer}>
-        <NeighborhoodInfo lat={property.latitude} lng={property.longitude} />
-      </div>
-      {!property.rentFrequency && property.price && (
-        <section className={`${styles.calculatorSection} ${styles.sectionContainer}`}>
-          <h2>Mortgage Calculator</h2>
-          <MortgageCalculator defaultPrice={parsePriceNumber(property.price)} />
-        </section>
-      )}
-
-      {property.rentFrequency && property.price && (
-        <section className={`${styles.calculatorSection} ${styles.sectionContainer}`}>
-          <h2>Rent Affordability</h2>
-          <RentAffordability
-            defaultRent={rentToMonthly(property.price, property.rentFrequency)}
-          />
-        </section>
-      )}
-
-      <section className={`${styles.contact} ${styles.sectionContainer}`}>
->>>>>>> f9b5a4b6
         <p>Interested in this property?</p>
         <a href="tel:+441234567890">Call our team</a>
       </section>
 
       {recommendations && recommendations.length > 0 && (
-<<<<<<< HEAD
         <section className={`${styles.contentRail} ${styles.related}`}>
-=======
-        <section className={`${styles.recommended} ${styles.sectionContainer}`}>
->>>>>>> f9b5a4b6
           <h2>You might also be interested in</h2>
           <PropertyList properties={recommendations} />
         </section>
