import PropertyList from '../../components/PropertyList';
import MediaGallery from '../../components/MediaGallery';
import OfferDrawer from '../../components/OfferDrawer';
import ViewingForm from '../../components/ViewingForm';
<<<<<<< HEAD
import NeighborhoodInfo from '../../components/NeighborhoodInfo';
=======
import MortgageCalculator from '../../components/MortgageCalculator';
import RentAffordability from '../../components/RentAffordability';
import Head from 'next/head';
>>>>>>> 49632163
import {
  fetchPropertyById,
  fetchProperties,
  fetchPropertiesByType,
  extractMedia,
  normalizeImages,
} from '../../lib/apex27.mjs';
import styles from '../../styles/PropertyDetails.module.css';
import { FaBed, FaBath, FaCouch } from 'react-icons/fa';
import { formatRentFrequency } from '../../lib/format.mjs';

function parsePriceNumber(value) {
  return Number(String(value).replace(/[^0-9.]/g, '')) || 0;
}

function rentToMonthly(price, freq) {
  const amount = parsePriceNumber(price);
  switch (freq) {
    case 'W':
      return (amount * 52) / 12;
    case 'M':
      return amount;
    case 'Q':
      return amount / 3;
    case 'Y':
      return amount / 12;
    default:
      return amount;
  }
}

export default function Property({ property, recommendations }) {
  if (!property) return <div>Property not found</div>;
  const features = Array.isArray(property.features) ? property.features : [];

  return (
    <>
      <Head>
        <title>{property.title ? `${property.title} | Aktonz` : 'Property details'}</title>
      </Head>
      <main className={styles.main}>
        <section className={styles.hero}>
          {(property.images?.length > 0 || property.media?.length > 0) && (
            <div className={styles.sliderWrapper}>
              <MediaGallery images={property.images} media={property.media} />
            </div>
          )}
        <div className={styles.summary}>
          <h1>{property.title}</h1>
          {property.type && <p className={styles.type}>{property.type}</p>}
          <div className={styles.stats}>
            {property.receptions != null && (
              <span>
                <FaCouch /> {property.receptions}
              </span>
            )}
            {property.bedrooms != null && (
              <span>
                <FaBed /> {property.bedrooms}
              </span>
            )}
            {property.bathrooms != null && (
              <span>
                <FaBath /> {property.bathrooms}
              </span>
            )}
          </div>
          {property.price && (
            <p className={styles.price}>
              {property.price}
              {property.rentFrequency &&
                ` ${formatRentFrequency(property.rentFrequency)}`}
            </p>
          )}
          <div className={styles.actions}>
            <OfferDrawer propertyId={property.id} propertyTitle={property.title} />
            <ViewingForm propertyTitle={property.title} />
          </div>
        </div>
      </section>

      {features.length > 0 && (
        <section className={styles.features}>
          <h2>Key features</h2>
          <ul>
            {features.map((f, i) => (
              <li key={i}>{f}</li>
            ))}
          </ul>
        </section>
      )}

      {property.description && (
        <section className={styles.description}>
          <h2>Description</h2>
          <p>{property.description}</p>
        </section>
      )}

<<<<<<< HEAD
      <NeighborhoodInfo lat={property.latitude} lng={property.longitude} />
=======
      {!property.rentFrequency && property.price && (
        <section className={styles.calculatorSection}>
          <h2>Mortgage Calculator</h2>
          <MortgageCalculator defaultPrice={parsePriceNumber(property.price)} />
        </section>
      )}

      {property.rentFrequency && property.price && (
        <section className={styles.calculatorSection}>
          <h2>Rent Affordability</h2>
          <RentAffordability
            defaultRent={rentToMonthly(property.price, property.rentFrequency)}
          />
        </section>
      )}
>>>>>>> 49632163

      <section className={styles.contact}>
        <p>Interested in this property?</p>
        <a href="tel:+441234567890">Call our team</a>
      </section>

      {recommendations && recommendations.length > 0 && (
        <section className={styles.recommended}>
          <h2>You might also be interested in</h2>
          <PropertyList properties={recommendations} />
        </section>
      )}
      </main>
    </>
  );
}

export async function getStaticPaths() {
  const [sale, rent] = await Promise.all([
    fetchProperties({ transactionType: 'sale' }),
    fetchProperties({ transactionType: 'rent' }),
  ]);
  const properties = [...sale, ...rent];
  const paths = properties
    .map((p) => p.id ?? p.listingId ?? p.listing_id)
    .filter(Boolean)
    .map((id) => ({ params: { id: String(id) } }));
  return {
    paths,
    fallback: 'blocking',
  };
}

export async function getStaticProps({ params }) {
  const rawProperty = await fetchPropertyById(params.id);
  let formatted = null;
  if (rawProperty) {
    const imgList = normalizeImages(rawProperty.images || []);
    formatted = {
      id: String(
        rawProperty.id ?? rawProperty.listingId ?? rawProperty.listing_id
      ),
      title:
        rawProperty.displayAddress ||
        rawProperty.address1 ||
        rawProperty.title ||
        '',
      description: rawProperty.description || rawProperty.summary || '',
      price:
        rawProperty.price != null
          ? rawProperty.priceCurrency === 'GBP'
            ? `£${rawProperty.price}`
            : rawProperty.price
          : null,
      rentFrequency: rawProperty.rentFrequency ?? null,
      image: imgList[0] || null,
      images: imgList,
      media: extractMedia(rawProperty),
      features: (() => {
        const rawFeatures =
          rawProperty.mainFeatures ||
          rawProperty.keyFeatures ||
          rawProperty.features ||
          rawProperty.bullets ||
          [];
        if (Array.isArray(rawFeatures)) return rawFeatures;
        if (typeof rawFeatures === 'string') {
          return rawFeatures
            .split(/\r?\n|,/)
            .map((f) => f.trim())
            .filter(Boolean);
        }
        return [];
      })(),
      type: rawProperty.propertyType || rawProperty.type || '',
      receptions:
        rawProperty.receptionRooms ?? rawProperty.receptions ?? null,
      bedrooms: rawProperty.bedrooms ?? rawProperty.beds ?? null,
      bathrooms: rawProperty.bathrooms ?? rawProperty.baths ?? null,
      latitude: rawProperty.latitude ?? null,
      longitude: rawProperty.longitude ?? null,
    };
  }

  const allRent = await fetchPropertiesByType('rent');
  const recommendations = allRent
    .filter((p) => p.id !== params.id)
    .slice(0, 4);

  return { props: { property: formatted, recommendations } };
}<|MERGE_RESOLUTION|>--- conflicted
+++ resolved
@@ -2,13 +2,11 @@
 import MediaGallery from '../../components/MediaGallery';
 import OfferDrawer from '../../components/OfferDrawer';
 import ViewingForm from '../../components/ViewingForm';
-<<<<<<< HEAD
 import NeighborhoodInfo from '../../components/NeighborhoodInfo';
-=======
+
 import MortgageCalculator from '../../components/MortgageCalculator';
 import RentAffordability from '../../components/RentAffordability';
 import Head from 'next/head';
->>>>>>> 49632163
 import {
   fetchPropertyById,
   fetchProperties,
@@ -108,9 +106,7 @@
         </section>
       )}
 
-<<<<<<< HEAD
       <NeighborhoodInfo lat={property.latitude} lng={property.longitude} />
-=======
       {!property.rentFrequency && property.price && (
         <section className={styles.calculatorSection}>
           <h2>Mortgage Calculator</h2>
@@ -126,7 +122,6 @@
           />
         </section>
       )}
->>>>>>> 49632163
 
       <section className={styles.contact}>
         <p>Interested in this property?</p>
