import PropertyList from '../../components/PropertyList';
import MediaGallery from '../../components/MediaGallery';
import OfferDrawer from '../../components/OfferDrawer';
import ViewingForm from '../../components/ViewingForm';
import NeighborhoodInfo from '../../components/NeighborhoodInfo';
import FavoriteButton from '../../components/FavoriteButton';

import MortgageCalculator from '../../components/MortgageCalculator';
import RentAffordability from '../../components/RentAffordability';
import PropertyMap from '../../components/PropertyMap';
import Head from 'next/head';
import {
  fetchPropertyById,
  fetchPropertiesByTypeCachedFirst,
  extractMedia,
  normalizeImages,
  extractPricePrefix,
} from '../../lib/apex27.mjs';
import {
  resolvePropertyIdentifier,
  propertyMatchesIdentifier,
} from '../../lib/property-id.mjs';
import {
  resolvePropertyTypeLabel,
  formatPropertyTypeLabel,
} from '../../lib/property-type.mjs';
import styles from '../../styles/PropertyDetails.module.css';
import { FaBed, FaBath, FaCouch } from 'react-icons/fa';
import {
  formatRentFrequency,
  formatPriceGBP,
  formatPricePrefix,
} from '../../lib/format.mjs';

function parsePriceNumber(value) {
  return Number(String(value).replace(/[^0-9.]/g, '')) || 0;
}

function rentToMonthly(price, freq) {
  const amount = parsePriceNumber(price);
  switch (freq) {
    case 'W':
      return (amount * 52) / 12;
    case 'M':
      return amount;
    case 'Q':
      return amount / 3;
    case 'Y':
      return amount / 12;
    default:
      return amount;
  }
}

function normalizeScrayeReference(value) {
  if (value == null) {
    return null;
  }

  const normalized = String(value).trim();
  if (!normalized) {
    return null;
  }

  const prefixPattern = /^scraye[-\s]?/i;
  if (prefixPattern.test(normalized)) {
    const suffix = normalized.replace(prefixPattern, '').replace(/\s+/g, '');
    return suffix ? `SCRAYE-${suffix.toUpperCase()}` : 'SCRAYE';
  }

  const cleaned = normalized.replace(/\s+/g, '');
  if (/^scraye-/i.test(cleaned)) {
    return cleaned.toUpperCase();
  }

  return `SCRAYE-${cleaned.toUpperCase()}`;
}

function deriveScrayeReference(rawProperty) {
  if (!rawProperty || typeof rawProperty !== 'object') {
    return null;
  }

  const direct =
    rawProperty.scrayeReference ||
    rawProperty._scraye?.reference ||
    rawProperty._scraye?.listingReference;
  if (direct) {
    return normalizeScrayeReference(direct);
  }

  const source = typeof rawProperty.source === 'string' ? rawProperty.source.toLowerCase() : '';
  if (source !== 'scraye') {
    return null;
  }

  const candidates = [rawProperty.sourceId, rawProperty._scraye?.sourceId, rawProperty.id];
  for (const candidate of candidates) {
    const reference = normalizeScrayeReference(candidate);
    if (reference) {
      return reference;
    }
  }

  return null;
}

async function loadPrebuildPropertyIds(limit = 24) {
  if (!limit || limit <= 0) {
    return [];
  }

  try {
    const fs = await import('node:fs/promises');
    const pathMod = await import('path');
    const filePath = pathMod.join(process.cwd(), 'data', 'listings.json');
    const raw = await fs.readFile(filePath, 'utf8');
    const data = JSON.parse(raw);

    const ids = [];
    const seen = new Set();

    if (Array.isArray(data)) {
      for (const entry of data) {
        const identifier = resolvePropertyIdentifier(entry);
        if (!identifier) {
          continue;
        }

        const normalized = String(identifier).trim();
        if (!normalized) {
          continue;
        }

        if (normalized.toLowerCase().startsWith('scraye-')) {
          continue;
        }

        const dedupeKey = normalized.toLowerCase();
        if (seen.has(dedupeKey)) {
          continue;
        }

        seen.add(dedupeKey);
        ids.push(normalized);

        if (ids.length >= limit) {
          break;
        }
      }
    }

    return ids;
  } catch (error) {
    console.warn('Unable to derive prebuild property ids from cache', error);
    return [];
  }
}

export default function Property({ property, recommendations }) {
  const hasLocation = property?.latitude != null && property?.longitude != null;
  const mapProperties = useMemo(
    () => {
      if (!hasLocation || !property) return [];
      return [
        {
          id: property.id,
          title: property.title,
          price: property.price,
          rentFrequency: property.rentFrequency,
          tenure: property.tenure ?? null,
          image: property.image ?? null,
          propertyType: property.propertyType ?? property.type ?? null,
          lat: property.latitude,
          lng: property.longitude,
        },
      ];
    },
    [
      hasLocation,
      property?.id,
      property?.image,
      property?.latitude,
      property?.longitude,
      property?.price,
      property?.rentFrequency,
      property?.tenure,
      property?.title,
      property?.propertyType,
      property?.type,
    ]
  );

  if (!property) {
    return (
      <>
        <Head>
          <title>Property not found | Aktonz</title>
        </Head>
        <main className={styles.main}>
          <h1>Property not found</h1>
        </main>
      </>
    );
  }
  const features = Array.isArray(property.features) ? property.features : [];
  const displayType =
    property.typeLabel ??
    property.propertyTypeLabel ??
    formatPropertyTypeLabel(property.propertyType ?? property.type ?? null);
  const locationLabel = (() => {
    const parts = [];
    if (property.city) {
      parts.push(property.city);
    }
    if (property.outcode) {
      parts.push(property.outcode);
    }
    return parts.join(' · ');
  })();
  const scrayeReference = !property.rentFrequency
    ? property.scrayeReference ?? property._scraye?.reference ?? null
    : null;
  const pricePrefixLabel =
    !property.rentFrequency && property.pricePrefix
      ? formatPricePrefix(property.pricePrefix)
      : '';
<<<<<<< HEAD
  const mapProperties = hasLocation
    ? [
        {
          id: property.id,
          title: property.title,
          price: property.price,
          rentFrequency: property.rentFrequency,
          tenure: property.tenure ?? null,
          image: property.image ?? null,
          propertyType: property.propertyType ?? property.type ?? null,
          lat: property.latitude,
          lng: property.longitude,
        },
      ]
    : [];
=======
>>>>>>> 108e42c9

  return (
    <>
      <Head>
        <title>{property.title ? `${property.title} | Aktonz` : 'Property details'}</title>
      </Head>
      <main className={styles.main}>
        <section className={styles.hero}>
          {(property.images?.length > 0 || property.media?.length > 0) && (
            <div className={styles.sliderWrapper}>
              <MediaGallery images={property.images} media={property.media} />
            </div>
          )}
        <div className={styles.summary}>
          <div className={styles.summaryHeader}>
            <h1>{property.title}</h1>
            {property.id && (
              <FavoriteButton
                propertyId={property.id}
                iconOnly
                className={styles.favoriteButton}
              />
            )}
          </div>
          {displayType && <p className={styles.type}>{displayType}</p>}
          {locationLabel && <p className={styles.location}>{locationLabel}</p>}
          {scrayeReference && (
            <p className={styles.reference}>
              Scraye reference: <span>{scrayeReference}</span>
            </p>
          )}
          <div className={styles.stats}>
            {property.receptions != null && (
              <span>
                <FaCouch /> {property.receptions}
              </span>
            )}
            {property.bedrooms != null && (
              <span>
                <FaBed /> {property.bedrooms}
              </span>
            )}
            {property.bathrooms != null && (
              <span>
                <FaBath /> {property.bathrooms}
              </span>
            )}
          </div>
          {property.price && (
            <p className={styles.price}>
              {property.price}
              {pricePrefixLabel && ` ${pricePrefixLabel}`}
              {property.rentFrequency &&
                ` ${formatRentFrequency(property.rentFrequency)}`}
            </p>
          )}
          <div className={styles.actions}>
            <OfferDrawer property={property} />
            <ViewingForm property={property} />
          </div>
        </div>
      </section>

      {hasLocation && (
        <section className={styles.mapSection}>
          <h2>Location</h2>
          <div className={styles.mapContainer}>
            <PropertyMap
              mapId="property-details-map"
              center={[property.latitude, property.longitude]}
              zoom={16}
              properties={mapProperties}
            />
          </div>
        </section>
      )}

      {features.length > 0 && (
        <section className={styles.features}>
          <h2>Key features</h2>
          <ul>
            {features.map((f, i) => (
              <li key={i}>{f}</li>
            ))}
          </ul>
        </section>
      )}

      {property.description && (
        <section className={styles.description}>
          <h2>Description</h2>
          <p>{property.description}</p>
        </section>
      )}

      <NeighborhoodInfo lat={property.latitude} lng={property.longitude} />
      {!property.rentFrequency && property.price && (
        <section className={styles.calculatorSection}>
          <h2>Mortgage Calculator</h2>
          <MortgageCalculator defaultPrice={parsePriceNumber(property.price)} />
        </section>
      )}

      {property.rentFrequency && property.price && (
        <section className={styles.calculatorSection}>
          <h2>Rent Affordability</h2>
          <RentAffordability
            defaultRent={rentToMonthly(property.price, property.rentFrequency)}
          />
        </section>
      )}

      <section className={styles.contact}>
        <p>Interested in this property?</p>
        <a href="tel:+441234567890">Call our team</a>
      </section>

      {recommendations && recommendations.length > 0 && (
        <section className={styles.recommended}>
          <h2>You might also be interested in</h2>
          <PropertyList properties={recommendations} />
        </section>
      )}
      </main>
    </>
  );
}

export async function getStaticPaths() {
  const ids = await loadPrebuildPropertyIds(24);
  const paths = ids.map((id) => ({ params: { id: String(id) } }));
  return {
    paths,
    fallback: 'blocking',
  };
}

export async function getStaticProps({ params }) {
  const rawProperty = await fetchPropertyById(params.id);
  let formatted = null;
  if (rawProperty) {
    const imgList = normalizeImages(rawProperty.images || []);
    const isSalePrice = rawProperty.rentFrequency == null;
    const propertyTypeValue =
      rawProperty.propertyType ||
      rawProperty.type ||
      rawProperty.property_type ||
      rawProperty.property_type_code ||
      '';
    const propertyTypeLabel =
      resolvePropertyTypeLabel(rawProperty) ??
      formatPropertyTypeLabel(propertyTypeValue);
    const rawOutcode =
      rawProperty.outcode ??
      rawProperty.postcode ??
      rawProperty.postCode ??
      rawProperty.address?.postcode ??
      null;
    const normalizedOutcode =
      typeof rawOutcode === 'string' && rawOutcode.trim()
        ? rawOutcode.trim().split(/\s+/)[0]
        : null;
    const cityCandidates = [
      rawProperty.city,
      rawProperty.town,
      rawProperty.locality,
      rawProperty.area,
      rawProperty._scraye?.placeName,
    ];
    const normalizedCity =
      cityCandidates.find(
        (value) => typeof value === 'string' && value.trim()
      )?.trim() ?? null;
    formatted = {
      id: resolvePropertyIdentifier(rawProperty) ?? String(params.id),
      title:
        rawProperty.displayAddress ||
        rawProperty.address1 ||
        rawProperty.title ||
        '',
      description: rawProperty.description || rawProperty.summary || '',
      price:
        rawProperty.price != null
          ? rawProperty.priceCurrency === 'GBP'
            ? formatPriceGBP(rawProperty.price, { isSale: isSalePrice })
            : rawProperty.price
          : null,
      pricePrefix: extractPricePrefix(rawProperty) ?? null,

      rentFrequency: rawProperty.rentFrequency ?? null,
      image: imgList[0] || null,
      images: imgList,
      media: extractMedia(rawProperty),
      tenure: rawProperty.tenure ?? null,
      features: (() => {
        const rawFeatures =
          rawProperty.mainFeatures ||
          rawProperty.keyFeatures ||
          rawProperty.features ||
          rawProperty.bullets ||
          [];
        if (Array.isArray(rawFeatures)) return rawFeatures;
        if (typeof rawFeatures === 'string') {
          return rawFeatures
            .split(/\r?\n|,/)
            .map((f) => f.trim())
            .filter(Boolean);
        }
        return [];
      })(),
      propertyType: propertyTypeValue || null,
      propertyTypeLabel: propertyTypeLabel ?? null,
      type: propertyTypeValue || '',
      typeLabel: propertyTypeLabel ?? null,
      receptions:
        rawProperty.receptionRooms ?? rawProperty.receptions ?? null,
      bedrooms: rawProperty.bedrooms ?? rawProperty.beds ?? null,
      bathrooms: rawProperty.bathrooms ?? rawProperty.baths ?? null,
      latitude: rawProperty.latitude ?? null,
      longitude: rawProperty.longitude ?? null,
      city: normalizedCity,
      outcode: normalizedOutcode,
      source: rawProperty.source ?? null,
      _scraye: rawProperty._scraye ?? null,
      scrayeReference: deriveScrayeReference(rawProperty),
    };
  }

  const allRent = await fetchPropertiesByTypeCachedFirst('rent');
  const recommendations = allRent
    .filter((p) => !propertyMatchesIdentifier(p, params.id))
    .slice(0, 4);

  return { props: { property: formatted, recommendations } };
}<|MERGE_RESOLUTION|>--- conflicted
+++ resolved
@@ -225,7 +225,6 @@
     !property.rentFrequency && property.pricePrefix
       ? formatPricePrefix(property.pricePrefix)
       : '';
-<<<<<<< HEAD
   const mapProperties = hasLocation
     ? [
         {
@@ -241,8 +240,7 @@
         },
       ]
     : [];
-=======
->>>>>>> 108e42c9
+
 
   return (
     <>
