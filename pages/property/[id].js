--- conflicted
+++ resolved
@@ -1356,37 +1356,6 @@
         </section>
       )}
 
-<<<<<<< HEAD
-      {groupedFeatures.length > 0 && (
-        <section className={`${styles.contentRail} ${styles.features}`}>
-          <h2>Key features</h2>
-          <div className={styles.featuresGrid}>
-            {groupedFeatures.map((group) => {
-              const Icon = group.icon;
-              return (
-                <article key={group.id} className={styles.featureGroup}>
-                  <div className={styles.featureGroupHeader}>
-                    {Icon ? (
-                      <span className={styles.featureGroupIcon}>
-                        <Icon aria-hidden="true" />
-                      </span>
-                    ) : null}
-                    <h3>{group.label}</h3>
-                  </div>
-                  <ul className={styles.featureItems}>
-                    {group.items.map((feature, index) => (
-                      <li key={index}>{feature}</li>
-                    ))}
-                  </ul>
-                </article>
-              );
-            })}
-          </div>
-        </section>
-      )}
-
-=======
->>>>>>> bfefc2b6
       <section className={`${styles.contentRail} ${styles.modules}`}>
         {agentProfile && (
           <AgentCard className={styles.agentCard} agent={agentProfile} />
