import { useMemo } from 'react';
import PropertyList from '../../components/PropertyList';
import MediaGallery from '../../components/MediaGallery';
import OfferDrawer from '../../components/OfferDrawer';
import ViewingForm from '../../components/ViewingForm';
import NeighborhoodInfo from '../../components/NeighborhoodInfo';
import FavoriteButton from '../../components/FavoriteButton';
import PropertySustainabilityPanel from '../../components/PropertySustainabilityPanel';

import MortgageCalculator from '../../components/MortgageCalculator';
import RentAffordability from '../../components/RentAffordability';
import PropertyMap from '../../components/PropertyMap';
import Head from 'next/head';
import {
  fetchPropertyById,
  fetchPropertiesByTypeCachedFirst,
  extractMedia,
  normalizeImages,
  extractPricePrefix,
  resolveSecurityDepositSource,
  resolveHoldingDepositSource,
} from '../../lib/apex27.mjs';
import {
  resolvePropertyIdentifier,
  propertyMatchesIdentifier,
} from '../../lib/property-id.mjs';
import {
  resolvePropertyTypeLabel,
  formatPropertyTypeLabel,
} from '../../lib/property-type.mjs';
import styles from '../../styles/PropertyDetails.module.css';
import { FaBed, FaBath, FaCouch } from 'react-icons/fa';
import {
  formatPriceGBP,
  formatPricePrefix,
  formatRentFrequency,
} from '../../lib/format.mjs';
import {
  parsePriceNumber,
  rentToMonthly,
  formatPropertyPriceLabel,
} from '../../lib/rent.js';
import { formatOfferFrequencyLabel } from '../../lib/offer-frequency.mjs';
import {
  normalizeDeposit,
  formatDepositDisplay,
  formatAvailabilityDate,
  resolveAvailabilityDate,
} from '../../lib/deposits.mjs';

function normalizeScrayeReference(value) {
  if (value == null) {
    return null;
  }

  const normalized = String(value).trim();
  if (!normalized) {
    return null;
  }

  const prefixPattern = /^scraye[-\s]?/i;
  if (prefixPattern.test(normalized)) {
    const suffix = normalized.replace(prefixPattern, '').replace(/\s+/g, '');
    return suffix ? `SCRAYE-${suffix.toUpperCase()}` : 'SCRAYE';
  }

  const cleaned = normalized.replace(/\s+/g, '');
  if (/^scraye-/i.test(cleaned)) {
    return cleaned.toUpperCase();
  }

  return `SCRAYE-${cleaned.toUpperCase()}`;
}

function deriveScrayeReference(rawProperty) {
  if (!rawProperty || typeof rawProperty !== 'object') {
    return null;
  }

  const direct =
    rawProperty.scrayeReference ||
    rawProperty._scraye?.reference ||
    rawProperty._scraye?.listingReference;
  if (direct) {
    return normalizeScrayeReference(direct);
  }

  const source = typeof rawProperty.source === 'string' ? rawProperty.source.toLowerCase() : '';
  if (source !== 'scraye') {
    return null;
  }

  const candidates = [rawProperty.sourceId, rawProperty._scraye?.sourceId, rawProperty.id];
  for (const candidate of candidates) {
    const reference = normalizeScrayeReference(candidate);
    if (reference) {
      return reference;
    }
  }

  return null;
}

function normalizeEpcScoreValue(value) {
  if (value == null) {
    return null;
  }

  if (typeof value === 'number') {
    if (!Number.isFinite(value) || value <= 0) {
      return null;
    }
    return String(Math.round(value));
  }

  if (typeof value === 'string') {
    const trimmed = value.trim();
    if (!trimmed) {
      return null;
    }

    const bandMatch = trimmed.match(/([A-G])$/i);
    if (bandMatch) {
      return bandMatch[1].toUpperCase();
    }

    const numeric = Number(trimmed);
    if (Number.isFinite(numeric) && numeric > 0) {
      return String(Math.round(numeric));
    }

    return trimmed;
  }

  return null;
}

function deriveEpcScore(rawProperty) {
  if (!rawProperty || typeof rawProperty !== 'object') {
    return null;
  }

  const candidates = [
    rawProperty.epcScore,
    rawProperty.epcRating,
    rawProperty.epcBand,
    rawProperty.epcEeCurrent,
    rawProperty.epcEiCurrent,
    rawProperty.epcArCurrent,
    rawProperty.energyPerformance?.score,
    rawProperty.energyPerformance?.currentScore,
    rawProperty.energyPerformance?.rating,
    rawProperty.energyPerformance?.currentRating,
  ];

  for (const candidate of candidates) {
    const normalized = normalizeEpcScoreValue(candidate);
    if (normalized) {
      return normalized;
    }
  }

  return null;
}

function normalizeCouncilTaxBand(value) {
  if (value == null) {
    return null;
  }

  if (typeof value === 'number') {
    if (!Number.isFinite(value) || value <= 0) {
      return null;
    }
    return String(value);
  }

  if (typeof value === 'string') {
    const trimmed = value.trim();
    if (!trimmed) {
      return null;
    }

    const bandMatch = trimmed.match(/([A-H])$/i);
    if (bandMatch) {
      return bandMatch[1].toUpperCase();
    }

    return trimmed;
  }

  return null;
}

function deriveCouncilTaxBand(rawProperty) {
  if (!rawProperty || typeof rawProperty !== 'object') {
    return null;
  }

  const candidates = [
    rawProperty.councilTaxBand,
    rawProperty.council_tax_band,
    rawProperty.councilTax?.band,
    rawProperty.councilTax?.value,
    rawProperty.councilTaxBanding,
  ];

  for (const candidate of candidates) {
    const normalized = normalizeCouncilTaxBand(candidate);
    if (normalized) {
      return normalized;
    }
  }

  return null;
}

function normalizeBooleanFlag(value) {
  if (value === true || value === false) {
    return value;
  }

  if (typeof value === 'number') {
    if (!Number.isFinite(value)) {
      return null;
    }
    if (value > 0) {
      return true;
    }
    if (value === 0) {
      return false;
    }
  }

  if (typeof value === 'string') {
    const normalized = value.trim().toLowerCase();
    if (!normalized) {
      return null;
    }
    if (['y', 'yes', 'true', '1', 'included'].includes(normalized)) {
      return true;
    }
    if (['n', 'no', 'false', '0', 'excluded'].includes(normalized)) {
      return false;
    }
  }

  return null;
}

function deriveIncludedUtilities(rawProperty) {
  if (!rawProperty || typeof rawProperty !== 'object') {
    return {};
  }

  const sources = [
    rawProperty.rentalFlags,
    rawProperty.rentFlags,
    rawProperty.lettingFlags,
    rawProperty.lettings?.flags,
  ];

  const source = sources.find((value) => value && typeof value === 'object');
  if (!source) {
    return {};
  }

  const mapping = {
    all: ['allBillsIncluded'],
    water: ['waterBillIncluded', 'waterIncluded'],
    gas: ['gasBillIncluded', 'gasIncluded'],
    electricity: ['electricityBillIncluded', 'electricityIncluded'],
    internet: ['internetBillIncluded', 'wifiIncluded', 'broadbandIncluded'],
    councilTax: ['councilTaxIncluded'],
    tvLicence: ['tvLicenceIncluded', 'tvLicenseIncluded'],
  };

  const result = {};
  for (const [normalizedKey, candidateKeys] of Object.entries(mapping)) {
    let value = null;
    for (const key of candidateKeys) {
      if (Object.prototype.hasOwnProperty.call(source, key)) {
        value = normalizeBooleanFlag(source[key]);
        if (value != null) {
          break;
        }
      }
    }
    result[normalizedKey] = value;
  }

  return result;
}

const RENT_PREBUILD_STATUSES = [
  'available',
  'under_offer',
  'let_agreed',
  'let',
  'let_stc',
  'let_by',
];

const SALE_PREBUILD_STATUSES = ['available', 'under_offer', 'sold'];

async function loadPrebuildPropertyIds(limit = null) {
  try {
    const [rentProperties, saleProperties] = await Promise.all([
      fetchPropertiesByTypeCachedFirst('rent', {
        statuses: RENT_PREBUILD_STATUSES,
      }),
      fetchPropertiesByTypeCachedFirst('sale', {
        statuses: SALE_PREBUILD_STATUSES,
      }),
    ]);

    const ids = [];
    const seen = new Set();

    const addProperty = (property) => {
      if (!property || typeof property !== 'object') {
        return;
      }

      const identifier = resolvePropertyIdentifier(property);
      if (!identifier) {
        return;
      }

      const normalized = String(identifier).trim();
      if (!normalized) {
        return;
      }

      const dedupeKey = normalized.toLowerCase();
      if (seen.has(dedupeKey)) {
        return;
      }

      seen.add(dedupeKey);
      ids.push(normalized);
    };

    rentProperties.forEach(addProperty);
    saleProperties.forEach(addProperty);

    if (typeof limit === 'number' && Number.isFinite(limit) && limit > 0) {
      return ids.slice(0, limit);
    }

    return ids;
  } catch (error) {
    console.warn('Unable to derive prebuild property ids from cache', error);
    return [];
  }
}

export default function Property({ property, recommendations }) {
  const hasLocation = property?.latitude != null && property?.longitude != null;
  const priceLabel = formatPropertyPriceLabel(property);
  const rentFrequencyLabel = useMemo(() => {
    if (!property?.rentFrequency) {
      return '';
    }
    return formatOfferFrequencyLabel(property.rentFrequency);
  }, [property?.rentFrequency]);

  const formattedPrimaryPrice = useMemo(() => {
    if (!property?.price) {
      return '';
    }

    if (!property?.rentFrequency) {
      return priceLabel || property.price;
    }

    const numericPrice = parsePriceNumber(property.price);
    if (!numericPrice) {
      return priceLabel || property.price;
    }

    return formatPriceGBP(numericPrice, { isSale: true });
  }, [priceLabel, property?.price, property?.rentFrequency]);

  const secondaryRentLabel = useMemo(() => {
    if (!property?.rentFrequency || !property?.price) {
      return '';
    }

    const normalized = formatRentFrequency(property.rentFrequency);
    if (!normalized || normalized === 'pcm') {
      return '';
    }

    const monthly = rentToMonthly(property.price, property.rentFrequency);
    if (!Number.isFinite(monthly) || monthly <= 0) {
      return '';
    }

    return `Approx. ${formatPriceGBP(monthly, { isSale: true })} per month`;
  }, [property?.price, property?.rentFrequency]);
  const descriptionParagraphs = useMemo(() => {
    if (!property?.description) {
      return [];
    }

    return property.description
      .split(/\r?\n\r?\n+/)
      .map((paragraph) => paragraph.trim())
      .filter(Boolean);
  }, [property?.description]);
  const summaryStats = useMemo(() => {
    const stats = [];

    if (property?.bedrooms != null) {
      stats.push({
        key: 'bedrooms',
        icon: FaBed,
        value: property.bedrooms,
        label: property.bedrooms === 1 ? 'Bedroom' : 'Bedrooms',
      });
    }

    if (property?.bathrooms != null) {
      stats.push({
        key: 'bathrooms',
        icon: FaBath,
        value: property.bathrooms,
        label: property.bathrooms === 1 ? 'Bathroom' : 'Bathrooms',
      });
    }

    if (property?.receptions != null) {
      stats.push({
        key: 'receptions',
        icon: FaCouch,
        value: property.receptions,
        label: property.receptions === 1 ? 'Reception' : 'Receptions',
      });
    }

    return stats;
  }, [property?.bathrooms, property?.bedrooms, property?.receptions]);
  const headlinePrice = formattedPrimaryPrice || priceLabel || '';
  const numericPriceValue = useMemo(() => {
    if (property?.priceValue != null && Number.isFinite(Number(property.priceValue))) {
      return Number(property.priceValue);
    }
    if (property?.price != null) {
      const parsed = Number(String(property.price).replace(/[^0-9.]/g, ''));
      if (Number.isFinite(parsed)) {
        return parsed;
      }
    }
    return null;
  }, [property?.price, property?.priceValue]);

  const securityDepositInfo = useMemo(
    () =>
      normalizeDeposit(
        property?.securityDeposit,
        numericPriceValue,
        property?.rentFrequency,
        property?.depositType
      ),
    [
      property?.depositType,
      property?.rentFrequency,
      property?.securityDeposit,
      numericPriceValue,
    ]
  );

  const holdingDepositInfo = useMemo(
    () =>
      normalizeDeposit(
        property?.holdingDeposit,
        numericPriceValue,
        property?.rentFrequency
      ),
    [property?.holdingDeposit, property?.rentFrequency, numericPriceValue]
  );

  const isLettings = Boolean(property?.rentFrequency);
  const securityDepositResolved = formatDepositDisplay(securityDepositInfo, {
    fallback: null,
  });
  const holdingDepositResolved = formatDepositDisplay(holdingDepositInfo, {
    fallback: null,
  });
  const securityDepositLabel = securityDepositResolved ?? (isLettings ? 'Please enquire' : null);
  const holdingDepositLabel = holdingDepositResolved ?? (isLettings ? 'Please enquire' : null);
  const shouldShowSecurityDeposit = Boolean(securityDepositLabel);
  const shouldShowHoldingDeposit = Boolean(holdingDepositLabel);

  const availabilityRaw = useMemo(
    () =>
      property?.availableAt ??
      property?.availableDate ??
      property?.available_from ??
      property?.availableFrom ??
      property?.available ??
      property?.dateAvailableFrom ??
      property?.dateAvailable ??
      property?.date_available_from ??
      property?.date_available ??
      null,
    [
      property?.available,
      property?.availableAt,
      property?.availableDate,
      property?.availableFrom,
      property?.available_from,
      property?.dateAvailable,
      property?.dateAvailableFrom,
      property?.date_available,
      property?.date_available_from,
    ]
  );

  const availabilityLabel = formatAvailabilityDate(availabilityRaw, {
    fallback: isLettings ? 'Please enquire' : null,
  });
  const shouldShowAvailability = Boolean(availabilityLabel);
  const mapProperties = useMemo(
    () => {
      if (!hasLocation || !property) return [];
      return [
        {
          id: property.id,
          title: property.title,
          price: property.price,
          rentFrequency: property.rentFrequency,
          tenure: property.tenure ?? null,
          image: property.image ?? null,
          propertyType: property.propertyType ?? property.type ?? null,
          lat: property.latitude,
          lng: property.longitude,
        },
      ];
    },
    [
      hasLocation,
      property?.id,
      property?.image,
      property?.latitude,
      property?.longitude,
      property?.price,
      property?.rentFrequency,
      property?.tenure,
      property?.title,
      property?.propertyType,
      property?.type,
    ]
  );

  if (!property) {
    return (
      <>
        <Head>
          <title>Property not found | Aktonz</title>
        </Head>
        <main className={styles.main}>
          <h1>Property not found</h1>
        </main>
      </>
    );
  }
  const features = Array.isArray(property.features) ? property.features : [];
  const displayType =
    property.typeLabel ??
    property.propertyTypeLabel ??
    formatPropertyTypeLabel(property.propertyType ?? property.type ?? null);
  const locationLabel = (() => {
    const parts = [];
    if (property.city) {
      parts.push(property.city);
    }
    if (property.outcode) {
      parts.push(property.outcode);
    }
    return parts.join(' · ');
  })();
  const scrayeReference = !property.rentFrequency
    ? property.scrayeReference ?? property._scraye?.reference ?? null
    : null;
  const pricePrefixLabel =
    !property.rentFrequency && property.pricePrefix
      ? formatPricePrefix(property.pricePrefix)
      : '';

  return (
    <>
      <Head>
        <title>{property.title ? `${property.title} | Aktonz` : 'Property details'}</title>
      </Head>
      <main className={styles.main}>
        <section className={`${styles.contentRail} ${styles.hero} ${styles.heroGrid}`}>
          {(property.images?.length > 0 || property.media?.length > 0) && (
            <div className={styles.sliderWrapper}>
              <MediaGallery images={property.images} media={property.media} />
            </div>
          )}
          <div className={styles.heroGrid}>
            <div className={styles.summary}>
              <div className={styles.summaryMain}>
                <div className={styles.summaryIntro}>
                  {displayType && <span className={styles.typeBadge}>{displayType}</span>}
                  {locationLabel && (
                    <span className={styles.locationLabel}>{locationLabel}</span>
                  )}
                  {summaryStats.length > 0 && (
                    <ul className={styles.statsList}>
                      {summaryStats.map((stat) => (
                        <li key={stat.key} className={styles.statItem}>
                          <stat.icon aria-hidden="true" />
                          <span>
                            <strong>{stat.value}</strong> {stat.label}
                          </span>
                        </li>
                      ))}
                    </ul>
                  )}
                </div>
<<<<<<< HEAD
              </div>
            </div>
            {(pricePrefixLabel || headlinePrice) && (
              <aside className={styles.summarySidebar}>
                <div className={styles.summarySidebarInner}>
                  <div className={styles.priceCard}>
                    <div className={styles.priceHeader}>
                      {pricePrefixLabel && (
                        <span className={styles.pricePrefixBadge}>{pricePrefixLabel}</span>
                      )}
                      {headlinePrice && (
                        <div className={styles.priceHeadline}>
                          <span className={styles.pricePrimaryValue}>{headlinePrice}</span>
                          {rentFrequencyLabel && (
                            <span className={styles.priceFrequency}>{rentFrequencyLabel}</span>
=======
                {descriptionParagraphs.length > 0 && (
                  <div className={styles.summaryDescription}>
                    {descriptionParagraphs.map((paragraph, index) => (
                      <p key={index}>{paragraph}</p>
                    ))}
                  </div>
                )}
                {scrayeReference && (
                  <p className={styles.reference}>
                    Scraye reference: <span>{scrayeReference}</span>
                  </p>
                )}
                {(pricePrefixLabel || headlinePrice) && (
                  <aside className={styles.summarySidebar}>
                    <div className={styles.summarySidebarInner}>
                      <div className={styles.priceCard}>
                        <div className={styles.priceHeader}>
                          {pricePrefixLabel && (
                            <span className={styles.pricePrefixBadge}>{pricePrefixLabel}</span>
                          )}
                          {headlinePrice && (
                            <div className={styles.priceHeadline}>
                              <span className={styles.pricePrimaryValue}>{headlinePrice}</span>
                              {rentFrequencyLabel && (
                                <span className={styles.priceFrequency}>{rentFrequencyLabel}</span>
                              )}
                            </div>
                          )}
                          {secondaryRentLabel && (
                            <p className={styles.priceSecondary}>{secondaryRentLabel}</p>
>>>>>>> dcbc3130
                          )}
                        </div>
                      )}
                      {secondaryRentLabel && (
                        <p className={styles.priceSecondary}>{secondaryRentLabel}</p>
                      )}
                    </div>
                    {(shouldShowSecurityDeposit ||
                      shouldShowHoldingDeposit ||
                      shouldShowAvailability) && (
                      <dl className={styles.rentMeta}>
                        {shouldShowSecurityDeposit && (
                          <>
                            <dt>Security deposit</dt>
                            <dd>{securityDepositLabel}</dd>
                          </>
                        )}
                        {shouldShowHoldingDeposit && (
                          <>
                            <dt>Holding deposit</dt>
                            <dd>{holdingDepositLabel}</dd>
                          </>
                        )}
                        {shouldShowAvailability && (
                          <>
                            <dt>Available from</dt>
                            <dd>{availabilityLabel}</dd>
                          </>
                        )}
                      </dl>
                    )}
                    <div className={styles.priceActions}>
                      <OfferDrawer property={property} />
                      <ViewingForm property={property} />
                    </div>
                  </div>
                </div>
              </aside>
            )}
          </div>
        </section>

      {hasLocation && (
        <section className={`${styles.contentRail} ${styles.mapSection}`}>
          <h2>Location</h2>
          <div className={styles.mapContainer}>
            <PropertyMap
              mapId="property-details-map"
              center={[property.latitude, property.longitude]}
              zoom={16}
              properties={mapProperties}
            />
          </div>
        </section>
      )}

      {features.length > 0 && (
        <section className={`${styles.contentRail} ${styles.features}`}>
          <h2>Key features</h2>
          <ul>
            {features.map((f, i) => (
              <li key={i}>{f}</li>
            ))}
          </ul>
        </section>
      )}

      <div className={`${styles.contentRail} ${styles.modules}`}>
        <PropertySustainabilityPanel property={property} />

        <NeighborhoodInfo lat={property.latitude} lng={property.longitude} />
        {!property.rentFrequency && property.price && (
          <section className={styles.calculatorSection}>
            <h2>Mortgage Calculator</h2>
            <MortgageCalculator defaultPrice={parsePriceNumber(property.price)} />
          </section>
        )}

        {property.rentFrequency && property.price && (
          <section className={styles.calculatorSection}>
            <h2>Rent Affordability</h2>
            <RentAffordability
              defaultRent={rentToMonthly(property.price, property.rentFrequency)}
            />
          </section>
        )}
      </div>

      <section className={`${styles.contentRail} ${styles.contact}`}>
        <p>Interested in this property?</p>
        <a href="tel:+441234567890">Call our team</a>
      </section>

      {recommendations && recommendations.length > 0 && (
        <section className={`${styles.contentRail} ${styles.related}`}>
          <h2>You might also be interested in</h2>
          <PropertyList properties={recommendations} />
        </section>
      )}
      </main>
    </>
  );
}

export async function getStaticPaths() {
  const ids = await loadPrebuildPropertyIds();
  const paths = ids.map((id) => ({ params: { id: String(id) } }));
  return {
    paths,
    fallback: false,
  };
}

export async function getStaticProps({ params }) {
  const rawProperty = await fetchPropertyById(params.id);
  let formatted = null;
  if (rawProperty) {
    const imgList = normalizeImages(rawProperty.images || []);
    const isSalePrice = rawProperty.rentFrequency == null;
    const propertyTypeValue =
      rawProperty.propertyType ||
      rawProperty.type ||
      rawProperty.property_type ||
      rawProperty.property_type_code ||
      '';
    const propertyTypeLabel =
      resolvePropertyTypeLabel(rawProperty) ??
      formatPropertyTypeLabel(propertyTypeValue);
    const rawOutcode =
      rawProperty.outcode ??
      rawProperty.postcode ??
      rawProperty.postCode ??
      rawProperty.address?.postcode ??
      null;
    const normalizedOutcode =
      typeof rawOutcode === 'string' && rawOutcode.trim()
        ? rawOutcode.trim().split(/\s+/)[0]
        : null;
    const cityCandidates = [
      rawProperty.city,
      rawProperty.town,
      rawProperty.locality,
      rawProperty.area,
      rawProperty._scraye?.placeName,
    ];
    const normalizedCity =
      cityCandidates.find(
        (value) => typeof value === 'string' && value.trim()
      )?.trim() ?? null;
    const numericPriceValue = (() => {
      if (rawProperty.priceValue != null && Number.isFinite(Number(rawProperty.priceValue))) {
        return Number(rawProperty.priceValue);
      }
      if (rawProperty.price != null) {
        const parsed = Number(String(rawProperty.price).replace(/[^0-9.]/g, ''));
        if (Number.isFinite(parsed)) {
          return parsed;
        }
      }
      return null;
    })();

    const rawAvailabilityValue = (() => {
      const candidates = [
        rawProperty.availableAt,
        rawProperty.availableDate,
        rawProperty.available_from,
        rawProperty.availableFrom,
        rawProperty.available,
        rawProperty.dateAvailableFrom,
        rawProperty.dateAvailable,
        rawProperty.date_available_from,
        rawProperty.date_available,
      ];
      for (const candidate of candidates) {
        if (candidate != null) {
          return candidate;
        }
      }
      return null;
    })();

    const resolvedAvailabilityDate = resolveAvailabilityDate(rawAvailabilityValue);
    const normalizedAvailability = resolvedAvailabilityDate
      ? resolvedAvailabilityDate.toISOString()
      : typeof rawAvailabilityValue === 'string'
      ? rawAvailabilityValue.trim()
      : null;

    const securityDepositSource = resolveSecurityDepositSource(rawProperty);
    const holdingDepositSource = resolveHoldingDepositSource(rawProperty);

    const securityDeposit = normalizeDeposit(
      securityDepositSource,
      numericPriceValue,
      rawProperty.rentFrequency,
      rawProperty.depositType
    );

    const holdingDeposit = normalizeDeposit(
      holdingDepositSource,
      numericPriceValue,
      rawProperty.rentFrequency
    );

    formatted = {
      id: resolvePropertyIdentifier(rawProperty) ?? String(params.id),
      title:
        rawProperty.displayAddress ||
        rawProperty.address1 ||
        rawProperty.title ||
        '',
      description: rawProperty.description || rawProperty.summary || '',
      price:
        rawProperty.price != null
          ? rawProperty.priceCurrency === 'GBP'
            ? formatPriceGBP(rawProperty.price, { isSale: isSalePrice })
            : rawProperty.price
          : null,
      pricePrefix: extractPricePrefix(rawProperty) ?? null,
      priceValue: numericPriceValue,

      rentFrequency: rawProperty.rentFrequency ?? null,
      image: imgList[0] || null,
      images: imgList,
      media: extractMedia(rawProperty),
      tenure: rawProperty.tenure ?? null,
      features: (() => {
        const rawFeatures =
          rawProperty.mainFeatures ||
          rawProperty.keyFeatures ||
          rawProperty.features ||
          rawProperty.bullets ||
          [];
        if (Array.isArray(rawFeatures)) return rawFeatures;
        if (typeof rawFeatures === 'string') {
          return rawFeatures
            .split(/\r?\n|,/)
            .map((f) => f.trim())
            .filter(Boolean);
        }
        return [];
      })(),
      propertyType: propertyTypeValue || null,
      propertyTypeLabel: propertyTypeLabel ?? null,
      type: propertyTypeValue || '',
      typeLabel: propertyTypeLabel ?? null,
      receptions:
        rawProperty.receptionRooms ?? rawProperty.receptions ?? null,
      bedrooms: rawProperty.bedrooms ?? rawProperty.beds ?? null,
      bathrooms: rawProperty.bathrooms ?? rawProperty.baths ?? null,
      latitude: rawProperty.latitude ?? null,
      longitude: rawProperty.longitude ?? null,
      city: normalizedCity,
      outcode: normalizedOutcode,
      source: rawProperty.source ?? null,
      _scraye: rawProperty._scraye ?? null,
      depositType: rawProperty.depositType ?? null,
      securityDeposit,
      holdingDeposit,
      availableAt: normalizedAvailability,
      scrayeReference: deriveScrayeReference(rawProperty),
      epcScore: deriveEpcScore(rawProperty),
      councilTaxBand: deriveCouncilTaxBand(rawProperty),
      includedUtilities: deriveIncludedUtilities(rawProperty),
    };
  }

  const allRent = await fetchPropertiesByTypeCachedFirst('rent');
  const recommendations = allRent
    .filter((p) => !propertyMatchesIdentifier(p, params.id))
    .slice(0, 4);

  return { props: { property: formatted, recommendations } };
}<|MERGE_RESOLUTION|>--- conflicted
+++ resolved
@@ -622,7 +622,6 @@
                     </ul>
                   )}
                 </div>
-<<<<<<< HEAD
               </div>
             </div>
             {(pricePrefixLabel || headlinePrice) && (
@@ -638,38 +637,6 @@
                           <span className={styles.pricePrimaryValue}>{headlinePrice}</span>
                           {rentFrequencyLabel && (
                             <span className={styles.priceFrequency}>{rentFrequencyLabel}</span>
-=======
-                {descriptionParagraphs.length > 0 && (
-                  <div className={styles.summaryDescription}>
-                    {descriptionParagraphs.map((paragraph, index) => (
-                      <p key={index}>{paragraph}</p>
-                    ))}
-                  </div>
-                )}
-                {scrayeReference && (
-                  <p className={styles.reference}>
-                    Scraye reference: <span>{scrayeReference}</span>
-                  </p>
-                )}
-                {(pricePrefixLabel || headlinePrice) && (
-                  <aside className={styles.summarySidebar}>
-                    <div className={styles.summarySidebarInner}>
-                      <div className={styles.priceCard}>
-                        <div className={styles.priceHeader}>
-                          {pricePrefixLabel && (
-                            <span className={styles.pricePrefixBadge}>{pricePrefixLabel}</span>
-                          )}
-                          {headlinePrice && (
-                            <div className={styles.priceHeadline}>
-                              <span className={styles.pricePrimaryValue}>{headlinePrice}</span>
-                              {rentFrequencyLabel && (
-                                <span className={styles.priceFrequency}>{rentFrequencyLabel}</span>
-                              )}
-                            </div>
-                          )}
-                          {secondaryRentLabel && (
-                            <p className={styles.priceSecondary}>{secondaryRentLabel}</p>
->>>>>>> dcbc3130
                           )}
                         </div>
                       )}
