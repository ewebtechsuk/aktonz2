import { useMemo } from 'react';
import PropertyList from '../../components/PropertyList';
import MediaGallery from '../../components/MediaGallery';
import OfferDrawer from '../../components/OfferDrawer';
import ViewingForm from '../../components/ViewingForm';
import NeighborhoodInfo from '../../components/NeighborhoodInfo';
import FavoriteButton from '../../components/FavoriteButton';

import MortgageCalculator from '../../components/MortgageCalculator';
import RentAffordability from '../../components/RentAffordability';
import PropertyMap from '../../components/PropertyMap';
import Head from 'next/head';
import {
  fetchPropertyById,
  fetchProperties,
  fetchPropertiesByType,
  extractMedia,
  normalizeImages,
  extractPricePrefix,
} from '../../lib/apex27.mjs';
import {
  resolvePropertyIdentifier,
  propertyMatchesIdentifier,
} from '../../lib/property-id.mjs';
import {
  resolvePropertyTypeLabel,
  formatPropertyTypeLabel,
} from '../../lib/property-type.mjs';
import styles from '../../styles/PropertyDetails.module.css';
import { FaBed, FaBath, FaCouch } from 'react-icons/fa';
import {
  formatRentFrequency,
  formatPriceGBP,
  formatPricePrefix,
} from '../../lib/format.mjs';

function parsePriceNumber(value) {
  return Number(String(value).replace(/[^0-9.]/g, '')) || 0;
}

function rentToMonthly(price, freq) {
  const amount = parsePriceNumber(price);
  switch (freq) {
    case 'W':
      return (amount * 52) / 12;
    case 'M':
      return amount;
    case 'Q':
      return amount / 3;
    case 'Y':
      return amount / 12;
    default:
      return amount;
  }
}

export default function Property({ property, recommendations }) {
  if (!property) {
    return (
      <>
        <Head>
          <title>Property not found | Aktonz</title>
        </Head>
        <main className={styles.main}>
          <h1>Property not found</h1>
        </main>
      </>
    );
  }
  const features = Array.isArray(property.features) ? property.features : [];
  const displayType =
    property.typeLabel ??
    property.propertyTypeLabel ??
    formatPropertyTypeLabel(property.propertyType ?? property.type ?? null);
  const hasLocation =
    property.latitude != null && property.longitude != null;
  const pricePrefixLabel =
    !property.rentFrequency && property.pricePrefix
      ? formatPricePrefix(property.pricePrefix)
      : '';
  const mapProperties = useMemo(
    () => {
      if (!hasLocation) return [];
      return [
        {
          id: property.id,
          title: property.title,
          price: property.price,
          rentFrequency: property.rentFrequency,
          tenure: property.tenure ?? null,
          image: property.image ?? null,
          propertyType: property.propertyType ?? property.type ?? null,
          lat: property.latitude,
          lng: property.longitude,
        },
      ];
    },
    [
      hasLocation,
      property.id,
      property.image,
      property.latitude,
      property.longitude,
      property.price,
      property.rentFrequency,
      property.tenure,
      property.title,
      property.propertyType,
      property.type,
    ]
  );

  return (
    <>
      <Head>
        <title>{property.title ? `${property.title} | Aktonz` : 'Property details'}</title>
      </Head>
      <main className={styles.main}>
        <section className={styles.hero}>
          {(property.images?.length > 0 || property.media?.length > 0) && (
            <div className={styles.sliderWrapper}>
              <MediaGallery images={property.images} media={property.media} />
            </div>
          )}
        <div className={styles.summary}>
          <div className={styles.summaryHeader}>
            <h1>{property.title}</h1>
            {property.id && (
              <FavoriteButton
                propertyId={property.id}
                iconOnly
                className={styles.favoriteButton}
              />
            )}
          </div>
          {displayType && <p className={styles.type}>{displayType}</p>}
          <div className={styles.stats}>
            {property.receptions != null && (
              <span>
                <FaCouch /> {property.receptions}
              </span>
            )}
            {property.bedrooms != null && (
              <span>
                <FaBed /> {property.bedrooms}
              </span>
            )}
            {property.bathrooms != null && (
              <span>
                <FaBath /> {property.bathrooms}
              </span>
            )}
          </div>
          {property.price && (
            <p className={styles.price}>
              {property.price}
              {pricePrefixLabel && ` ${pricePrefixLabel}`}
              {property.rentFrequency &&
                ` ${formatRentFrequency(property.rentFrequency)}`}
            </p>
          )}
          <div className={styles.actions}>
            <OfferDrawer property={property} />
            <ViewingForm property={property} />
          </div>
        </div>
      </section>

      {hasLocation && (
        <section className={styles.mapSection}>
          <h2>Location</h2>
          <div className={styles.mapContainer}>
            <PropertyMap
              mapId="property-details-map"
              center={[property.latitude, property.longitude]}
              zoom={16}
              properties={mapProperties}
            />
          </div>
        </section>
      )}

      {features.length > 0 && (
        <section className={styles.features}>
          <h2>Key features</h2>
          <ul>
            {features.map((f, i) => (
              <li key={i}>{f}</li>
            ))}
          </ul>
        </section>
      )}

      {property.description && (
        <section className={styles.description}>
          <h2>Description</h2>
          <p>{property.description}</p>
        </section>
      )}

      <NeighborhoodInfo lat={property.latitude} lng={property.longitude} />
      {!property.rentFrequency && property.price && (
        <section className={styles.calculatorSection}>
          <h2>Mortgage Calculator</h2>
          <MortgageCalculator defaultPrice={parsePriceNumber(property.price)} />
        </section>
      )}

      {property.rentFrequency && property.price && (
        <section className={styles.calculatorSection}>
          <h2>Rent Affordability</h2>
          <RentAffordability
            defaultRent={rentToMonthly(property.price, property.rentFrequency)}
          />
        </section>
      )}

      <section className={styles.contact}>
        <p>Interested in this property?</p>
        <a href="tel:+441234567890">Call our team</a>
      </section>

      {recommendations && recommendations.length > 0 && (
        <section className={styles.recommended}>
          <h2>You might also be interested in</h2>
          <PropertyList properties={recommendations} />
        </section>
      )}
      </main>
    </>
  );
}

export async function getStaticPaths() {
  const [sale, rent] = await Promise.all([
    fetchProperties({ transactionType: 'sale' }),
    fetchProperties({ transactionType: 'rent' }),
  ]);
  const properties = [...sale, ...rent];
  const paths = properties
    .map((property) => resolvePropertyIdentifier(property))
    .filter(Boolean)
    .map((id) => ({ params: { id: String(id) } }));
  return {
    paths,
    fallback: 'blocking',
  };
}

export async function getStaticProps({ params }) {
  const rawProperty = await fetchPropertyById(params.id);
  let formatted = null;
  if (rawProperty) {
    const imgList = normalizeImages(rawProperty.images || []);
    const isSalePrice = rawProperty.rentFrequency == null;
    const propertyTypeValue =
      rawProperty.propertyType ||
      rawProperty.type ||
      rawProperty.property_type ||
      rawProperty.property_type_code ||
      '';
    const propertyTypeLabel =
      resolvePropertyTypeLabel(rawProperty) ??
      formatPropertyTypeLabel(propertyTypeValue);
    const rawOutcode =
      rawProperty.outcode ??
      rawProperty.postcode ??
      rawProperty.postCode ??
      rawProperty.address?.postcode ??
      null;
    const normalizedOutcode =
      typeof rawOutcode === 'string' && rawOutcode.trim()
        ? rawOutcode.trim().split(/\s+/)[0]
        : null;
    const cityCandidates = [
      rawProperty.city,
      rawProperty.town,
      rawProperty.locality,
      rawProperty.area,
      rawProperty._scraye?.placeName,
    ];
    const normalizedCity =
      cityCandidates.find(
        (value) => typeof value === 'string' && value.trim()
      )?.trim() ?? null;
    formatted = {
      id: resolvePropertyIdentifier(rawProperty) ?? String(params.id),
      title:
        rawProperty.displayAddress ||
        rawProperty.address1 ||
        rawProperty.title ||
        '',
      description: rawProperty.description || rawProperty.summary || '',
      price:
        rawProperty.price != null
          ? rawProperty.priceCurrency === 'GBP'
            ? formatPriceGBP(rawProperty.price, { isSale: isSalePrice })
            : rawProperty.price
          : null,
<<<<<<< HEAD
      pricePrefix: extractPricePrefix(rawProperty) ?? null,
=======
      pricePrefix: rawProperty.pricePrefix ?? rawProperty.price_prefix ?? null,
>>>>>>> 8d8af527
      rentFrequency: rawProperty.rentFrequency ?? null,
      image: imgList[0] || null,
      images: imgList,
      media: extractMedia(rawProperty),
      tenure: rawProperty.tenure ?? null,
      features: (() => {
        const rawFeatures =
          rawProperty.mainFeatures ||
          rawProperty.keyFeatures ||
          rawProperty.features ||
          rawProperty.bullets ||
          [];
        if (Array.isArray(rawFeatures)) return rawFeatures;
        if (typeof rawFeatures === 'string') {
          return rawFeatures
            .split(/\r?\n|,/)
            .map((f) => f.trim())
            .filter(Boolean);
        }
        return [];
      })(),
      propertyType: propertyTypeValue || null,
      propertyTypeLabel: propertyTypeLabel ?? null,
      type: propertyTypeValue || '',
      typeLabel: propertyTypeLabel ?? null,
      receptions:
        rawProperty.receptionRooms ?? rawProperty.receptions ?? null,
      bedrooms: rawProperty.bedrooms ?? rawProperty.beds ?? null,
      bathrooms: rawProperty.bathrooms ?? rawProperty.baths ?? null,
      latitude: rawProperty.latitude ?? null,
      longitude: rawProperty.longitude ?? null,
      city: normalizedCity,
      outcode: normalizedOutcode,
    };
  }

  const allRent = await fetchPropertiesByType('rent');
  const recommendations = allRent
    .filter((p) => !propertyMatchesIdentifier(p, params.id))
    .slice(0, 4);

  return { props: { property: formatted, recommendations } };
}<|MERGE_RESOLUTION|>--- conflicted
+++ resolved
@@ -297,11 +297,8 @@
             ? formatPriceGBP(rawProperty.price, { isSale: isSalePrice })
             : rawProperty.price
           : null,
-<<<<<<< HEAD
       pricePrefix: extractPricePrefix(rawProperty) ?? null,
-=======
-      pricePrefix: rawProperty.pricePrefix ?? rawProperty.price_prefix ?? null,
->>>>>>> 8d8af527
+
       rentFrequency: rawProperty.rentFrequency ?? null,
       image: imgList[0] || null,
       images: imgList,
