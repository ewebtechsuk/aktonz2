--- conflicted
+++ resolved
@@ -283,7 +283,6 @@
 }
 
 export async function getStaticPaths() {
-<<<<<<< HEAD
   const [saleResult, rentResult, scrayeRentResult, scrayeSaleResult] = await Promise.allSettled([
     fetchProperties({ transactionType: 'sale' }),
     fetchProperties({ transactionType: 'rent' }),
@@ -337,10 +336,7 @@
     seen.add(normalized);
     paths.push({ params: { id: String(identifier) } });
   });
-=======
-  const ids = await loadPrebuildPropertyIds(24);
-  const paths = ids.map((id) => ({ params: { id: String(id) } }));
->>>>>>> 4207c841
+
   return {
     paths,
     fallback: 'blocking',
