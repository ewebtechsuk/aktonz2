import { useCallback, useEffect, useState } from 'react';
import Head from 'next/head';

import AccountLayout from '../../components/account/AccountLayout';
import { useSession } from '../../components/SessionProvider';
import styles from '../../styles/Profile.module.css';

const INITIAL_FORM = {
  title: '',
  firstName: '',
  surname: '',
  postcode: '',
  address: '',
  mobilePhone: '',
  homePhone: '',
  workPhone: '',
  email: '',
};

export default function Profile() {
  const { refresh } = useSession();
  const [form, setForm] = useState(INITIAL_FORM);
  const [status, setStatus] = useState('');
  const [loading, setLoading] = useState(true);
  const [saving, setSaving] = useState(false);

  const loadProfile = useCallback(async () => {
    setLoading(true);
    setStatus('');
    try {
      const res = await fetch('/api/account/profile', { credentials: 'include' });
      if (res.status === 401) {
        setForm(INITIAL_FORM);
        setStatus('Please sign in to view your contact details.');
        return;
      }

<<<<<<< HEAD
=======

>>>>>>> 1ba2ca00
      if (!res.ok) {
        const data = await res.json().catch(() => ({}));
        throw new Error(data?.error || 'Unable to load contact details');
      }
      const data = await res.json();
      const contact = data?.contact || {};
      const next = { ...INITIAL_FORM };
      for (const key of Object.keys(next)) {
        if (contact[key] != null) {
          next[key] = contact[key];
        }
      }
      setForm(next);
    } catch (err) {
      console.error('Failed to load contact details', err);
      setStatus(err instanceof Error ? err.message : 'Unable to load contact details');
    } finally {
      setLoading(false);
    }
  }, []);

  useEffect(() => {
    loadProfile();
  }, [loadProfile]);

  function handleChange(event) {
    const { name, value } = event.target;
    setForm((prev) => ({ ...prev, [name]: value }));
  }

  async function handleSubmit(event) {
    event.preventDefault();
    setSaving(true);
    setStatus('Updating your details...');

    try {
      const res = await fetch('/api/account/profile', {
        method: 'PUT',
        headers: { 'Content-Type': 'application/json' },
        credentials: 'include',
        body: JSON.stringify(form),
      });

      if (res.status === 401) {
        setStatus('Please sign in to update your contact details.');
        setSaving(false);
        return;
      }

<<<<<<< HEAD
=======

>>>>>>> 1ba2ca00
      if (!res.ok) {
        const data = await res.json().catch(() => ({}));
        throw new Error(data?.error || 'Failed to update contact details');
      }

      setStatus('Contact details updated');
      try {
        await refresh();
      } catch (refreshError) {
        console.warn('Failed to refresh session after profile update', refreshError);
      }
    } catch (err) {
      console.error('Profile update failed', err);
      setStatus(err instanceof Error ? err.message : 'Failed to update contact details');
    } finally {
      setSaving(false);
    }
  }

  return (
    <>
      <Head>
        <title>Update your contact details | Aktonz</title>
      </Head>
      <AccountLayout
        heroSubtitle="Account settings"
        heroTitle="Update your contact details"
        heroDescription="Keep your details up to date so your Aktonz team can reach you quickly with the latest updates."
        heroCta={{
          label: 'View saved searches',
          href: '/account/saved-searches',
        }}
      >
        <section className={styles.profileCard}>
          <h2 className={styles.heading}>Contact details</h2>
          {loading ? (
            <p className={styles.status}>Loading your profile…</p>
          ) : (
            <form onSubmit={handleSubmit} className={styles.form}>
              <label htmlFor="title">Title</label>
              <input id="title" name="title" type="text" value={form.title} onChange={handleChange} />

              <label htmlFor="firstName">First name</label>
              <input id="firstName" name="firstName" type="text" value={form.firstName} onChange={handleChange} />

              <label htmlFor="surname">Surname</label>
              <input id="surname" name="surname" type="text" value={form.surname} onChange={handleChange} />

              <label htmlFor="postcode">Postcode</label>
              <input id="postcode" name="postcode" type="text" value={form.postcode} onChange={handleChange} />

              <label htmlFor="address">Address</label>
              <input id="address" name="address" type="text" value={form.address} onChange={handleChange} />

              <label htmlFor="mobilePhone">Mobile phone</label>
              <input id="mobilePhone" name="mobilePhone" type="tel" value={form.mobilePhone} onChange={handleChange} />

              <label htmlFor="homePhone">Home phone</label>
              <input id="homePhone" name="homePhone" type="tel" value={form.homePhone} onChange={handleChange} />

              <label htmlFor="workPhone">Work phone</label>
              <input id="workPhone" name="workPhone" type="tel" value={form.workPhone} onChange={handleChange} />

              <label htmlFor="email">Email address</label>
              <input id="email" name="email" type="email" value={form.email} onChange={handleChange} />

              <button type="submit" className={styles.button} disabled={saving}>
                {saving ? 'Saving…' : 'Update contact details'}
              </button>
            </form>
          )}
          {status ? <p className={styles.status}>{status}</p> : null}
        </section>
      </AccountLayout>
    </>
  );
}<|MERGE_RESOLUTION|>--- conflicted
+++ resolved
@@ -35,10 +35,7 @@
         return;
       }
 
-<<<<<<< HEAD
-=======
 
->>>>>>> 1ba2ca00
       if (!res.ok) {
         const data = await res.json().catch(() => ({}));
         throw new Error(data?.error || 'Unable to load contact details');
@@ -88,10 +85,7 @@
         return;
       }
 
-<<<<<<< HEAD
-=======
 
->>>>>>> 1ba2ca00
       if (!res.ok) {
         const data = await res.json().catch(() => ({}));
         throw new Error(data?.error || 'Failed to update contact details');
