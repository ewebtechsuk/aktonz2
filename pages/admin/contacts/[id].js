import { useCallback, useEffect, useMemo, useState } from 'react';
import Head from 'next/head';
import Link from 'next/link';
import { useRouter } from 'next/router';

import { useSession } from '../../../components/SessionProvider';
import AdminNavigation, { ADMIN_NAV_ITEMS } from '../../../components/admin/AdminNavigation';
import styles from '../../../styles/AdminContactDetails.module.css';
<<<<<<< HEAD
import {
  DATE_TIME_WITH_HOURS as DATE_TIME_WITH_HOURS_FORMAT,
  formatAdminCurrency,
  formatAdminDateOrDash,
} from '../../../lib/admin/formatters';
=======
import { formatAdminCurrency, formatAdminDate } from '../../../lib/admin/formatters';
import { withBasePath } from '../../../lib/base-path';
>>>>>>> 30819d0c

const STAGE_TONE_CLASS = {
  positive: styles.stagePositive,
  warning: styles.stageWarning,
  info: styles.stageInfo,
  neutral: styles.stageNeutral,
  muted: styles.stageMuted,
};

function buildStageClass(tone) {
  return STAGE_TONE_CLASS[tone] || styles.stageNeutral;
}

function flattenRecord(value, prefix = '') {
  if (value === null || value === undefined) {
    return [{ key: prefix, value: null }];
  }

  if (Array.isArray(value)) {
    if (!value.length) {
      return [{ key: prefix, value: [] }];
    }

    return value.flatMap((item, index) => {
      const nextPrefix = prefix ? `${prefix}[${index}]` : `[${index}]`;
      return flattenRecord(item, nextPrefix);
    });
  }

  if (typeof value === 'object') {
    const entries = Object.entries(value);
    if (!entries.length) {
      return [{ key: prefix, value: {} }];
    }

    return entries.flatMap(([key, nested]) => {
      const nextPrefix = prefix ? `${prefix}.${key}` : key;
      return flattenRecord(nested, nextPrefix);
    });
  }

  return [{ key: prefix, value }];
}

function formatApexFieldValue(value) {
  if (value === null || value === undefined) {
    return '—';
  }

  if (typeof value === 'boolean') {
    return value ? 'true' : 'false';
  }

  if (typeof value === 'number') {
    return Number.isFinite(value) ? value.toString() : '—';
  }

  if (typeof value === 'string') {
    return value.length ? value : '—';
  }

  return JSON.stringify(value);
}

function normalizeRouteParam(value) {
  if (Array.isArray(value)) {
    return value[0] || null;
  }

  return typeof value === 'string' ? value : null;
}

const DATE_TIME_WITH_HOURS = {
  day: '2-digit',
  month: 'short',
  year: 'numeric',
  hour: '2-digit',
  minute: '2-digit',
};

function formatDateTime(value) {
<<<<<<< HEAD
  return formatAdminDateOrDash(value, DATE_TIME_WITH_HOURS_FORMAT);
=======
  if (!value) {
    return '—';
  }

  const formatted = formatAdminDate(value, DATE_TIME_WITH_HOURS);
  return formatted || value;
>>>>>>> 30819d0c
}

function formatRelativeTime(timestamp) {
  if (!timestamp) {
    return null;
  }

  const now = Date.now();
  const diffMs = now - timestamp;
  const absMs = Math.abs(diffMs);
  const minute = 60 * 1000;
  const hour = 60 * minute;
  const day = 24 * hour;
  const week = 7 * day;

  if (absMs < hour) {
    const minutes = Math.max(1, Math.round(absMs / minute));
    return `${minutes} min ${diffMs >= 0 ? 'ago' : 'from now'}`;
  }

  if (absMs < day) {
    const hours = Math.round(absMs / hour);
    return `${hours} hr${hours !== 1 ? 's' : ''} ${diffMs >= 0 ? 'ago' : 'from now'}`;
  }

  if (absMs < week) {
    const days = Math.round(absMs / day);
    return `${days} day${days !== 1 ? 's' : ''} ${diffMs >= 0 ? 'ago' : 'from now'}`;
  }

  const weeks = Math.round(absMs / week);
  return `${weeks} wk${weeks !== 1 ? 's' : ''} ${diffMs >= 0 ? 'ago' : 'from now'}`;
}

function formatDueLabel(dueTimestamp) {
  if (!dueTimestamp) {
    return null;
  }

  const now = Date.now();
  const dayMs = 24 * 60 * 60 * 1000;
  const diffDays = Math.round((dueTimestamp - now) / dayMs);

  if (diffDays === 0) {
    return 'Due today';
  }
  if (diffDays === 1) {
    return 'Due tomorrow';
  }
  if (diffDays > 1) {
    return `Due in ${diffDays} days`;
  }

  const overdueDays = Math.abs(diffDays);
  if (overdueDays === 1) {
    return '1 day overdue';
  }
  return `${overdueDays} days overdue`;
}

<<<<<<< HEAD
=======
function formatCurrency(value) {
  if (!Number.isFinite(value)) {
    return null;
  }

  const formatted = formatAdminCurrency(value, {
    currency: 'GBP',
    maximumFractionDigits: 0,
  });

  return formatted || null;
}

>>>>>>> 30819d0c
function formatBudget(budget = {}) {
  const lines = [];
  const saleAmount = formatAdminCurrency(budget.saleMax, budget.saleCurrency || budget.currency || 'GBP', {
    minimumFractionDigits: 0,
    maximumFractionDigits: 0,
  });
  if (saleAmount) {
    lines.push(`Purchase up to ${saleAmount}`);
  }

  const rentAmount = formatAdminCurrency(budget.rentMax, budget.rentCurrency || budget.currency || 'GBP', {
    minimumFractionDigits: 0,
    maximumFractionDigits: 0,
  });
  if (rentAmount) {
    const frequencyRaw =
      typeof budget.rentFrequency === 'string' && budget.rentFrequency.trim()
        ? budget.rentFrequency.trim().toLowerCase()
        : 'pcm';
    lines.push(`Rent up to ${rentAmount} ${frequencyRaw}`);
  }
  return lines;
}

const EMPTY_MANAGEMENT_OPTIONS = Object.freeze({
  stage: [],
  pipeline: [],
  type: [],
  agent: [],
});

const MANAGEMENT_INITIAL_FORM_STATE = Object.freeze({
  firstName: '',
  lastName: '',
  stage: '',
  type: '',
  pipeline: '',
  assignedAgentId: '',
  source: '',
  email: '',
  phone: '',
  locationFocus: '',
  tags: '',
  requirements: '',
  budgetSaleMax: '',
  budgetRentMax: '',
  nextStepDescription: '',
  nextStepDueDate: '',
  nextStepDueTime: '',
});

const INITIAL_STATUS_STATE = Object.freeze({
  type: 'idle',
  message: '',
  details: [],
});

function formatInputDate(value) {
  if (!value) {
    return '';
  }

  try {
    const date = new Date(value);
    if (!Number.isFinite(date.getTime())) {
      return '';
    }
    return date.toISOString().slice(0, 10);
  } catch (error) {
    return '';
  }
}

function formatInputTime(value) {
  if (!value) {
    return '';
  }

  try {
    const date = new Date(value);
    if (!Number.isFinite(date.getTime())) {
      return '';
    }
    return date.toISOString().slice(11, 16);
  } catch (error) {
    return '';
  }
}

function buildManagementFormState(contact) {
  if (!contact) {
    return { ...MANAGEMENT_INITIAL_FORM_STATE };
  }

  return {
    firstName: contact.firstName || '',
    lastName: contact.lastName || '',
    stage: contact.stage || '',
    type: contact.type || '',
    pipeline: contact.pipeline || '',
    assignedAgentId: contact.assignedAgentId || '',
    source: contact.source || '',
    email: contact.email || '',
    phone: contact.phone || '',
    locationFocus: contact.locationFocus || '',
    tags: Array.isArray(contact.tags) ? contact.tags.join('\n') : '',
    requirements: Array.isArray(contact.requirements) ? contact.requirements.join('\n') : '',
    budgetSaleMax:
      Number.isFinite(contact?.budget?.saleMax) && contact.budget.saleMax != null
        ? String(contact.budget.saleMax)
        : '',
    budgetRentMax:
      Number.isFinite(contact?.budget?.rentMax) && contact.budget.rentMax != null
        ? String(contact.budget.rentMax)
        : '',
    nextStepDescription: contact.nextStep?.description || '',
    nextStepDueDate: formatInputDate(contact.nextStep?.dueAt),
    nextStepDueTime: formatInputTime(contact.nextStep?.dueAt),
  };
}

function parseListInput(value) {
  if (!value) {
    return [];
  }

  return value
    .split(/[\n,]/)
    .map((entry) => entry.trim())
    .filter(Boolean);
}

function parseBudgetValue(value) {
  if (value == null || value === '') {
    return null;
  }

  const cleaned = String(value).replace(/[^0-9.-]/g, '').trim();
  if (!cleaned) {
    return null;
  }

  const numeric = Number(cleaned);
  return Number.isFinite(numeric) ? numeric : null;
}

function buildBudgetPayloadFromState(state) {
  const saleMax = parseBudgetValue(state.budgetSaleMax);
  const rentMax = parseBudgetValue(state.budgetRentMax);
  return { saleMax, rentMax };
}

function buildNextStepDueAt(dateValue, timeValue) {
  if (!dateValue) {
    return null;
  }

  try {
    const [year, month, day] = dateValue.split('-').map((part) => Number(part));
    if (!year || !month || !day) {
      return null;
    }

    let hours = 9;
    let minutes = 0;

    if (timeValue) {
      const [hourPart, minutePart] = timeValue.split(':').map((part) => Number(part));
      if (Number.isInteger(hourPart) && hourPart >= 0 && hourPart <= 23) {
        hours = hourPart;
      }
      if (Number.isInteger(minutePart) && minutePart >= 0 && minutePart <= 59) {
        minutes = minutePart;
      }
    }

    const date = new Date(Date.UTC(year, month - 1, day, hours, minutes));
    return date.toISOString();
  } catch (error) {
    return null;
  }
}

function buildNextStepPayloadFromState(state) {
  const description = state.nextStepDescription?.trim() || '';
  const dueAt = buildNextStepDueAt(state.nextStepDueDate?.trim(), state.nextStepDueTime?.trim());

  if (!description && !dueAt) {
    return null;
  }

  const payload = {};
  if (description) {
    payload.description = description;
  }
  if (dueAt) {
    payload.dueAt = dueAt;
  }
  return payload;
}

function buildManagementPayloadFromState(state) {
  return {
    firstName: state.firstName,
    lastName: state.lastName,
    stage: state.stage,
    type: state.type,
    pipeline: state.pipeline,
    assignedAgentId: state.assignedAgentId || null,
    source: state.source,
    email: state.email,
    phone: state.phone,
    locationFocus: state.locationFocus,
    tags: parseListInput(state.tags),
    requirements: parseListInput(state.requirements),
    budget: buildBudgetPayloadFromState(state),
    nextStep: buildNextStepPayloadFromState(state),
  };
}

function normaliseManagementOptions(options) {
  if (!options || typeof options !== 'object') {
    return {
      stage: [...EMPTY_MANAGEMENT_OPTIONS.stage],
      pipeline: [...EMPTY_MANAGEMENT_OPTIONS.pipeline],
      type: [...EMPTY_MANAGEMENT_OPTIONS.type],
      agent: [...EMPTY_MANAGEMENT_OPTIONS.agent],
    };
  }

  return {
    stage: Array.isArray(options.stage) ? [...options.stage] : [],
    pipeline: Array.isArray(options.pipeline) ? [...options.pipeline] : [],
    type: Array.isArray(options.type) ? [...options.type] : [],
    agent: Array.isArray(options.agent) ? [...options.agent] : [],
  };
}

export default function AdminContactDetailsPage() {
  const router = useRouter();
  const basePath = router?.basePath ?? '';
  const { user, loading: sessionLoading } = useSession();
  const isAdmin = user?.role === 'admin';

  const [contact, setContact] = useState(null);
  const [loading, setLoading] = useState(true);
  const [error, setError] = useState('');
  const [options, setOptions] = useState(() => normaliseManagementOptions(null));
  const [formState, setFormState] = useState(() => ({ ...MANAGEMENT_INITIAL_FORM_STATE }));
  const [formStatus, setFormStatus] = useState(INITIAL_STATUS_STATE);
  const [saving, setSaving] = useState(false);

  const contactId = useMemo(() => normalizeRouteParam(router.query.id), [router.query.id]);

  useEffect(() => {
    if (!router.isReady || sessionLoading) {
      return;
    }

    if (!isAdmin) {
      setContact(null);
      setError('Admin access required to view contact details.');
      setLoading(false);
      return;
    }

    if (!contactId) {
      setContact(null);
      setError('Contact not found.');
      setLoading(false);
      return;
    }

    const controller = new AbortController();
    async function loadContact() {
      setLoading(true);
      setError('');

      try {
<<<<<<< HEAD
        const response = await fetch(`${basePath}/api/admin/contacts/${encodeURIComponent(contactId)}`, {
          signal: controller.signal,
        });
=======
        const response = await fetch(
          withBasePath(`/api/admin/contacts/${encodeURIComponent(contactId)}`),
          {
            signal: controller.signal,
          },
        );
>>>>>>> 30819d0c

        if (response.status === 404) {
          setContact(null);
          setError('Contact not found.');
          return;
        }

        if (!response.ok) {
          throw new Error('Failed to fetch contact');
        }

        const payload = await response.json();
        if (!payload?.contact) {
          setContact(null);
          setError('Contact not found.');
          return;
        }

        setContact(payload.contact);
        setOptions(normaliseManagementOptions(payload.options));
        setFormState(buildManagementFormState(payload.contact));
        setFormStatus(INITIAL_STATUS_STATE);
      } catch (err) {
        if (err.name === 'AbortError') {
          return;
        }
        console.error(err);
        setContact(null);
        setError('Unable to load contact right now. Please try again.');
        setOptions(normaliseManagementOptions(null));
        setFormState(() => ({ ...MANAGEMENT_INITIAL_FORM_STATE }));
        setFormStatus(INITIAL_STATUS_STATE);
      } finally {
        setLoading(false);
      }
    }

    loadContact();

    return () => controller.abort();
  }, [basePath, router.isReady, sessionLoading, isAdmin, contactId]);

  const pageTitle = contact
    ? `${contact.name} • Admin contacts`
    : 'Contact details • Admin contacts';

  if (sessionLoading) {
    return (
      <>
        <Head>
          <title>{pageTitle}</title>
        </Head>
        <AdminNavigation items={[]} />
        <div className={styles.page}>
          <div className={styles.container}>
            <section className={styles.stateCard} aria-live="polite">
              <p>Checking your admin access…</p>
            </section>
          </div>
        </div>
      </>
    );
  }

  if (!isAdmin) {
    return (
      <>
        <Head>
          <title>{pageTitle}</title>
        </Head>
        <AdminNavigation items={[]} />
        <div className={styles.page}>
          <div className={styles.container}>
            <section className={`${styles.stateCard} ${styles.errorState}`} role="alert">
              <p>Admin access required.</p>
              <p>
                You need to <Link href="/login">sign in with an admin account</Link> to view contact details.
              </p>
            </section>
          </div>
        </div>
      </>
    );
  }

  const lastActivityRelative = contact?.lastActivityTimestamp
    ? formatRelativeTime(contact.lastActivityTimestamp)
    : null;
  const createdRelative = contact?.createdAtTimestamp
    ? formatRelativeTime(contact.createdAtTimestamp)
    : null;
  const budgetLines = contact ? formatBudget(contact.budget) : [];
  const nextStepDueLabel = contact?.nextStep?.dueTimestamp
    ? formatDueLabel(contact.nextStep.dueTimestamp)
    : null;

  useEffect(() => {
    if (formStatus.type !== 'success') {
      return undefined;
    }

    const timeout = setTimeout(() => {
      setFormStatus(INITIAL_STATUS_STATE);
    }, 4000);

    return () => clearTimeout(timeout);
  }, [formStatus]);

  const handleManagementChange = useCallback((event) => {
    const { name, value } = event.target;
    setFormState((prev) => ({ ...prev, [name]: value }));
  }, []);

  const handleManagementReset = useCallback(() => {
    if (!contact) {
      return;
    }
    setFormState(buildManagementFormState(contact));
    setFormStatus(INITIAL_STATUS_STATE);
  }, [contact]);

  const handleManagementSubmit = useCallback(async (event) => {
    event.preventDefault();

<<<<<<< HEAD
    if (!contactId) {
      return;
    }
=======
      try {
        const payload = buildManagementPayloadFromState(formState);
        const response = await fetch(
          withBasePath(`/api/admin/contacts/${encodeURIComponent(contactId)}`),
          {
            method: 'PATCH',
            headers: {
              'content-type': 'application/json',
              accept: 'application/json',
            },
            body: JSON.stringify(payload),
          },
        );
>>>>>>> 30819d0c

    setSaving(true);
    setFormStatus(INITIAL_STATUS_STATE);

    try {
      const payload = buildManagementPayloadFromState(formState);
      const response = await fetch(`${basePath}/api/admin/contacts/${encodeURIComponent(contactId)}`, {
        method: 'PATCH',
        headers: {
          'content-type': 'application/json',
          accept: 'application/json',
        },
        body: JSON.stringify(payload),
      });

      let result = null;
      try {
        result = await response.json();
      } catch (parseError) {
        result = null;
      }

      if (!response.ok) {
        const message = result?.error || 'Unable to update contact right now. Please try again.';
        const details = Array.isArray(result?.details)
          ? result.details.filter(Boolean).map((item) => String(item))
          : [];
        const error = new Error(message);
        error.details = details;
        throw error;
      }

      if (!result?.contact) {
        throw new Error('Contact not found in response.');
      }

      setContact(result.contact);
      setOptions(normaliseManagementOptions(result.options));
      setFormState(buildManagementFormState(result.contact));
      setFormStatus({ type: 'success', message: 'Contact updated successfully.', details: [] });
    } catch (submitError) {
      console.error('Failed to update contact', submitError);
      const message =
        submitError instanceof Error && submitError.message
          ? submitError.message
          : 'Unable to update contact right now. Please try again.';
      const details = Array.isArray(submitError?.details)
        ? submitError.details.filter(Boolean).map((item) => String(item))
        : [];
      setFormStatus({ type: 'error', message, details });
    } finally {
      setSaving(false);
    }
  }, [basePath, contactId, formState]);

  const mainDetails = contact
    ? [
        { label: 'Stage', value: contact.stageLabel || '—' },
        { label: 'Pipeline', value: contact.pipelineLabel || '—' },
        { label: 'Contact type', value: contact.typeLabel || '—' },
        { label: 'Source', value: contact.source || '—' },
        {
          label: 'Created',
          value: formatDateTime(contact.createdAt),
          hint: createdRelative ? `Added ${createdRelative}` : null,
        },
        {
          label: 'Last activity',
          value: formatDateTime(contact.lastActivityAt),
          hint: lastActivityRelative ? `Updated ${lastActivityRelative}` : null,
        },
      ]
    : [];

  const requirements = Array.isArray(contact?.requirements) ? contact.requirements : [];
  const tags = Array.isArray(contact?.tags) ? contact.tags : [];
  const apexFields = Array.isArray(contact?.apexFields) ? contact.apexFields : null;
  const apexRaw = contact?.apexRaw ?? null;

  const apexEntries = useMemo(() => {
    let entries = Array.isArray(apexFields) ? apexFields : [];

    if (!entries.length && apexRaw) {
      entries = flattenRecord(apexRaw);
    }

    return entries
      .filter((entry) => entry && typeof entry.key === 'string' && entry.key.length)
      .map((entry) => ({ key: entry.key, value: entry.value }));
  }, [apexFields, apexRaw]);

  const stageOptions = useMemo(() => {
    const entries = [...options.stage];
    if (formState.stage && !entries.some((option) => option.value === formState.stage)) {
      entries.unshift({ value: formState.stage, label: contact?.stageLabel || formState.stage });
    }
    return entries;
  }, [options.stage, formState.stage, contact?.stageLabel]);

  const pipelineOptions = useMemo(() => {
    const entries = [...options.pipeline];
    if (formState.pipeline && !entries.some((option) => option.value === formState.pipeline)) {
      entries.unshift({ value: formState.pipeline, label: contact?.pipelineLabel || formState.pipeline });
    }
    return entries;
  }, [options.pipeline, formState.pipeline, contact?.pipelineLabel]);

  const typeOptions = useMemo(() => {
    const entries = [...options.type];
    if (formState.type && !entries.some((option) => option.value === formState.type)) {
      entries.unshift({ value: formState.type, label: contact?.typeLabel || formState.type });
    }
    return entries;
  }, [options.type, formState.type, contact?.typeLabel]);

  const agentOptions = useMemo(() => {
    const entries = [...options.agent];
    if (formState.assignedAgentId && !entries.some((option) => option.value === formState.assignedAgentId)) {
      entries.unshift({
        value: formState.assignedAgentId,
        label: contact?.assignedAgentName || formState.assignedAgentId,
      });
    }
    return entries;
  }, [options.agent, formState.assignedAgentId, contact?.assignedAgentName]);

  return (
    <>
      <Head>
        <title>{pageTitle}</title>
      </Head>
      <AdminNavigation items={ADMIN_NAV_ITEMS} />
      <div className={styles.page}>
        <div className={styles.container}>
          <header className={styles.header}>
            <p className={styles.breadcrumb}>
              <Link href="/admin">Operations</Link>
              <span aria-hidden="true"> / </span>
              <Link href="/admin/contacts">Contacts</Link>
              {contact ? (
                <>
                  <span aria-hidden="true"> / </span>
                  <span>{contact.name}</span>
                </>
              ) : null}
            </p>
            <div className={styles.headerMain}>
              <div className={styles.headerContent}>
                <div className={styles.headerTitle}>
                  <h1>
                    {contact
                      ? contact.name
                      : loading
                      ? 'Loading contact…'
                      : error
                      ? 'Contact unavailable'
                      : 'Contact details'}
                  </h1>
                  {contact ? (
                    <span className={`${styles.stageBadge} ${buildStageClass(contact.stageTone)}`}>
                      {contact.stageLabel}
                    </span>
                  ) : null}
                </div>
                {contact ? (
                  <>
                    <div className={styles.headerMeta}>
                      {contact.typeLabel ? <span className={styles.metaPill}>{contact.typeLabel}</span> : null}
                      {contact.pipelineLabel ? (
                        <span className={styles.metaPill}>{contact.pipelineLabel}</span>
                      ) : null}
                      {contact.source ? <span className={styles.metaPill}>Source: {contact.source}</span> : null}
                    </div>
                    {contact.locationFocus ? (
                      <p className={styles.locationFocus}>Primary focus: {contact.locationFocus}</p>
                    ) : null}
                  </>
                ) : null}
              </div>
              <div className={styles.headerActions}>
                {contact?.lastActivityAt ? (
                  <div className={styles.headerMetric}>
                    <span className={styles.metricLabel}>Last activity</span>
                    <span className={styles.metricValue}>{formatDateTime(contact.lastActivityAt)}</span>
                    {lastActivityRelative ? (
                      <span className={styles.metricHint}>{lastActivityRelative}</span>
                    ) : null}
                  </div>
                ) : null}
                <Link href="/admin/contacts" className={styles.backLink}>
                  ← Back to contacts
                </Link>
              </div>
            </div>
          </header>

          {loading ? (
            <section className={styles.stateCard} aria-live="polite">
              <p>Loading contact details…</p>
            </section>
          ) : error ? (
            <section className={`${styles.stateCard} ${styles.errorState}`} role="alert">
              <p>{error}</p>
              <p>
                <Link href="/admin/contacts">Return to contacts</Link>
              </p>
            </section>
          ) : contact ? (
            <div className={styles.contentGrid}>
              <div className={styles.columnStack}>
                <section className={styles.card} aria-labelledby="contact-main-details">
                  <div className={styles.cardHeader}>
                    <h2 id="contact-main-details">Main details</h2>
                  </div>
                  <div className={styles.fieldGrid}>
                    {mainDetails.map((item) => (
                      <div key={item.label} className={styles.field}>
                        <span className={styles.fieldLabel}>{item.label}</span>
                        <span className={styles.fieldValue}>{item.value || '—'}</span>
                        {item.hint ? <span className={styles.fieldHint}>{item.hint}</span> : null}
                      </div>
                    ))}
                  </div>
                </section>

                <section className={styles.card} aria-labelledby="contact-requirements">
                  <div className={styles.cardHeader}>
                    <h2 id="contact-requirements">Requirements &amp; focus</h2>
                  </div>
                  {contact.locationFocus ? (
                    <p className={styles.fieldHint}>Primary area: {contact.locationFocus}</p>
                  ) : null}
                  {requirements.length ? (
                    <ul className={styles.requirementList}>
                      {requirements.map((item) => (
                        <li key={item}>{item}</li>
                      ))}
                    </ul>
                  ) : (
                    <p className={styles.emptyNote}>No specific requirements recorded yet.</p>
                  )}
                  {budgetLines.length ? (
                    <div className={styles.budgetPills}>
                      {budgetLines.map((line) => (
                        <span key={line} className={styles.budgetPill}>
                          {line}
                        </span>
                      ))}
                    </div>
                  ) : null}
                </section>

                <section className={styles.card} aria-labelledby="contact-tags">
                  <div className={styles.cardHeader}>
                    <h2 id="contact-tags">Tags</h2>
                  </div>
                  {tags.length ? (
                    <div className={styles.tagsRow}>
                      {tags.map((tag) => (
                        <span key={tag} className={styles.tagChip}>
                          {tag}
                        </span>
                      ))}
                    </div>
                  ) : (
                    <p className={styles.emptyNote}>No tags recorded for this contact.</p>
                  )}
                </section>
              </div>

              <div className={styles.columnStack}>
                <section className={styles.card} aria-labelledby="contact-management">
                  <div className={styles.cardHeader}>
                    <h2 id="contact-management">Manage contact</h2>
                  </div>
                  <form className={styles.form} onSubmit={handleManagementSubmit}>
                    <div className={`${styles.formGrid} ${styles.formGridColumns2}`}>
                      <div className={styles.formRow}>
                        <label htmlFor="contact-first-name" className={styles.formLabel}>
                          First name
                        </label>
                        <input
                          id="contact-first-name"
                          name="firstName"
                          type="text"
                          className={styles.input}
                          value={formState.firstName}
                          onChange={handleManagementChange}
                          disabled={!contact || saving}
                          autoComplete="given-name"
                        />
                      </div>
                      <div className={styles.formRow}>
                        <label htmlFor="contact-last-name" className={styles.formLabel}>
                          Last name
                        </label>
                        <input
                          id="contact-last-name"
                          name="lastName"
                          type="text"
                          className={styles.input}
                          value={formState.lastName}
                          onChange={handleManagementChange}
                          disabled={!contact || saving}
                          autoComplete="family-name"
                        />
                      </div>
                      <div className={styles.formRow}>
                        <label htmlFor="contact-type" className={styles.formLabel}>
                          Contact type
                        </label>
                        <select
                          id="contact-type"
                          name="type"
                          className={styles.select}
                          value={formState.type}
                          onChange={handleManagementChange}
                          disabled={!contact || saving || !typeOptions.length}
                        >
                          {typeOptions.map((option) => (
                            <option key={option.value} value={option.value}>
                              {option.label}
                            </option>
                          ))}
                        </select>
                      </div>
                    </div>

                    <div className={`${styles.formGrid} ${styles.formGridColumns2}`}>
                      <div className={styles.formRow}>
                        <label htmlFor="contact-stage" className={styles.formLabel}>
                          Stage
                        </label>
                        <select
                          id="contact-stage"
                          name="stage"
                          className={styles.select}
                          value={formState.stage}
                          onChange={handleManagementChange}
                          disabled={!contact || saving || !stageOptions.length}
                        >
                          {stageOptions.map((option) => (
                            <option key={option.value} value={option.value}>
                              {option.label}
                            </option>
                          ))}
                        </select>
                      </div>
                      <div className={styles.formRow}>
                        <label htmlFor="contact-pipeline" className={styles.formLabel}>
                          Pipeline
                        </label>
                        <select
                          id="contact-pipeline"
                          name="pipeline"
                          className={styles.select}
                          value={formState.pipeline}
                          onChange={handleManagementChange}
                          disabled={!contact || saving || !pipelineOptions.length}
                        >
                          {pipelineOptions.map((option) => (
                            <option key={option.value} value={option.value}>
                              {option.label}
                            </option>
                          ))}
                        </select>
                      </div>
                      <div className={styles.formRow}>
                        <label htmlFor="contact-agent" className={styles.formLabel}>
                          Assigned to
                        </label>
                        <select
                          id="contact-agent"
                          name="assignedAgentId"
                          className={styles.select}
                          value={formState.assignedAgentId}
                          onChange={handleManagementChange}
                          disabled={!contact || saving}
                        >
                          <option value="">Unassigned</option>
                          {agentOptions.map((option) => (
                            <option key={option.value} value={option.value}>
                              {option.label}
                            </option>
                          ))}
                        </select>
                      </div>
                      <div className={styles.formRow}>
                        <label htmlFor="contact-source" className={styles.formLabel}>
                          Source
                        </label>
                        <input
                          id="contact-source"
                          name="source"
                          type="text"
                          className={styles.input}
                          value={formState.source}
                          onChange={handleManagementChange}
                          disabled={!contact || saving}
                        />
                      </div>
                    </div>

                    <div className={`${styles.formGrid} ${styles.formGridColumns2}`}>
                      <div className={styles.formRow}>
                        <label htmlFor="contact-email" className={styles.formLabel}>
                          Email
                        </label>
                        <input
                          id="contact-email"
                          name="email"
                          type="email"
                          className={styles.input}
                          value={formState.email}
                          onChange={handleManagementChange}
                          disabled={!contact || saving}
                          autoComplete="email"
                        />
                      </div>
                      <div className={styles.formRow}>
                        <label htmlFor="contact-phone" className={styles.formLabel}>
                          Phone
                        </label>
                        <input
                          id="contact-phone"
                          name="phone"
                          type="tel"
                          className={styles.input}
                          value={formState.phone}
                          onChange={handleManagementChange}
                          disabled={!contact || saving}
                          autoComplete="tel"
                        />
                      </div>
                      <div className={styles.formRow}>
                        <label htmlFor="contact-location" className={styles.formLabel}>
                          Location focus
                        </label>
                        <input
                          id="contact-location"
                          name="locationFocus"
                          type="text"
                          className={styles.input}
                          value={formState.locationFocus}
                          onChange={handleManagementChange}
                          disabled={!contact || saving}
                        />
                      </div>
                    </div>

                    <div className={`${styles.formGrid} ${styles.formGridColumns2}`}>
                      <div className={styles.formRow}>
                        <label htmlFor="contact-budget-sale" className={styles.formLabel}>
                          Purchase budget (£)
                        </label>
                        <input
                          id="contact-budget-sale"
                          name="budgetSaleMax"
                          type="number"
                          min="0"
                          step="1"
                          className={styles.input}
                          value={formState.budgetSaleMax}
                          onChange={handleManagementChange}
                          disabled={!contact || saving}
                        />
                      </div>
                      <div className={styles.formRow}>
                        <label htmlFor="contact-budget-rent" className={styles.formLabel}>
                          Rent budget (£pcm)
                        </label>
                        <input
                          id="contact-budget-rent"
                          name="budgetRentMax"
                          type="number"
                          min="0"
                          step="1"
                          className={styles.input}
                          value={formState.budgetRentMax}
                          onChange={handleManagementChange}
                          disabled={!contact || saving}
                        />
                      </div>
                    </div>

                    <div className={`${styles.formGrid} ${styles.formGridColumns2}`}>
                      <div className={styles.formRow}>
                        <label htmlFor="contact-tags" className={styles.formLabel}>
                          Tags
                        </label>
                        <textarea
                          id="contact-tags"
                          name="tags"
                          className={styles.textarea}
                          value={formState.tags}
                          onChange={handleManagementChange}
                          disabled={!contact || saving}
                        />
                        <p className={styles.fieldHint}>Separate entries with commas or new lines.</p>
                      </div>
                      <div className={styles.formRow}>
                        <label htmlFor="contact-requirements" className={styles.formLabel}>
                          Requirements
                        </label>
                        <textarea
                          id="contact-requirements"
                          name="requirements"
                          className={styles.textarea}
                          value={formState.requirements}
                          onChange={handleManagementChange}
                          disabled={!contact || saving}
                        />
                        <p className={styles.fieldHint}>Separate entries with commas or new lines.</p>
                      </div>
                    </div>

                    <div className={styles.formGrid}>
                      <div className={styles.formRow}>
                        <label htmlFor="contact-next-step" className={styles.formLabel}>
                          Next step description
                        </label>
                        <textarea
                          id="contact-next-step"
                          name="nextStepDescription"
                          className={styles.textarea}
                          value={formState.nextStepDescription}
                          onChange={handleManagementChange}
                          disabled={!contact || saving}
                        />
                      </div>
                      <div className={`${styles.formGrid} ${styles.formGridColumns2}`}>
                        <div className={styles.formRow}>
                          <label htmlFor="contact-next-step-date" className={styles.formLabel}>
                            Due date
                          </label>
                          <input
                            id="contact-next-step-date"
                            name="nextStepDueDate"
                            type="date"
                            className={styles.input}
                            value={formState.nextStepDueDate}
                            onChange={handleManagementChange}
                            disabled={!contact || saving}
                          />
                        </div>
                        <div className={styles.formRow}>
                          <label htmlFor="contact-next-step-time" className={styles.formLabel}>
                            Due time
                          </label>
                          <input
                            id="contact-next-step-time"
                            name="nextStepDueTime"
                            type="time"
                            className={styles.input}
                            value={formState.nextStepDueTime}
                            onChange={handleManagementChange}
                            disabled={!contact || saving}
                          />
                        </div>
                      </div>
                    </div>

                    <div className={styles.formActions}>
                      <button type="submit" className={styles.primaryButton} disabled={!contact || saving}>
                        {saving ? 'Saving…' : 'Save changes'}
                      </button>
                      <button
                        type="button"
                        className={styles.secondaryButton}
                        onClick={handleManagementReset}
                        disabled={!contact || saving}
                      >
                        Reset
                      </button>
                      {formStatus.message ? (
                        <p
                          className={`${styles.statusMessage} ${
                            formStatus.type === 'success'
                              ? styles.statusSuccess
                              : formStatus.type === 'error'
                              ? styles.statusError
                              : ''
                          }`}
                        >
                          {formStatus.message}
                        </p>
                      ) : null}
                    </div>

                    {formStatus.details?.length ? (
                      <ul
                        className={`${styles.statusDetails} ${
                          formStatus.type === 'error' ? styles.statusError : styles.statusSuccess
                        }`}
                      >
                        {formStatus.details.map((item) => (
                          <li key={item}>{item}</li>
                        ))}
                      </ul>
                    ) : null}
                  </form>
                </section>

                <section className={`${styles.card} ${styles.nextStepCard}`} aria-labelledby="contact-next-step">
                  <div className={styles.cardHeader}>
                    <h2 id="contact-next-step">Next step</h2>
                  </div>
                  {contact.nextStep ? (
                    <div className={styles.nextStepBody}>
                      <p className={styles.nextStepDescription}>{contact.nextStep.description}</p>
                      <div className={styles.nextStepDue}>
                        {contact.nextStep.dueAt ? <span>{formatDateTime(contact.nextStep.dueAt)}</span> : null}
                        {nextStepDueLabel ? <span>{nextStepDueLabel}</span> : null}
                      </div>
                    </div>
                  ) : (
                    <p className={styles.emptyNote}>No upcoming tasks scheduled.</p>
                  )}
                </section>

                <section className={styles.card} aria-labelledby="contact-communication">
                  <div className={styles.cardHeader}>
                    <h2 id="contact-communication">Contact details</h2>
                  </div>
                  <dl className={styles.contactList}>
                    <div>
                      <dt>Email</dt>
                      <dd>
                        {contact.email ? <a href={`mailto:${contact.email}`}>{contact.email}</a> : '—'}
                      </dd>
                    </div>
                    <div>
                      <dt>Phone</dt>
                      <dd>
                        {contact.phone ? <a href={`tel:${contact.phone}`}>{contact.phone}</a> : '—'}
                      </dd>
                    </div>
                    <div>
                      <dt>Preferred pipeline</dt>
                      <dd>{contact.pipelineLabel || '—'}</dd>
                    </div>
                    <div>
                      <dt>Source</dt>
                      <dd>{contact.source || '—'}</dd>
                    </div>
                  </dl>
                </section>

                <section className={styles.card} aria-labelledby="contact-team">
                  <div className={styles.cardHeader}>
                    <h2 id="contact-team">Assigned team</h2>
                  </div>
                  {contact.assignedAgentName ? (
                    <dl className={styles.contactList}>
                      <div>
                        <dt>Owner</dt>
                        <dd>{contact.assignedAgentName}</dd>
                      </div>
                      {contact.assignedAgent?.phone ? (
                        <div>
                          <dt>Phone</dt>
                          <dd>
                            <a href={`tel:${contact.assignedAgent.phone}`}>{contact.assignedAgent.phone}</a>
                          </dd>
                        </div>
                      ) : null}
                    </dl>
                  ) : (
                    <p className={styles.emptyNote}>This contact is not yet assigned to a team member.</p>
                  )}
                </section>

                <section className={styles.card} aria-labelledby="contact-timeline">
                  <div className={styles.cardHeader}>
                    <h2 id="contact-timeline">Timeline</h2>
                  </div>
                  <div className={styles.timeline}>
                    <div className={styles.timelineItem}>
                      <span className={styles.timelineLabel}>Last activity</span>
                      <span className={styles.timelineValue}>{formatDateTime(contact.lastActivityAt)}</span>
                      {lastActivityRelative ? (
                        <span className={styles.timelineHint}>{lastActivityRelative}</span>
                      ) : null}
                    </div>
                    <div className={styles.timelineItem}>
                      <span className={styles.timelineLabel}>Created</span>
                      <span className={styles.timelineValue}>{formatDateTime(contact.createdAt)}</span>
                      {createdRelative ? <span className={styles.timelineHint}>{createdRelative}</span> : null}
                    </div>
                  </div>
                </section>

                <section className={styles.card} aria-labelledby="contact-apex-record">
                  <div className={styles.cardHeader}>
                    <h2 id="contact-apex-record">Apex27 fields</h2>
                  </div>
                  {apexEntries.length ? (
                    <div className={styles.apexFieldList}>
                      {apexEntries.map(({ key, value }) => (
                        <div key={key} className={styles.apexFieldItem}>
                          <span className={styles.apexFieldKey}>{key}</span>
                          <span className={styles.apexFieldValue}>{formatApexFieldValue(value)}</span>
                        </div>
                      ))}
                    </div>
                  ) : (
                    <p className={styles.emptyNote}>No Apex27 data available for this contact.</p>
                  )}
                  {apexRaw ? (
                    <details className={styles.apexRawDetails}>
                      <summary>View raw Apex27 payload</summary>
                      <pre className={styles.apexRawPre}>{JSON.stringify(apexRaw, null, 2)}</pre>
                    </details>
                  ) : null}
                </section>
              </div>
            </div>
          ) : null}
        </div>
      </div>
    </>
  );
}<|MERGE_RESOLUTION|>--- conflicted
+++ resolved
@@ -6,16 +6,11 @@
 import { useSession } from '../../../components/SessionProvider';
 import AdminNavigation, { ADMIN_NAV_ITEMS } from '../../../components/admin/AdminNavigation';
 import styles from '../../../styles/AdminContactDetails.module.css';
-<<<<<<< HEAD
 import {
   DATE_TIME_WITH_HOURS as DATE_TIME_WITH_HOURS_FORMAT,
   formatAdminCurrency,
   formatAdminDateOrDash,
 } from '../../../lib/admin/formatters';
-=======
-import { formatAdminCurrency, formatAdminDate } from '../../../lib/admin/formatters';
-import { withBasePath } from '../../../lib/base-path';
->>>>>>> 30819d0c
 
 const STAGE_TONE_CLASS = {
   positive: styles.stagePositive,
@@ -97,16 +92,7 @@
 };
 
 function formatDateTime(value) {
-<<<<<<< HEAD
   return formatAdminDateOrDash(value, DATE_TIME_WITH_HOURS_FORMAT);
-=======
-  if (!value) {
-    return '—';
-  }
-
-  const formatted = formatAdminDate(value, DATE_TIME_WITH_HOURS);
-  return formatted || value;
->>>>>>> 30819d0c
 }
 
 function formatRelativeTime(timestamp) {
@@ -167,22 +153,6 @@
   return `${overdueDays} days overdue`;
 }
 
-<<<<<<< HEAD
-=======
-function formatCurrency(value) {
-  if (!Number.isFinite(value)) {
-    return null;
-  }
-
-  const formatted = formatAdminCurrency(value, {
-    currency: 'GBP',
-    maximumFractionDigits: 0,
-  });
-
-  return formatted || null;
-}
-
->>>>>>> 30819d0c
 function formatBudget(budget = {}) {
   const lines = [];
   const saleAmount = formatAdminCurrency(budget.saleMax, budget.saleCurrency || budget.currency || 'GBP', {
@@ -462,18 +432,9 @@
       setError('');
 
       try {
-<<<<<<< HEAD
         const response = await fetch(`${basePath}/api/admin/contacts/${encodeURIComponent(contactId)}`, {
           signal: controller.signal,
         });
-=======
-        const response = await fetch(
-          withBasePath(`/api/admin/contacts/${encodeURIComponent(contactId)}`),
-          {
-            signal: controller.signal,
-          },
-        );
->>>>>>> 30819d0c
 
         if (response.status === 404) {
           setContact(null);
@@ -598,25 +559,9 @@
   const handleManagementSubmit = useCallback(async (event) => {
     event.preventDefault();
 
-<<<<<<< HEAD
     if (!contactId) {
       return;
     }
-=======
-      try {
-        const payload = buildManagementPayloadFromState(formState);
-        const response = await fetch(
-          withBasePath(`/api/admin/contacts/${encodeURIComponent(contactId)}`),
-          {
-            method: 'PATCH',
-            headers: {
-              'content-type': 'application/json',
-              accept: 'application/json',
-            },
-            body: JSON.stringify(payload),
-          },
-        );
->>>>>>> 30819d0c
 
     setSaving(true);
     setFormStatus(INITIAL_STATUS_STATE);
