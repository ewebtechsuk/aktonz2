--- conflicted
+++ resolved
@@ -1,8 +1,4 @@
-<<<<<<< HEAD
-import { useEffect, useMemo, useRef, useState } from 'react';
-=======
 import { useCallback, useEffect, useMemo, useState } from 'react';
->>>>>>> 6124f2eb
 import Head from 'next/head';
 import Link from 'next/link';
 import { useRouter } from 'next/router';
@@ -371,155 +367,6 @@
   return lines;
 }
 
-<<<<<<< HEAD
-function normaliseEmail(value) {
-  return typeof value === 'string' ? value.trim().toLowerCase() : '';
-}
-
-function normaliseName(value) {
-  if (typeof value !== 'string') {
-    return '';
-  }
-  return value.trim().toLowerCase().replace(/\s+/g, ' ');
-}
-
-function normalisePhone(value) {
-  if (typeof value !== 'string') {
-    return '';
-  }
-  return value.replace(/[^0-9+]/g, '');
-}
-
-function parseTimestamp(value) {
-  if (!value) {
-    return null;
-  }
-
-  const timestamp = new Date(value).getTime();
-  return Number.isFinite(timestamp) ? timestamp : null;
-}
-
-function findSupportContactFor(contact) {
-  if (!contact) {
-    return null;
-  }
-
-  const contactEmail = normaliseEmail(contact.email);
-  const contactPhone = normalisePhone(contact.phone);
-  const contactName = normaliseName(contact.name);
-
-  return (
-    SUPPORT_CONTACTS.find((candidate) => {
-      const candidateEmail = normaliseEmail(candidate?.email);
-      if (candidateEmail && contactEmail && candidateEmail === contactEmail) {
-        return true;
-      }
-
-      const candidatePhone = normalisePhone(candidate?.phone);
-      if (candidatePhone && contactPhone && candidatePhone === contactPhone) {
-        return true;
-      }
-
-      const candidateName = normaliseName(candidate?.name);
-      if (candidateName && contactName && candidateName === contactName) {
-        return true;
-      }
-
-      return false;
-    }) || null
-  );
-}
-
-function getSupportListings(listingIds = []) {
-  return listingIds
-    .map((id) => {
-      const key = String(id);
-      return SUPPORT_LISTING_MAP.get(key) || null;
-    })
-    .filter(Boolean);
-}
-
-function combineRequirements(primary = [], secondary = []) {
-  const seen = new Set();
-  const result = [];
-
-  [...primary, ...secondary].forEach((item) => {
-    if (typeof item !== 'string') {
-      return;
-    }
-
-    const trimmed = item.trim();
-    if (!trimmed) {
-      return;
-    }
-
-    const key = trimmed.toLowerCase();
-    if (!seen.has(key)) {
-      seen.add(key);
-      result.push(trimmed);
-    }
-  });
-
-  return result;
-}
-
-function doesOfferMatchContact(offer, contact, supportContact) {
-  if (!offer || !contact) {
-    return false;
-  }
-
-  const offerContactId = String(offer.contactId || offer?.contact?.id || '');
-  if (offerContactId) {
-    if (offerContactId === String(contact.id)) {
-      return true;
-    }
-    if (supportContact?.id && offerContactId === String(supportContact.id)) {
-      return true;
-    }
-  }
-
-  const contactEmail = normaliseEmail(contact.email);
-  const offerEmail = normaliseEmail(offer?.contact?.email || offer?.email);
-  if (contactEmail && offerEmail && contactEmail === offerEmail) {
-    return true;
-  }
-
-  const contactPhone = normalisePhone(contact.phone);
-  const offerPhone = normalisePhone(offer?.contact?.phone || offer?.phone);
-  if (contactPhone && offerPhone && contactPhone === offerPhone) {
-    return true;
-  }
-
-  const contactName = normaliseName(contact.name);
-  const offerName = normaliseName(offer?.contact?.name || offer?.name);
-  if (contactName && offerName && contactName === offerName) {
-    return true;
-  }
-
-  return false;
-}
-
-function buildScheduleEntries(items = []) {
-  return items
-    .map((item) => {
-      const timestamp = parseTimestamp(item.date);
-      if (!timestamp) {
-        return null;
-      }
-
-      return {
-        id: item.id || `${item.type || item.kind}-${timestamp}`,
-        label: item.label,
-        title: item.title,
-        location: item.location,
-        timestamp,
-        dateLabel: formatDateTime(item.date),
-        meta: item.meta || null,
-      };
-    })
-    .filter(Boolean)
-    .sort((a, b) => a.timestamp - b.timestamp);
-=======
 const EMPTY_MANAGEMENT_OPTIONS = Object.freeze({
   stage: [],
   pipeline: [],
@@ -738,7 +585,6 @@
     type: Array.isArray(options.type) ? [...options.type] : [],
     agent: Array.isArray(options.agent) ? [...options.agent] : [],
   };
->>>>>>> 6124f2eb
 }
 
 export default function AdminContactDetailsPage() {
@@ -749,21 +595,10 @@
   const [contact, setContact] = useState(null);
   const [loading, setLoading] = useState(true);
   const [error, setError] = useState('');
-<<<<<<< HEAD
-  const [offersLoading, setOffersLoading] = useState(false);
-  const [offersError, setOffersError] = useState('');
-  const [relatedOffers, setRelatedOffers] = useState([]);
-  const [options, setOptions] = useState(() => normaliseManagementOptions(null, null));
-  const [formState, setFormState] = useState(INITIAL_FORM_STATE);
-  const [formStatus, setFormStatus] = useState(INITIAL_STATUS_STATE);
-  const [saving, setSaving] = useState(false);
-  const skipSyncRef = useRef(false);
-=======
   const [options, setOptions] = useState(() => normaliseManagementOptions(null));
   const [formState, setFormState] = useState(INITIAL_FORM_STATE);
   const [formStatus, setFormStatus] = useState(INITIAL_STATUS_STATE);
   const [saving, setSaving] = useState(false);
->>>>>>> 6124f2eb
 
   const contactId = useMemo(() => normalizeRouteParam(router.query.id), [router.query.id]);
 
@@ -1066,114 +901,8 @@
     : null;
 
   useEffect(() => {
-<<<<<<< HEAD
-    if (!contact) {
-      setRelatedOffers([]);
-      setOffersError('');
-      setOffersLoading(false);
-      return;
-    }
-
-    let isActive = true;
-    const controller = new AbortController();
-
-    async function loadOffers() {
-      setOffersLoading(true);
-      setOffersError('');
-
-      try {
-        const response = await fetch('/api/admin/offers', { signal: controller.signal });
-        if (!response.ok) {
-          throw new Error('Failed to fetch offers');
-        }
-
-        const payload = await response.json();
-        const offers = Array.isArray(payload?.offers) ? payload.offers : [];
-        const filtered = offers.filter((offer) =>
-          doesOfferMatchContact(offer, contact, supportContact),
-        );
-
-        if (isActive) {
-          setRelatedOffers(filtered);
-        }
-      } catch (err) {
-        if (err.name === 'AbortError') {
-          return;
-        }
-        console.error('Unable to load offers for contact', err);
-        if (isActive) {
-          setOffersError('Unable to load related offers right now.');
-          setRelatedOffers([]);
-        }
-      } finally {
-        if (isActive) {
-          setOffersLoading(false);
-        }
-      }
-    }
-
-    loadOffers();
-
-    return () => {
-      isActive = false;
-      controller.abort();
-    };
-  }, [contact, supportContact]);
-
-  const timelineEvents = useMemo(() => {
-    if (!contact) {
-      return [];
-    }
-
-    const events = [];
-
-    if (contact.lastActivityAt) {
-      events.push({
-        id: 'last-activity',
-        label: 'Last activity',
-        value: formatDateTime(contact.lastActivityAt),
-        hint: lastActivityRelative,
-        timestamp: contact.lastActivityTimestamp || parseTimestamp(contact.lastActivityAt) || 0,
-      });
-    }
-
-    if (contact.createdAt) {
-      events.push({
-        id: 'created-at',
-        label: 'Contact created',
-        value: formatDateTime(contact.createdAt),
-        hint: createdRelative,
-        timestamp: contact.createdAtTimestamp || parseTimestamp(contact.createdAt) || 0,
-      });
-    }
-
-    if (Array.isArray(supportContact?.conversations)) {
-      supportContact.conversations.forEach((conversation, index) => {
-        const timestamp = parseTimestamp(conversation.date) || 0;
-        events.push({
-          id: `conversation-${index}`,
-          label: `${conversation.channel || 'Conversation'} update`,
-          value: conversation.summary || 'Interaction recorded in Apex27',
-          hint: formatDateTime(conversation.date),
-          timestamp,
-        });
-      });
-    }
-
-    return events.sort((a, b) => b.timestamp - a.timestamp);
-  }, [contact, createdRelative, lastActivityRelative, supportContact?.conversations]);
-
-  const pageTitle = contact
-    ? `${contact.name} • Admin contacts`
-    : 'Contact details • Admin contacts';
-
-  const apexActions = useMemo(() => {
-    if (!contact?.links) {
-      return [];
-=======
     if (formStatus.type !== 'success') {
       return undefined;
->>>>>>> 6124f2eb
     }
 
     const timeout = setTimeout(() => {
@@ -1565,308 +1294,6 @@
               </div>
 
               <div className={styles.columnStack}>
-<<<<<<< HEAD
-                <section
-                  className={`${styles.card} ${styles.managementCard}`}
-                  aria-labelledby="contact-management"
-                >
-                  <div className={styles.cardHeader}>
-                    <h2 id="contact-management">Manage contact workspace</h2>
-                    <p className={styles.cardHint}>
-                      Update the stage, ownership and follow-up plan to mirror the Apex27 manage contact view.
-                    </p>
-                  </div>
-                  <form className={styles.managementForm} onSubmit={handleSubmit} noValidate>
-                    {quickStageActions.length ? (
-                      <div className={styles.quickActionRow}>
-                        {quickStageActions.map((action) => (
-                          <button
-                            key={action.key}
-                            type="button"
-                            className={styles.managementQuickButton}
-                            onClick={() => handleQuickStage(action.stage)}
-                            disabled={formDisabled}
-                          >
-                            <span className={styles.quickActionLabel}>{action.label}</span>
-                            {action.description ? (
-                              <span className={styles.quickActionHint}>{action.description}</span>
-                            ) : null}
-                          </button>
-                        ))}
-                      </div>
-                    ) : null}
-
-                    <div className={styles.managementFieldset}>
-                      <div className={styles.managementFieldsetHeader}>
-                        <h3>Stage &amp; pipeline</h3>
-                        <p>Keep the contact aligned with the right workflow.</p>
-                      </div>
-                      <div className={styles.managementGrid}>
-                        <label className={styles.formControl} htmlFor="management-stage">
-                          <span className={styles.formLabel}>Stage</span>
-                          <select
-                            id="management-stage"
-                            className={styles.selectInput}
-                            value={formState.stage}
-                            onChange={handleFieldChange('stage')}
-                            disabled={formDisabled}
-                          >
-                            <option value="">Select stage</option>
-                            {options.stages.map((option) => (
-                              <option key={option.value} value={option.value}>
-                                {option.label}
-                              </option>
-                            ))}
-                          </select>
-                        </label>
-                        <label className={styles.formControl} htmlFor="management-pipeline">
-                          <span className={styles.formLabel}>Pipeline</span>
-                          <select
-                            id="management-pipeline"
-                            className={styles.selectInput}
-                            value={formState.pipeline}
-                            onChange={handleFieldChange('pipeline')}
-                            disabled={formDisabled}
-                          >
-                            <option value="">Select pipeline</option>
-                            {options.pipelines.map((option) => (
-                              <option key={option.value} value={option.value}>
-                                {option.label}
-                              </option>
-                            ))}
-                          </select>
-                        </label>
-                      </div>
-                    </div>
-
-                    <div className={styles.managementFieldset}>
-                      <div className={styles.managementFieldsetHeader}>
-                        <h3>Ownership &amp; source</h3>
-                        <p>Assign the right owner and capture where the lead originated.</p>
-                      </div>
-                      <div className={styles.managementGrid}>
-                        <label className={styles.formControl} htmlFor="management-type">
-                          <span className={styles.formLabel}>Contact type</span>
-                          <select
-                            id="management-type"
-                            className={styles.selectInput}
-                            value={formState.type}
-                            onChange={handleFieldChange('type')}
-                            disabled={formDisabled}
-                          >
-                            <option value="">Select type</option>
-                            {options.types.map((option) => (
-                              <option key={option.value} value={option.value}>
-                                {option.label}
-                              </option>
-                            ))}
-                          </select>
-                        </label>
-                        <label className={styles.formControl} htmlFor="management-source">
-                          <span className={styles.formLabel}>Source</span>
-                          <select
-                            id="management-source"
-                            className={styles.selectInput}
-                            value={formState.source}
-                            onChange={handleFieldChange('source')}
-                            disabled={formDisabled}
-                          >
-                            <option value="">Select source</option>
-                            {options.sources.map((option) => (
-                              <option key={option.value} value={option.value}>
-                                {option.label}
-                              </option>
-                            ))}
-                          </select>
-                        </label>
-                        <label className={styles.formControl} htmlFor="management-agent">
-                          <span className={styles.formLabel}>Assigned agent</span>
-                          <select
-                            id="management-agent"
-                            className={styles.selectInput}
-                            value={formState.assignedAgentId}
-                            onChange={handleFieldChange('assignedAgentId')}
-                            disabled={formDisabled}
-                          >
-                            <option value="">Unassigned</option>
-                            {options.agents.map((agent) => (
-                              <option key={agent.value} value={agent.value}>
-                                {agent.label}
-                              </option>
-                            ))}
-                          </select>
-                          {recommendedAgent ? (
-                            <span className={styles.fieldHint}>Suggested: {recommendedAgent.label}</span>
-                          ) : null}
-                        </label>
-                      </div>
-                    </div>
-
-                    <div className={styles.managementFieldset}>
-                      <div className={styles.managementFieldsetHeader}>
-                        <h3>Contact details</h3>
-                        <p>Ensure call and email details are ready for the next touchpoint.</p>
-                      </div>
-                      <div className={styles.managementGrid}>
-                        <label className={styles.formControl} htmlFor="management-email">
-                          <span className={styles.formLabel}>Email</span>
-                          <input
-                            id="management-email"
-                            type="email"
-                            className={styles.textInput}
-                            value={formState.email}
-                            onChange={handleFieldChange('email')}
-                            disabled={formDisabled}
-                            placeholder="name@example.com"
-                          />
-                        </label>
-                        <label className={styles.formControl} htmlFor="management-phone">
-                          <span className={styles.formLabel}>Phone</span>
-                          <input
-                            id="management-phone"
-                            type="tel"
-                            className={styles.textInput}
-                            value={formState.phone}
-                            onChange={handleFieldChange('phone')}
-                            disabled={formDisabled}
-                            placeholder="+44 20 0000 0000"
-                          />
-                        </label>
-                      </div>
-                    </div>
-
-                    <div className={styles.managementFieldset}>
-                      <div className={styles.managementFieldsetHeader}>
-                        <h3>Focus &amp; tags</h3>
-                        <p>Capture location focus and quick tags for matching.</p>
-                      </div>
-                      <div className={styles.managementGrid}>
-                        <label className={styles.formControl} htmlFor="management-focus">
-                          <span className={styles.formLabel}>Location focus</span>
-                          <input
-                            id="management-focus"
-                            type="text"
-                            className={styles.textInput}
-                            value={formState.locationFocus}
-                            onChange={handleFieldChange('locationFocus')}
-                            disabled={formDisabled}
-                            placeholder="Preferred areas"
-                          />
-                        </label>
-                        <label className={styles.formControl} htmlFor="management-tags">
-                          <span className={styles.formLabel}>Tags</span>
-                          <input
-                            id="management-tags"
-                            type="text"
-                            className={styles.textInput}
-                            value={formState.tags}
-                            onChange={handleFieldChange('tags')}
-                            disabled={formDisabled}
-                            placeholder="Comma separated tags"
-                          />
-                          <span className={styles.fieldHint}>Separate tags with commas.</span>
-                        </label>
-                      </div>
-                    </div>
-
-                    <div className={styles.managementFieldset}>
-                      <div className={styles.managementFieldsetHeader}>
-                        <h3>Next step</h3>
-                        <p>Set a committed action and due date to keep momentum.</p>
-                      </div>
-                      <div className={styles.managementGrid}>
-                        <label className={styles.formControl} htmlFor="management-next-description">
-                          <span className={styles.formLabel}>Action</span>
-                          <textarea
-                            id="management-next-description"
-                            className={styles.textareaInput}
-                            value={formState.nextStepDescription}
-                            onChange={handleFieldChange('nextStepDescription')}
-                            disabled={formDisabled}
-                            rows={3}
-                            placeholder="Outline the follow-up task"
-                          />
-                        </label>
-                        <label className={styles.formControl} htmlFor="management-next-due">
-                          <span className={styles.formLabel}>Due date</span>
-                          <input
-                            id="management-next-due"
-                            type="datetime-local"
-                            className={styles.textInput}
-                            value={formState.nextStepDueAt}
-                            onChange={handleFieldChange('nextStepDueAt')}
-                            disabled={formDisabled}
-                          />
-                        </label>
-                      </div>
-                      {quickNextStepActions.length ? (
-                        <div className={styles.quickTemplateRow}>
-                          {quickNextStepActions.map((template) => (
-                            <button
-                              key={template.key}
-                              type="button"
-                              className={styles.managementQuickButton}
-                              onClick={() => handleNextStepTemplate(template)}
-                              disabled={formDisabled}
-                            >
-                              <span className={styles.quickActionLabel}>{template.label}</span>
-                              <span className={styles.quickActionHint}>{template.description}</span>
-                            </button>
-                          ))}
-                        </div>
-                      ) : null}
-                    </div>
-
-                    <div className={styles.managementFieldset}>
-                      <div className={styles.managementFieldsetHeader}>
-                        <h3>Internal notes</h3>
-                        <p>Share key talking points that should surface in Apex27.</p>
-                      </div>
-                      <label className={styles.formControl} htmlFor="management-notes">
-                        <span className={styles.formLabel}>Notes</span>
-                        <textarea
-                          id="management-notes"
-                          className={styles.textareaInput}
-                          value={formState.notes}
-                          onChange={handleFieldChange('notes')}
-                          disabled={formDisabled}
-                          rows={4}
-                          placeholder="Notes to sync with Apex27"
-                        />
-                      </label>
-                    </div>
-
-                    {formStatus.message ? (
-                      <div className={formStatusClassName} role={formStatus.type === 'error' ? 'alert' : undefined}>
-                        <span>{formStatus.message}</span>
-                        {formStatusHint ? <span className={styles.formStatusHint}>{formStatusHint}</span> : null}
-                      </div>
-                    ) : null}
-
-                    <div className={styles.formActions}>
-                      <button
-                        type="button"
-                        className={styles.secondaryFormButton}
-                        onClick={handleResetForm}
-                        disabled={formDisabled}
-                      >
-                        Reset
-                      </button>
-                      <button type="submit" className={styles.primaryFormButton} disabled={formDisabled}>
-                        {saving ? 'Saving…' : 'Save updates'}
-                      </button>
-                    </div>
-                  </form>
-                </section>
-
-                {apexActions.length ? (
-                  <section
-                    className={`${styles.card} ${styles.quickActionsCard}`}
-                    aria-labelledby="contact-apex-actions"
-                  >
-                    <div className={styles.cardHeader}>
-                      <h2 id="contact-apex-actions">Manage in Apex27</h2>
-=======
                 <section className={styles.card} aria-labelledby="contact-management">
                   <div className={styles.cardHeader}>
                     <h2 id="contact-management">Manage contact</h2>
@@ -1937,7 +1364,6 @@
                           ))}
                         </select>
                       </div>
->>>>>>> 6124f2eb
                     </div>
 
                     <div className={`${styles.formGrid} ${styles.formGridColumns2}`}>
