--- conflicted
+++ resolved
@@ -14,7 +14,6 @@
   past_client: styles.badgePastClient,
 };
 
-<<<<<<< HEAD
 function openInNewTab(url) {
   if (!url || typeof window === 'undefined') {
     return;
@@ -27,14 +26,6 @@
   const [menuOpen, setMenuOpen] = useState(false);
   const menuRef = useRef(null);
   const toggleRef = useRef(null);
-=======
-function ContactActionsCell({ contact }) {
-  const [menuOpen, setMenuOpen] = useState(false);
-  const [statusMessage, setStatusMessage] = useState('');
-  const menuRef = useRef(null);
-  const toggleRef = useRef(null);
-  const router = useRouter();
->>>>>>> b0f8fd5b
 
   useEffect(() => {
     if (!menuOpen) {
@@ -71,7 +62,6 @@
     };
   }, [menuOpen]);
 
-<<<<<<< HEAD
   const handleMenuToggle = useCallback(() => {
     setMenuOpen((current) => !current);
   }, []);
@@ -199,131 +189,11 @@
         href: contact.links.delete,
         tone: 'danger',
         confirm: `Delete ${contact.name}?`,
-=======
-  useEffect(() => {
-    if (!statusMessage) {
-      return;
-    }
-
-    const timeout = setTimeout(() => setStatusMessage(''), 3000);
-    return () => clearTimeout(timeout);
-  }, [statusMessage]);
-
-  const copyToClipboard = useCallback(
-    async (value, label) => {
-      if (!value) {
-        return;
-      }
-
-      try {
-        if (typeof navigator !== 'undefined' && navigator.clipboard?.writeText) {
-          await navigator.clipboard.writeText(value);
-          setStatusMessage(label);
-          return;
-        }
-      } catch (error) {
-        console.error('Failed to copy to clipboard', error);
-      }
-
-      if (typeof window !== 'undefined') {
-        window.prompt('Copy to clipboard: Ctrl+C, Enter', value);
-        setStatusMessage(label);
-      }
-    },
-    [],
-  );
-
-  const handleMenuToggle = useCallback(() => {
-    setMenuOpen((current) => !current);
-  }, []);
-
-  const contactId = contact?.id ?? null;
-  const contactDetailsHref = useMemo(() => {
-    if (!contactId) {
-      return null;
-    }
-
-    return `/admin/contacts/${encodeURIComponent(contactId)}`;
-  }, [contactId]);
-
-  const handleUpdate = useCallback(() => {
-    if (!contactDetailsHref) {
-      return;
-    }
-
-    router.push(contactDetailsHref);
-  }, [contactDetailsHref, router]);
-
-  const menuItems = useMemo(() => {
-    const items = [];
-
-    if (contactDetailsHref) {
-      items.push({
-        key: 'view',
-        label: 'View contact details',
-        href: contactDetailsHref,
-      });
-      items.push({
-        key: 'timeline',
-        label: 'Jump to activity timeline',
-        href: `${contactDetailsHref}#contact-timeline`,
-      });
-      items.push({
-        key: 'nextStep',
-        label: 'Review next step',
-        href: `${contactDetailsHref}#contact-next-step`,
-      });
-    }
-
-    if (contact?.email) {
-      items.push({
-        key: 'email',
-        label: 'Send email',
-        onSelect: () => {
-          if (typeof window !== 'undefined') {
-            window.location.href = `mailto:${contact.email}`;
-          }
-        },
-      });
-      items.push({
-        key: 'copyEmail',
-        label: 'Copy email address',
-        onSelect: () => copyToClipboard(contact.email, 'Email address copied to clipboard'),
-      });
-    }
-
-    if (contact?.phone) {
-      items.push({
-        key: 'call',
-        label: 'Call contact',
-        onSelect: () => {
-          if (typeof window !== 'undefined') {
-            window.location.href = `tel:${contact.phone}`;
-          }
-        },
-      });
-      items.push({
-        key: 'copyPhone',
-        label: 'Copy phone number',
-        onSelect: () => copyToClipboard(contact.phone, 'Phone number copied to clipboard'),
-      });
-    }
-
-    if (contactId) {
-      items.push({
-        key: 'copyId',
-        label: 'Copy contact ID',
-        onSelect: () => copyToClipboard(contactId, 'Contact ID copied to clipboard'),
->>>>>>> b0f8fd5b
       });
     }
 
     return items;
-<<<<<<< HEAD
   }, [contact]);
-=======
-  }, [contact, contactDetailsHref, contactId, copyToClipboard]);
->>>>>>> b0f8fd5b
 
   return (
     <div className={styles.actionsWrapper}>
@@ -339,7 +209,6 @@
         aria-label={`More actions for ${contact.name}`}
         ref={toggleRef}
       >
-<<<<<<< HEAD
         <span className={styles.menuToggleIcon} aria-hidden="true">
           ▾
         </span>
@@ -372,45 +241,6 @@
           })}
         </div>
       ) : null}
-=======
-        <span aria-hidden="true">▾</span>
-      </button>
-      {menuOpen ? (
-        <div className={styles.actionMenu} role="menu" ref={menuRef}>
-          <ul className={styles.actionMenuList}>
-            {menuItems.map((item) => (
-              <li key={item.key} className={styles.actionMenuListItem}>
-                {item.href ? (
-                  <Link
-                    href={item.href}
-                    className={styles.actionMenuItem}
-                    role="menuitem"
-                    onClick={() => setMenuOpen(false)}
-                  >
-                    {item.label}
-                  </Link>
-                ) : (
-                  <button
-                    type="button"
-                    className={styles.actionMenuItem}
-                    onClick={() => {
-                      setMenuOpen(false);
-                      item.onSelect?.();
-                    }}
-                    role="menuitem"
-                  >
-                    {item.label}
-                  </button>
-                )}
-              </li>
-            ))}
-          </ul>
-        </div>
-      ) : null}
-      <span className={styles.srOnly} role="status" aria-live="polite">
-        {statusMessage}
-      </span>
->>>>>>> b0f8fd5b
     </div>
   );
 }
