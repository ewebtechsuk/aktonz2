--- conflicted
+++ resolved
@@ -631,10 +631,7 @@
 
 export default function AdminContactsPage() {
   const router = useRouter();
-<<<<<<< HEAD
   const basePath = router?.basePath ?? '';
-=======
->>>>>>> 30819d0c
   const { user, loading: sessionLoading } = useSession();
   const isAdmin = user?.role === 'admin';
   const pageTitle = 'Contacts • Aktonz Admin';
@@ -669,11 +666,7 @@
     setError(null);
 
     try {
-<<<<<<< HEAD
       const response = await fetch(`${basePath}/api/admin/contacts`, { signal });
-=======
-      const response = await fetch(withBasePath('/api/admin/contacts'), { signal });
->>>>>>> 30819d0c
       if (!response.ok) {
         throw new Error('Failed to fetch contacts');
       }
