--- conflicted
+++ resolved
@@ -11,10 +11,7 @@
   formatAdminDate,
   formatAdminNumber,
 } from '../../../lib/admin/formatters';
-<<<<<<< HEAD
-=======
 import { withBasePath } from '../../../lib/base-path';
->>>>>>> bc79a6b6
 
 const STAGE_BADGE_CLASS = {
   hot: styles.badgeHot,
@@ -33,8 +30,6 @@
   hour: '2-digit',
   minute: '2-digit',
 };
-<<<<<<< HEAD
-=======
 
 const TABLE_COLUMNS = [
   { key: 'contact', label: 'Contact' },
@@ -49,7 +44,6 @@
 ];
 
 const SKELETON_ROW_COUNT = 5;
->>>>>>> bc79a6b6
 
 function buildPaginationItems(totalPages, currentPage) {
   if (totalPages <= 7) {
