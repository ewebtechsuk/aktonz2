--- conflicted
+++ resolved
@@ -10,7 +10,6 @@
   formatOfferStatusLabel,
   getOfferStatusOptions,
 } from '../../../lib/offer-statuses.js';
-<<<<<<< HEAD
 import {
   formatAdminCurrency,
   formatAdminDate,
@@ -34,9 +33,6 @@
   month: 'short',
   year: 'numeric',
 };
-=======
-import { resolveTimestamp } from '../../../lib/timestamps.js';
->>>>>>> ef3921cb
 
 function formatDate(value) {
   if (!value) {
@@ -164,15 +160,11 @@
         return;
       }
       const entries = Array.isArray(payload.offers) ? payload.offers.slice() : [];
-<<<<<<< HEAD
       entries.sort((a, b) => {
         const aTimestamp = resolveTimestamp(a?.updatedAt, a?.date) || 0;
         const bTimestamp = resolveTimestamp(b?.updatedAt, b?.date) || 0;
         return bTimestamp - aTimestamp;
       });
-=======
-      entries.sort((a, b) => getOfferSortTimestamp(b) - getOfferSortTimestamp(a));
->>>>>>> ef3921cb
       setOffers(entries);
     } catch (err) {
       if (
@@ -376,15 +368,11 @@
             return merged;
           });
 
-<<<<<<< HEAD
           next.sort((a, b) => {
             const aTimestamp = resolveTimestamp(a?.updatedAt, a?.date) || 0;
             const bTimestamp = resolveTimestamp(b?.updatedAt, b?.date) || 0;
             return bTimestamp - aTimestamp;
           });
-=======
-          next.sort((a, b) => getOfferSortTimestamp(b) - getOfferSortTimestamp(a));
->>>>>>> ef3921cb
           return next;
         });
 
