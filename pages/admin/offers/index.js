--- conflicted
+++ resolved
@@ -10,7 +10,6 @@
   formatOfferStatusLabel,
   getOfferStatusOptions,
 } from '../../../lib/offer-statuses.js';
-<<<<<<< HEAD
 import { formatAdminCurrency, formatAdminDate } from '../../../lib/admin/formatters';
 
 const DATE_TIME_WITH_HOURS = {
@@ -26,9 +25,6 @@
   month: 'short',
   year: 'numeric',
 };
-=======
-import { resolveTimestamp } from '../../../lib/timestamps.js';
->>>>>>> 8ff5e393
 
 function formatDate(value) {
   if (!value) {
