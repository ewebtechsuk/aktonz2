import { useCallback, useEffect, useMemo, useState } from 'react';
import Head from 'next/head';
import Link from 'next/link';
import { useRouter } from 'next/router';

import { useSession } from '../../../components/SessionProvider';
import AdminNavigation, { ADMIN_NAV_ITEMS } from '../../../components/admin/AdminNavigation';
import styles from '../../../styles/AdminOffers.module.css';
import {
  formatOfferStatusLabel,
  getOfferStatusOptions,
} from '../../../lib/offer-statuses.js';
import {
  formatAdminCurrency,
  formatAdminDate,
  getAdminTimestamp,
  parseAdminDate,
  resolveLatestAdminTimestamp,
} from '../../../lib/admin/formatters';
import { withBasePath } from '../../../lib/base-path';

const resolveTimestamp = resolveLatestAdminTimestamp;

const DATE_TIME_WITH_HOURS = {
  day: '2-digit',
  month: 'short',
  year: 'numeric',
  hour: '2-digit',
  minute: '2-digit',
};

const DATE_ONLY = {
  day: '2-digit',
  month: 'short',
  year: 'numeric',
};

function formatDate(value) {
  if (!value) {
    return '—';
  }

  const formatted = formatAdminDate(value, DATE_TIME_WITH_HOURS);
  return formatted || value;
}

function formatDateOnly(value) {
  if (!value) {
    return '—';
  }

  const formatted = formatAdminDate(value, DATE_ONLY);
  return formatted || value;
}

function toInputDate(value) {
  if (!value) {
    return '';
  }
  const date = parseAdminDate(value);
  if (!date) {
    return '';
  }
  return date.toISOString().slice(0, 10);
}

function formatActor(actor) {
  if (!actor) {
    return '';
  }

  if (actor.name) {
    return actor.name;
  }

  if (actor.type === 'admin') {
    return 'Aktonz admin';
  }

  if (actor.type === 'applicant') {
    return 'Applicant';
  }

  return '';
}

function normalizeRouteId(value) {
  if (Array.isArray(value)) {
    return value[0] || null;
  }

  return typeof value === 'string' ? value : null;
}

function parseHouseholdSize(value) {
  if (value == null || value === '') {
    return null;
  }

  const parsed = Number.parseInt(value, 10);
  if (Number.isInteger(parsed) && parsed > 0) {
    return parsed;
  }

  return null;
}

function getOfferSortTimestamp(offer) {
  if (!offer) {
    return 0;
  }

  return resolveTimestamp(offer.updatedAt, offer.date);
}

const STATUS_OPTIONS = getOfferStatusOptions();

export default function AdminOffersPage() {
  const router = useRouter();
  const basePath = router?.basePath ?? '';
  const { user, loading: sessionLoading } = useSession();
  const isAdmin = user?.role === 'admin';
  const pageTitle = 'Aktonz Admin — Offers workspace';

  const [offers, setOffers] = useState([]);
  const [loading, setLoading] = useState(true);
  const [error, setError] = useState(null);
  const [selectedId, setSelectedId] = useState(null);
  const [statusForm, setStatusForm] = useState({
    status: '',
    note: '',
    moveInDate: '',
    householdSize: '',
    referencingConsent: false,
    hasPets: false,
    employmentStatus: '',
    proofOfFunds: '',
    additionalConditions: '',
  });
  const [updating, setUpdating] = useState(false);
  const [updateError, setUpdateError] = useState('');
  const [updateSuccess, setUpdateSuccess] = useState('');

  const loadOffers = useCallback(async (options = {}) => {
    const signal =
      options && typeof options === 'object' && 'signal' in options ? options.signal : undefined;
    if (!isAdmin) {
      return;
    }

    setLoading(true);
    setError(null);

    try {
<<<<<<< HEAD
      const response = await fetch(`${basePath}/api/admin/offers`, { signal });
=======
      const response = await fetch(withBasePath('/api/admin/offers'), { signal });
>>>>>>> 30819d0c
      if (!response.ok) {
        throw new Error('Failed to fetch offers');
      }

      const payload = await response.json();
      if (signal?.aborted) {
        return;
      }
      const entries = Array.isArray(payload.offers) ? payload.offers.slice() : [];
      entries.sort((a, b) => {
        const aTimestamp = resolveTimestamp(a?.updatedAt, a?.date) || 0;
        const bTimestamp = resolveTimestamp(b?.updatedAt, b?.date) || 0;
        return bTimestamp - aTimestamp;
      });
      setOffers(entries);
    } catch (err) {
      if (
        signal?.aborted ||
        (err && typeof err === 'object' && 'name' in err && err.name === 'AbortError')
      ) {
        return;
      }
      console.error(err);
      setError('Unable to load the offers pipeline. Please try again.');
    } finally {
      if (!signal?.aborted) {
        setLoading(false);
      }
    }
  }, [basePath, isAdmin]);

  useEffect(() => {
    if (!isAdmin) {
      setOffers([]);
      setLoading(false);
      return;
    }

    const controller = new AbortController();
    loadOffers({ signal: controller.signal });

    return () => {
      controller.abort();
    };
  }, [isAdmin, loadOffers]);

  const sortedOffers = useMemo(() => offers.slice(), [offers]);

  useEffect(() => {
    if (!router.isReady) {
      return;
    }

    const routeId = normalizeRouteId(router.query.id);
    if (routeId) {
      setSelectedId(routeId);
    }
  }, [router.isReady, router.query.id]);

  useEffect(() => {
    if (!sortedOffers.length) {
      return;
    }

    const routeId = router.isReady ? normalizeRouteId(router.query.id) : null;
    if (routeId && sortedOffers.some((offer) => offer.id === routeId)) {
      return;
    }

    const activeId = selectedId && sortedOffers.some((offer) => offer.id === selectedId)
      ? selectedId
      : sortedOffers[0]?.id;

    if (activeId && activeId !== routeId) {
      setSelectedId(activeId);
      if (router.isReady) {
        router.replace(
          { pathname: '/admin/offers', query: { id: activeId } },
          `/admin/offers?id=${activeId}`,
          { shallow: true },
        );
      }
    }
  }, [sortedOffers, router, selectedId]);

  const selectedOffer = useMemo(
    () => sortedOffers.find((offer) => offer.id === selectedId) || null,
    [sortedOffers, selectedId],
  );
  const compliance = selectedOffer?.compliance || {};
  const timelineEntries = useMemo(() => {
    if (!selectedOffer) {
      return [];
    }

    const history = Array.isArray(selectedOffer.statusHistory)
      ? selectedOffer.statusHistory.slice()
      : [];

    history.sort((a, b) => {
      const aTimestamp = getAdminTimestamp(a?.createdAt) || 0;
      const bTimestamp = getAdminTimestamp(b?.createdAt) || 0;
      return bTimestamp - aTimestamp;
    });

    return history;
  }, [selectedOffer]);

  useEffect(() => {
    if (!selectedOffer) {
      return;
    }

    const compliance = selectedOffer.compliance || {};
    setStatusForm({
      status: selectedOffer.status || '',
      note: '',
      moveInDate: toInputDate(compliance.moveInDate),
      householdSize:
        compliance.householdSize != null ? String(compliance.householdSize) : '',
      referencingConsent: Boolean(compliance.referencingConsent),
      hasPets: Boolean(compliance.hasPets),
      employmentStatus: compliance.employmentStatus || '',
      proofOfFunds: compliance.proofOfFunds || '',
      additionalConditions: compliance.additionalConditions || '',
    });
    setUpdateError('');
    setUpdateSuccess('');
  }, [selectedOffer]);

  const handleSelectOffer = useCallback(
    (offerId) => {
      if (!offerId || offerId === selectedId) {
        return;
      }

      setSelectedId(offerId);
      if (router.isReady) {
        router.replace(
          { pathname: '/admin/offers', query: { id: offerId } },
          `/admin/offers?id=${offerId}`,
          { shallow: true },
        );
      }
    },
    [router, selectedId],
  );

  const handleStatusFieldChange = useCallback((event) => {
    const { name, value } = event.target;
    setStatusForm((prev) => ({ ...prev, [name]: value }));
  }, []);

  const handleStatusCheckboxChange = useCallback((event) => {
    const { name, checked } = event.target;
    setStatusForm((prev) => ({ ...prev, [name]: checked }));
  }, []);

  const handleStatusSubmit = useCallback(
    async (event) => {
      event.preventDefault();
      if (!selectedOffer) {
        return;
      }

      setUpdating(true);
      setUpdateError('');
      setUpdateSuccess('');

      try {
        const compliancePayload = {
          moveInDate: statusForm.moveInDate || null,
          householdSize: parseHouseholdSize(statusForm.householdSize),
          referencingConsent: statusForm.referencingConsent,
          hasPets: statusForm.hasPets,
          employmentStatus: statusForm.employmentStatus || '',
          proofOfFunds: statusForm.proofOfFunds || '',
          additionalConditions: statusForm.additionalConditions || '',
        };

<<<<<<< HEAD
        const response = await fetch(`${basePath}/api/admin/offers/${selectedOffer.id}`, {
          method: 'PATCH',
          headers: { 'Content-Type': 'application/json' },
          body: JSON.stringify({
            status: statusForm.status || selectedOffer.status || undefined,
            note: statusForm.note,
            compliance: compliancePayload,
          }),
        });
=======
        const response = await fetch(
          withBasePath(`/api/admin/offers/${selectedOffer.id}`),
          {
            method: 'PATCH',
            headers: { 'Content-Type': 'application/json' },
            body: JSON.stringify({
              status: statusForm.status || selectedOffer.status || undefined,
              note: statusForm.note,
              compliance: compliancePayload,
            }),
          },
        );
>>>>>>> 30819d0c

        const payload = await response.json().catch(() => ({}));
        if (!response.ok) {
          throw new Error(payload?.error || 'Unable to update offer');
        }

        const updated = payload.offer;
        setOffers((prev) => {
          const next = prev.map((offer) => {
            if (offer.id !== updated.id) {
              return offer;
            }

            const merged = {
              ...offer,
              ...updated,
              amount: offer.amount,
              date: offer.date,
              type: offer.type,
              contact: offer.contact,
              property: offer.property,
              agent: offer.agent,
            };
            merged.statusLabel =
              updated.statusLabel || formatOfferStatusLabel(merged.status);
            return merged;
          });

          next.sort((a, b) => {
            const aTimestamp = resolveTimestamp(a?.updatedAt, a?.date) || 0;
            const bTimestamp = resolveTimestamp(b?.updatedAt, b?.date) || 0;
            return bTimestamp - aTimestamp;
          });
          return next;
        });

        setUpdateSuccess('Offer updated successfully.');
        setStatusForm((prev) => ({ ...prev, note: '' }));
      } catch (err) {
        console.error(err);
        setUpdateError(
          err instanceof Error ? err.message : 'Unable to update offer.',
        );
      } finally {
        setUpdating(false);
      }
    },
    [basePath, selectedOffer, statusForm],
  );

  if (sessionLoading) {
    return (
      <>
        <Head>
          <title>{pageTitle}</title>
        </Head>
        <AdminNavigation items={[]} />
        <main className={styles.page}>
          <div className={styles.container}>
            <p className={styles.loading}>Checking your admin access…</p>
          </div>
        </main>
      </>
    );
  }

  if (!isAdmin) {
    return (
      <>
        <Head>
          <title>{pageTitle}</title>
        </Head>
        <AdminNavigation items={[]} />
        <main className={styles.page}>
          <div className={styles.container}>
            <section className={styles.tableSection}>
              <p className={styles.emptyState}>
                You need to <Link href="/login">sign in with an admin account</Link> to review and manage offers.
              </p>
            </section>
          </div>
        </main>
      </>
    );
  }

  return (
    <>
      <Head>
        <title>{pageTitle}</title>
      </Head>
      <AdminNavigation items={ADMIN_NAV_ITEMS} />
      <main className={styles.page}>
        <div className={styles.container}>
          <header className={styles.header}>
            <p className={styles.breadcrumb}>
              <Link href="/admin">← Back to dashboard</Link>
            </p>
            <div className={styles.headerTop}>
              <div>
                <h1>Manage offers pipeline</h1>
                <p>Track negotiations, review contact details and keep the sales and lettings pipeline aligned.</p>
              </div>
              <button
                type="button"
                className={styles.refreshButton}
                onClick={loadOffers}
                disabled={loading}
              >
                Refresh
              </button>
            </div>
            {error ? <div className={styles.errorMessage}>{error}</div> : null}
          </header>

          <div className={styles.content}>
            <section className={styles.tableSection}>
              {loading && !sortedOffers.length ? (
                <p className={styles.loading}>Loading offers…</p>
              ) : sortedOffers.length ? (
                <div className={styles.tableWrapper}>
                  <table className={styles.table}>
                    <thead>
                      <tr>
                        <th>Received</th>
                        <th>Property</th>
                        <th>Client</th>
                        <th>Offer</th>
                      </tr>
                    </thead>
                    <tbody>
                      {sortedOffers.map((offer) => (
                        <tr
                          key={offer.id}
                          data-active={offer.id === selectedId}
                          onClick={() => handleSelectOffer(offer.id)}
                        >
                          <td>
                            <div className={styles.primaryCell}>
                              <strong>{formatDate(offer.updatedAt || offer.date)}</strong>
                              {offer.agent?.name ? (
                                <span className={styles.muted}>Handled by {offer.agent.name}</span>
                              ) : null}
                            </div>
                          </td>
                          <td>
                            <div className={styles.primaryCell}>
                              <strong>{offer.property?.title || 'Unlinked property'}</strong>
                              {offer.property?.address ? (
                                <span className={styles.muted}>{offer.property.address}</span>
                              ) : null}
                              {offer.property?.link ? (
                                <a
                                  href={offer.property.link}
                                  target="_blank"
                                  rel="noreferrer"
                                  className={styles.tableLink}
                                  onClick={(event) => event.stopPropagation()}
                                >
                                  View listing
                                </a>
                              ) : null}
                            </div>
                          </td>
                          <td>
                            <div className={styles.primaryCell}>
                              <strong>{offer.contact?.name || 'Unknown contact'}</strong>
                              {offer.contact?.email ? (
                                <a
                                  href={`mailto:${offer.contact.email}`}
                                  className={styles.tableLink}
                                  onClick={(event) => event.stopPropagation()}
                                >
                                  {offer.contact.email}
                                </a>
                              ) : null}
                              {offer.contact?.phone ? (
                                <a
                                  href={`tel:${offer.contact.phone}`}
                                  className={styles.tableLink}
                                  onClick={(event) => event.stopPropagation()}
                                >
                                  {offer.contact.phone}
                                </a>
                              ) : null}
                            </div>
                          </td>
                          <td>
                            <div className={styles.primaryCell}>
                              <strong>{offer.amount || '—'}</strong>
                              <span
                                className={`${styles.offerTag} ${
                                  offer.type === 'sale' ? styles.offerTagSale : styles.offerTagRent
                                }`}
                              >
                                {offer.type === 'sale' ? 'Sale offer' : 'Tenancy offer'}
                              </span>
                              <span className={styles.statusBadge}>
                                {offer.statusLabel || formatOfferStatusLabel(offer.status)}
                              </span>
                            </div>
                          </td>
                        </tr>
                      ))}
                    </tbody>
                  </table>
                </div>
              ) : (
                <p className={styles.emptyState}>No live offers captured yet.</p>
              )}
            </section>

            <section className={styles.detailPanel}>
              {!sortedOffers.length && !loading ? (
                <p className={styles.emptyState}>
                  <strong>No offers in flight.</strong> Once offers are submitted across the platform they will appear here.
                </p>
              ) : !selectedOffer ? (
                <p className={styles.emptyState}>Select an offer from the table to see the full context.</p>
              ) : (
                <>
                  <div className={styles.detailHeader}>
                    <div>
                      <h2>{selectedOffer.contact?.name || 'Prospect'}</h2>
                      <p className={styles.detailSubtitle}>
                        {selectedOffer.property?.title ||
                          selectedOffer.property?.address ||
                          'Unlinked property'}
                      </p>
                    </div>
                    <div className={styles.detailBadges}>
                      <span
                        className={`${styles.offerTag} ${
                          selectedOffer.type === 'sale'
                            ? styles.offerTagSale
                            : styles.offerTagRent
                        }`}
                      >
                        {selectedOffer.type === 'sale' ? 'Sale offer' : 'Tenancy offer'}
                      </span>
                      <span className={styles.statusBadge}>
                        {selectedOffer.statusLabel ||
                          formatOfferStatusLabel(selectedOffer.status)}
                      </span>
                    </div>
                  </div>

                  <div className={styles.detailSummary}>
                    {selectedOffer.contact?.email ? (
                      <a href={`mailto:${selectedOffer.contact.email}`}>
                        {selectedOffer.contact.email}
                      </a>
                    ) : null}
                    {selectedOffer.contact?.phone ? (
                      <a href={`tel:${selectedOffer.contact.phone}`}>
                        {selectedOffer.contact.phone}
                      </a>
                    ) : null}
                    {selectedOffer.agent?.name ? (
                      <span className={styles.muted}>
                        Assigned agent: {selectedOffer.agent.name}
                      </span>
                    ) : null}
                    {selectedOffer.property?.link ? (
                      <a
                        href={selectedOffer.property.link}
                        target="_blank"
                        rel="noreferrer"
                        className={styles.tableLink}
                      >
                        View property listing
                      </a>
                    ) : null}
                  </div>

                  <dl className={styles.metaGrid}>
                    <div>
                      <dt>Received</dt>
                      <dd>{formatDate(selectedOffer.date)}</dd>
                    </div>
                    <div>
                      <dt>Last update</dt>
                      <dd>{formatDate(selectedOffer.updatedAt || selectedOffer.date)}</dd>
                    </div>
                    <div>
                      <dt>Offer amount</dt>
                      <dd className={styles.highlight}>{selectedOffer.amount || '—'}</dd>
                    </div>
                    {selectedOffer.depositAmount ? (
                      <div>
                        <dt>Holding deposit</dt>
                        <dd>
                          {formatAdminCurrency(selectedOffer.depositAmount, {
                            currency: 'GBP',
                            minimumFractionDigits: 0,
                          }) || '—'}
                        </dd>
                      </div>
                    ) : null}
                  </dl>

                  <dl className={styles.complianceGrid}>
                    <div>
                      <dt>Move-in target</dt>
                      <dd>
                        {compliance.moveInDate
                          ? formatDateOnly(compliance.moveInDate)
                          : 'Not set'}
                      </dd>
                    </div>
                    <div>
                      <dt>Household size</dt>
                      <dd>
                        {compliance.householdSize
                          ? compliance.householdSize
                          : 'Not declared'}
                      </dd>
                    </div>
                    <div>
                      <dt>Pets</dt>
                      <dd>{compliance.hasPets ? 'Pets declared' : 'No pets'}</dd>
                    </div>
                    <div>
                      <dt>Referencing</dt>
                      <dd>
                        {compliance.referencingConsent
                          ? 'Consent received'
                          : 'Consent pending'}
                      </dd>
                    </div>
                    {compliance.employmentStatus ? (
                      <div>
                        <dt>Employment</dt>
                        <dd>{compliance.employmentStatus}</dd>
                      </div>
                    ) : null}
                  </dl>

                  {compliance.proofOfFunds ? (
                    <div className={styles.detailNoteBlock}>
                      <h3>Proof of funds</h3>
                      <p>{compliance.proofOfFunds}</p>
                    </div>
                  ) : null}

                  {compliance.additionalConditions ? (
                    <div className={styles.detailNoteBlock}>
                      <h3>Conditions</h3>
                      <p>{compliance.additionalConditions}</p>
                    </div>
                  ) : null}

                  <div className={styles.timelineCard}>
                    <h3>Negotiation timeline</h3>
                    <ol className={styles.timelineList}>
                      {timelineEntries.length ? (
                        timelineEntries.map((event) => (
                          <li key={event.id}>
                            <div className={styles.timelineHeader}>
                              <span className={styles.timelineLabel}>{event.label}</span>
                              {formatActor(event.actor) ? (
                                <span className={styles.timelineActor}>{formatActor(event.actor)}</span>
                              ) : null}
                            </div>
                            {event.note ? (
                              <p className={styles.timelineNote}>{event.note}</p>
                            ) : null}
                            <time
                              dateTime={event.createdAt || undefined}
                              className={styles.timelineDate}
                            >
                              {formatDate(event.createdAt)}
                            </time>
                          </li>
                        ))
                      ) : (
                        <li className={styles.timelineEmpty}>No timeline entries yet.</li>
                      )}
                    </ol>
                  </div>

                  <form className={styles.statusForm} onSubmit={handleStatusSubmit}>
                    <h3>Log progress</h3>
                    <div className={styles.statusFormGrid}>
                      <div className={styles.formGroup}>
                        <label htmlFor="status-stage">Stage</label>
                        <select
                          id="status-stage"
                          name="status"
                          value={statusForm.status}
                          onChange={handleStatusFieldChange}
                        >
                          <option value="">
                            Keep current —{' '}
                            {selectedOffer.statusLabel ||
                              formatOfferStatusLabel(selectedOffer.status)}
                          </option>
                          {STATUS_OPTIONS.map((option) => (
                            <option key={option.value} value={option.value}>
                              {option.label}
                            </option>
                          ))}
                        </select>
                      </div>
                      <div className={styles.formGroup}>
                        <label htmlFor="status-moveInDate">Move-in date</label>
                        <input
                          id="status-moveInDate"
                          name="moveInDate"
                          type="date"
                          value={statusForm.moveInDate}
                          onChange={handleStatusFieldChange}
                        />
                      </div>
                      <div className={styles.formGroup}>
                        <label htmlFor="status-householdSize">Household size</label>
                        <input
                          id="status-householdSize"
                          name="householdSize"
                          type="number"
                          min="1"
                          value={statusForm.householdSize}
                          onChange={handleStatusFieldChange}
                        />
                      </div>
                    </div>

                    <div className={styles.statusFormGrid}>
                      <label className={styles.checkboxField} htmlFor="status-hasPets">
                        <input
                          id="status-hasPets"
                          name="hasPets"
                          type="checkbox"
                          checked={statusForm.hasPets}
                          onChange={handleStatusCheckboxChange}
                        />
                        Pets declared
                      </label>
                      <label
                        className={styles.checkboxField}
                        htmlFor="status-referencingConsent"
                      >
                        <input
                          id="status-referencingConsent"
                          name="referencingConsent"
                          type="checkbox"
                          checked={statusForm.referencingConsent}
                          onChange={handleStatusCheckboxChange}
                        />
                        Referencing consent received
                      </label>
                    </div>

                    <div className={styles.formGroup}>
                      <label htmlFor="status-employmentStatus">Employment status</label>
                      <input
                        id="status-employmentStatus"
                        name="employmentStatus"
                        value={statusForm.employmentStatus}
                        onChange={handleStatusFieldChange}
                        placeholder="e.g. Full-time employed"
                      />
                    </div>

                    <div className={styles.formGroup}>
                      <label htmlFor="status-proofOfFunds">Proof of funds</label>
                      <textarea
                        id="status-proofOfFunds"
                        name="proofOfFunds"
                        value={statusForm.proofOfFunds}
                        onChange={handleStatusFieldChange}
                        rows={3}
                      />
                    </div>

                    <div className={styles.formGroup}>
                      <label htmlFor="status-additionalConditions">Conditions</label>
                      <textarea
                        id="status-additionalConditions"
                        name="additionalConditions"
                        value={statusForm.additionalConditions}
                        onChange={handleStatusFieldChange}
                        rows={3}
                      />
                    </div>

                    <div className={styles.formGroup}>
                      <label htmlFor="status-note">Internal note</label>
                      <textarea
                        id="status-note"
                        name="note"
                        value={statusForm.note}
                        onChange={handleStatusFieldChange}
                        rows={3}
                        placeholder="Log landlord feedback, next actions or compliance updates"
                      />
                    </div>

                    {updateError ? (
                      <p className={styles.formError}>{updateError}</p>
                    ) : null}
                    {updateSuccess ? (
                      <p className={styles.formSuccess}>{updateSuccess}</p>
                    ) : null}

                    <button
                      type="submit"
                      className={styles.statusSubmit}
                      disabled={updating}
                    >
                      {updating ? 'Saving…' : 'Save update'}
                    </button>
                  </form>
                </>
              )}
            </section>
          </div>
        </div>
      </main>
    </>
  );
}<|MERGE_RESOLUTION|>--- conflicted
+++ resolved
@@ -152,11 +152,7 @@
     setError(null);
 
     try {
-<<<<<<< HEAD
       const response = await fetch(`${basePath}/api/admin/offers`, { signal });
-=======
-      const response = await fetch(withBasePath('/api/admin/offers'), { signal });
->>>>>>> 30819d0c
       if (!response.ok) {
         throw new Error('Failed to fetch offers');
       }
@@ -337,7 +333,6 @@
           additionalConditions: statusForm.additionalConditions || '',
         };
 
-<<<<<<< HEAD
         const response = await fetch(`${basePath}/api/admin/offers/${selectedOffer.id}`, {
           method: 'PATCH',
           headers: { 'Content-Type': 'application/json' },
@@ -347,20 +342,6 @@
             compliance: compliancePayload,
           }),
         });
-=======
-        const response = await fetch(
-          withBasePath(`/api/admin/offers/${selectedOffer.id}`),
-          {
-            method: 'PATCH',
-            headers: { 'Content-Type': 'application/json' },
-            body: JSON.stringify({
-              status: statusForm.status || selectedOffer.status || undefined,
-              note: statusForm.note,
-              compliance: compliancePayload,
-            }),
-          },
-        );
->>>>>>> 30819d0c
 
         const payload = await response.json().catch(() => ({}));
         if (!response.ok) {
