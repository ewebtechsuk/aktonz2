import { useCallback, useEffect, useMemo, useState } from 'react';
import Head from 'next/head';
import Link from 'next/link';
import { useRouter } from 'next/router';

import { useSession } from '../../../components/SessionProvider';
import AdminNavigation, { ADMIN_NAV_ITEMS } from '../../../components/admin/AdminNavigation';
import styles from '../../../styles/AdminOffers.module.css';
import {
  formatOfferStatusLabel,
  getOfferStatusOptions,
} from '../../../lib/offer-statuses.js';
<<<<<<< HEAD
import {
  formatAdminCurrency,
  formatAdminDate,
  getAdminTimestamp,
  parseAdminDate,
  resolveLatestAdminTimestamp,
} from '../../../lib/admin/formatters';

const DATE_TIME_WITH_HOURS = {
  day: '2-digit',
  month: 'short',
  year: 'numeric',
  hour: '2-digit',
  minute: '2-digit',
};

const DATE_ONLY = {
  day: '2-digit',
  month: 'short',
  year: 'numeric',
};
=======
import { resolveTimestamp } from '../../../lib/timestamps.js';
>>>>>>> 81833efc

function formatDate(value) {
  if (!value) {
    return '—';
  }

  const formatted = formatAdminDate(value, DATE_TIME_WITH_HOURS);
  return formatted || value;
}

function formatDateOnly(value) {
  if (!value) {
    return '—';
  }

  const formatted = formatAdminDate(value, DATE_ONLY);
  return formatted || value;
}

function toInputDate(value) {
  if (!value) {
    return '';
  }
  const date = parseAdminDate(value);
  if (!date) {
    return '';
  }
  return date.toISOString().slice(0, 10);
}

function formatActor(actor) {
  if (!actor) {
    return '';
  }

  if (actor.name) {
    return actor.name;
  }

  if (actor.type === 'admin') {
    return 'Aktonz admin';
  }

  if (actor.type === 'applicant') {
    return 'Applicant';
  }

  return '';
}

function normalizeRouteId(value) {
  if (Array.isArray(value)) {
    return value[0] || null;
  }

  return typeof value === 'string' ? value : null;
}

function parseHouseholdSize(value) {
  if (value == null || value === '') {
    return null;
  }

  const parsed = Number.parseInt(value, 10);
  if (Number.isInteger(parsed) && parsed > 0) {
    return parsed;
  }

  return null;
}

function getOfferSortTimestamp(offer) {
  if (!offer) {
    return 0;
  }

  return resolveTimestamp(offer.updatedAt, offer.date);
}

const STATUS_OPTIONS = getOfferStatusOptions();

export default function AdminOffersPage() {
  const router = useRouter();
  const { user, loading: sessionLoading } = useSession();
  const isAdmin = user?.role === 'admin';
  const pageTitle = 'Aktonz Admin — Offers workspace';

  const [offers, setOffers] = useState([]);
  const [loading, setLoading] = useState(true);
  const [error, setError] = useState(null);
  const [selectedId, setSelectedId] = useState(null);
  const [statusForm, setStatusForm] = useState({
    status: '',
    note: '',
    moveInDate: '',
    householdSize: '',
    referencingConsent: false,
    hasPets: false,
    employmentStatus: '',
    proofOfFunds: '',
    additionalConditions: '',
  });
  const [updating, setUpdating] = useState(false);
  const [updateError, setUpdateError] = useState('');
  const [updateSuccess, setUpdateSuccess] = useState('');

  const loadOffers = useCallback(async (options = {}) => {
    const signal =
      options && typeof options === 'object' && 'signal' in options ? options.signal : undefined;
    if (!isAdmin) {
      return;
    }

    setLoading(true);
    setError(null);

    try {
      const response = await fetch('/api/admin/offers', { signal });
      if (!response.ok) {
        throw new Error('Failed to fetch offers');
      }

      const payload = await response.json();
      if (signal?.aborted) {
        return;
      }
      const entries = Array.isArray(payload.offers) ? payload.offers.slice() : [];
<<<<<<< HEAD
      entries.sort((a, b) => {
        const aTimestamp = resolveLatestAdminTimestamp(a?.updatedAt, a?.date) || 0;
        const bTimestamp = resolveLatestAdminTimestamp(b?.updatedAt, b?.date) || 0;
        return bTimestamp - aTimestamp;
      });
=======
      entries.sort((a, b) => getOfferSortTimestamp(b) - getOfferSortTimestamp(a));
>>>>>>> 81833efc
      setOffers(entries);
    } catch (err) {
      if (
        signal?.aborted ||
        (err && typeof err === 'object' && 'name' in err && err.name === 'AbortError')
      ) {
        return;
      }
      console.error(err);
      setError('Unable to load the offers pipeline. Please try again.');
    } finally {
      if (!signal?.aborted) {
        setLoading(false);
      }
    }
  }, [isAdmin]);

  useEffect(() => {
    if (!isAdmin) {
      setOffers([]);
      setLoading(false);
      return;
    }

    const controller = new AbortController();
    loadOffers({ signal: controller.signal });

    return () => {
      controller.abort();
    };
  }, [isAdmin, loadOffers]);

  const sortedOffers = useMemo(() => offers.slice(), [offers]);

  useEffect(() => {
    if (!router.isReady) {
      return;
    }

    const routeId = normalizeRouteId(router.query.id);
    if (routeId) {
      setSelectedId(routeId);
    }
  }, [router.isReady, router.query.id]);

  useEffect(() => {
    if (!sortedOffers.length) {
      return;
    }

    const routeId = router.isReady ? normalizeRouteId(router.query.id) : null;
    if (routeId && sortedOffers.some((offer) => offer.id === routeId)) {
      return;
    }

    const activeId = selectedId && sortedOffers.some((offer) => offer.id === selectedId)
      ? selectedId
      : sortedOffers[0]?.id;

    if (activeId && activeId !== routeId) {
      setSelectedId(activeId);
      if (router.isReady) {
        router.replace(
          { pathname: '/admin/offers', query: { id: activeId } },
          `/admin/offers?id=${activeId}`,
          { shallow: true },
        );
      }
    }
  }, [sortedOffers, router, selectedId]);

  const selectedOffer = useMemo(
    () => sortedOffers.find((offer) => offer.id === selectedId) || null,
    [sortedOffers, selectedId],
  );
  const compliance = selectedOffer?.compliance || {};
  const timelineEntries = useMemo(() => {
    if (!selectedOffer) {
      return [];
    }

    const history = Array.isArray(selectedOffer.statusHistory)
      ? selectedOffer.statusHistory.slice()
      : [];

    history.sort((a, b) => {
      const aTimestamp = getAdminTimestamp(a?.createdAt) || 0;
      const bTimestamp = getAdminTimestamp(b?.createdAt) || 0;
      return bTimestamp - aTimestamp;
    });

    return history;
  }, [selectedOffer]);

  useEffect(() => {
    if (!selectedOffer) {
      return;
    }

    const compliance = selectedOffer.compliance || {};
    setStatusForm({
      status: selectedOffer.status || '',
      note: '',
      moveInDate: toInputDate(compliance.moveInDate),
      householdSize:
        compliance.householdSize != null ? String(compliance.householdSize) : '',
      referencingConsent: Boolean(compliance.referencingConsent),
      hasPets: Boolean(compliance.hasPets),
      employmentStatus: compliance.employmentStatus || '',
      proofOfFunds: compliance.proofOfFunds || '',
      additionalConditions: compliance.additionalConditions || '',
    });
    setUpdateError('');
    setUpdateSuccess('');
  }, [selectedOffer]);

  const handleSelectOffer = useCallback(
    (offerId) => {
      if (!offerId || offerId === selectedId) {
        return;
      }

      setSelectedId(offerId);
      if (router.isReady) {
        router.replace(
          { pathname: '/admin/offers', query: { id: offerId } },
          `/admin/offers?id=${offerId}`,
          { shallow: true },
        );
      }
    },
    [router, selectedId],
  );

  const handleStatusFieldChange = useCallback((event) => {
    const { name, value } = event.target;
    setStatusForm((prev) => ({ ...prev, [name]: value }));
  }, []);

  const handleStatusCheckboxChange = useCallback((event) => {
    const { name, checked } = event.target;
    setStatusForm((prev) => ({ ...prev, [name]: checked }));
  }, []);

  const handleStatusSubmit = useCallback(
    async (event) => {
      event.preventDefault();
      if (!selectedOffer) {
        return;
      }

      setUpdating(true);
      setUpdateError('');
      setUpdateSuccess('');

      try {
        const compliancePayload = {
          moveInDate: statusForm.moveInDate || null,
          householdSize: parseHouseholdSize(statusForm.householdSize),
          referencingConsent: statusForm.referencingConsent,
          hasPets: statusForm.hasPets,
          employmentStatus: statusForm.employmentStatus || '',
          proofOfFunds: statusForm.proofOfFunds || '',
          additionalConditions: statusForm.additionalConditions || '',
        };

        const response = await fetch(`/api/admin/offers/${selectedOffer.id}`, {
          method: 'PATCH',
          headers: { 'Content-Type': 'application/json' },
          body: JSON.stringify({
            status: statusForm.status || selectedOffer.status || undefined,
            note: statusForm.note,
            compliance: compliancePayload,
          }),
        });

        const payload = await response.json().catch(() => ({}));
        if (!response.ok) {
          throw new Error(payload?.error || 'Unable to update offer');
        }

        const updated = payload.offer;
        setOffers((prev) => {
          const next = prev.map((offer) => {
            if (offer.id !== updated.id) {
              return offer;
            }

            const merged = {
              ...offer,
              ...updated,
              amount: offer.amount,
              date: offer.date,
              type: offer.type,
              contact: offer.contact,
              property: offer.property,
              agent: offer.agent,
            };
            merged.statusLabel =
              updated.statusLabel || formatOfferStatusLabel(merged.status);
            return merged;
          });

<<<<<<< HEAD
          next.sort((a, b) => {
            const aTimestamp = resolveLatestAdminTimestamp(a?.updatedAt, a?.date) || 0;
            const bTimestamp = resolveLatestAdminTimestamp(b?.updatedAt, b?.date) || 0;
            return bTimestamp - aTimestamp;
          });
=======
          next.sort((a, b) => getOfferSortTimestamp(b) - getOfferSortTimestamp(a));
>>>>>>> 81833efc
          return next;
        });

        setUpdateSuccess('Offer updated successfully.');
        setStatusForm((prev) => ({ ...prev, note: '' }));
      } catch (err) {
        console.error(err);
        setUpdateError(
          err instanceof Error ? err.message : 'Unable to update offer.',
        );
      } finally {
        setUpdating(false);
      }
    },
    [selectedOffer, statusForm],
  );

  if (sessionLoading) {
    return (
      <>
        <Head>
          <title>{pageTitle}</title>
        </Head>
        <AdminNavigation items={[]} />
        <main className={styles.page}>
          <div className={styles.container}>
            <p className={styles.loading}>Checking your admin access…</p>
          </div>
        </main>
      </>
    );
  }

  if (!isAdmin) {
    return (
      <>
        <Head>
          <title>{pageTitle}</title>
        </Head>
        <AdminNavigation items={[]} />
        <main className={styles.page}>
          <div className={styles.container}>
            <section className={styles.tableSection}>
              <p className={styles.emptyState}>
                You need to <Link href="/login">sign in with an admin account</Link> to review and manage offers.
              </p>
            </section>
          </div>
        </main>
      </>
    );
  }

  return (
    <>
      <Head>
        <title>{pageTitle}</title>
      </Head>
      <AdminNavigation items={ADMIN_NAV_ITEMS} />
      <main className={styles.page}>
        <div className={styles.container}>
          <header className={styles.header}>
            <p className={styles.breadcrumb}>
              <Link href="/admin">← Back to dashboard</Link>
            </p>
            <div className={styles.headerTop}>
              <div>
                <h1>Manage offers pipeline</h1>
                <p>Track negotiations, review contact details and keep the sales and lettings pipeline aligned.</p>
              </div>
              <button
                type="button"
                className={styles.refreshButton}
                onClick={loadOffers}
                disabled={loading}
              >
                Refresh
              </button>
            </div>
            {error ? <div className={styles.errorMessage}>{error}</div> : null}
          </header>

          <div className={styles.content}>
            <section className={styles.tableSection}>
              {loading && !sortedOffers.length ? (
                <p className={styles.loading}>Loading offers…</p>
              ) : sortedOffers.length ? (
                <div className={styles.tableWrapper}>
                  <table className={styles.table}>
                    <thead>
                      <tr>
                        <th>Received</th>
                        <th>Property</th>
                        <th>Client</th>
                        <th>Offer</th>
                      </tr>
                    </thead>
                    <tbody>
                      {sortedOffers.map((offer) => (
                        <tr
                          key={offer.id}
                          data-active={offer.id === selectedId}
                          onClick={() => handleSelectOffer(offer.id)}
                        >
                          <td>
                            <div className={styles.primaryCell}>
                              <strong>{formatDate(offer.updatedAt || offer.date)}</strong>
                              {offer.agent?.name ? (
                                <span className={styles.muted}>Handled by {offer.agent.name}</span>
                              ) : null}
                            </div>
                          </td>
                          <td>
                            <div className={styles.primaryCell}>
                              <strong>{offer.property?.title || 'Unlinked property'}</strong>
                              {offer.property?.address ? (
                                <span className={styles.muted}>{offer.property.address}</span>
                              ) : null}
                              {offer.property?.link ? (
                                <a
                                  href={offer.property.link}
                                  target="_blank"
                                  rel="noreferrer"
                                  className={styles.tableLink}
                                  onClick={(event) => event.stopPropagation()}
                                >
                                  View listing
                                </a>
                              ) : null}
                            </div>
                          </td>
                          <td>
                            <div className={styles.primaryCell}>
                              <strong>{offer.contact?.name || 'Unknown contact'}</strong>
                              {offer.contact?.email ? (
                                <a
                                  href={`mailto:${offer.contact.email}`}
                                  className={styles.tableLink}
                                  onClick={(event) => event.stopPropagation()}
                                >
                                  {offer.contact.email}
                                </a>
                              ) : null}
                              {offer.contact?.phone ? (
                                <a
                                  href={`tel:${offer.contact.phone}`}
                                  className={styles.tableLink}
                                  onClick={(event) => event.stopPropagation()}
                                >
                                  {offer.contact.phone}
                                </a>
                              ) : null}
                            </div>
                          </td>
                          <td>
                            <div className={styles.primaryCell}>
                              <strong>{offer.amount || '—'}</strong>
                              <span
                                className={`${styles.offerTag} ${
                                  offer.type === 'sale' ? styles.offerTagSale : styles.offerTagRent
                                }`}
                              >
                                {offer.type === 'sale' ? 'Sale offer' : 'Tenancy offer'}
                              </span>
                              <span className={styles.statusBadge}>
                                {offer.statusLabel || formatOfferStatusLabel(offer.status)}
                              </span>
                            </div>
                          </td>
                        </tr>
                      ))}
                    </tbody>
                  </table>
                </div>
              ) : (
                <p className={styles.emptyState}>No live offers captured yet.</p>
              )}
            </section>

            <section className={styles.detailPanel}>
              {!sortedOffers.length && !loading ? (
                <p className={styles.emptyState}>
                  <strong>No offers in flight.</strong> Once offers are submitted across the platform they will appear here.
                </p>
              ) : !selectedOffer ? (
                <p className={styles.emptyState}>Select an offer from the table to see the full context.</p>
              ) : (
                <>
                  <div className={styles.detailHeader}>
                    <div>
                      <h2>{selectedOffer.contact?.name || 'Prospect'}</h2>
                      <p className={styles.detailSubtitle}>
                        {selectedOffer.property?.title ||
                          selectedOffer.property?.address ||
                          'Unlinked property'}
                      </p>
                    </div>
                    <div className={styles.detailBadges}>
                      <span
                        className={`${styles.offerTag} ${
                          selectedOffer.type === 'sale'
                            ? styles.offerTagSale
                            : styles.offerTagRent
                        }`}
                      >
                        {selectedOffer.type === 'sale' ? 'Sale offer' : 'Tenancy offer'}
                      </span>
                      <span className={styles.statusBadge}>
                        {selectedOffer.statusLabel ||
                          formatOfferStatusLabel(selectedOffer.status)}
                      </span>
                    </div>
                  </div>

                  <div className={styles.detailSummary}>
                    {selectedOffer.contact?.email ? (
                      <a href={`mailto:${selectedOffer.contact.email}`}>
                        {selectedOffer.contact.email}
                      </a>
                    ) : null}
                    {selectedOffer.contact?.phone ? (
                      <a href={`tel:${selectedOffer.contact.phone}`}>
                        {selectedOffer.contact.phone}
                      </a>
                    ) : null}
                    {selectedOffer.agent?.name ? (
                      <span className={styles.muted}>
                        Assigned agent: {selectedOffer.agent.name}
                      </span>
                    ) : null}
                    {selectedOffer.property?.link ? (
                      <a
                        href={selectedOffer.property.link}
                        target="_blank"
                        rel="noreferrer"
                        className={styles.tableLink}
                      >
                        View property listing
                      </a>
                    ) : null}
                  </div>

                  <dl className={styles.metaGrid}>
                    <div>
                      <dt>Received</dt>
                      <dd>{formatDate(selectedOffer.date)}</dd>
                    </div>
                    <div>
                      <dt>Last update</dt>
                      <dd>{formatDate(selectedOffer.updatedAt || selectedOffer.date)}</dd>
                    </div>
                    <div>
                      <dt>Offer amount</dt>
                      <dd className={styles.highlight}>{selectedOffer.amount || '—'}</dd>
                    </div>
                    {selectedOffer.depositAmount ? (
                      <div>
                        <dt>Holding deposit</dt>
                        <dd>
                          {formatAdminCurrency(selectedOffer.depositAmount, {
                            currency: 'GBP',
                            minimumFractionDigits: 0,
                          }) || '—'}
                        </dd>
                      </div>
                    ) : null}
                  </dl>

                  <dl className={styles.complianceGrid}>
                    <div>
                      <dt>Move-in target</dt>
                      <dd>
                        {compliance.moveInDate
                          ? formatDateOnly(compliance.moveInDate)
                          : 'Not set'}
                      </dd>
                    </div>
                    <div>
                      <dt>Household size</dt>
                      <dd>
                        {compliance.householdSize
                          ? compliance.householdSize
                          : 'Not declared'}
                      </dd>
                    </div>
                    <div>
                      <dt>Pets</dt>
                      <dd>{compliance.hasPets ? 'Pets declared' : 'No pets'}</dd>
                    </div>
                    <div>
                      <dt>Referencing</dt>
                      <dd>
                        {compliance.referencingConsent
                          ? 'Consent received'
                          : 'Consent pending'}
                      </dd>
                    </div>
                    {compliance.employmentStatus ? (
                      <div>
                        <dt>Employment</dt>
                        <dd>{compliance.employmentStatus}</dd>
                      </div>
                    ) : null}
                  </dl>

                  {compliance.proofOfFunds ? (
                    <div className={styles.detailNoteBlock}>
                      <h3>Proof of funds</h3>
                      <p>{compliance.proofOfFunds}</p>
                    </div>
                  ) : null}

                  {compliance.additionalConditions ? (
                    <div className={styles.detailNoteBlock}>
                      <h3>Conditions</h3>
                      <p>{compliance.additionalConditions}</p>
                    </div>
                  ) : null}

                  <div className={styles.timelineCard}>
                    <h3>Negotiation timeline</h3>
                    <ol className={styles.timelineList}>
                      {timelineEntries.length ? (
                        timelineEntries.map((event) => (
                          <li key={event.id}>
                            <div className={styles.timelineHeader}>
                              <span className={styles.timelineLabel}>{event.label}</span>
                              {formatActor(event.actor) ? (
                                <span className={styles.timelineActor}>{formatActor(event.actor)}</span>
                              ) : null}
                            </div>
                            {event.note ? (
                              <p className={styles.timelineNote}>{event.note}</p>
                            ) : null}
                            <time
                              dateTime={event.createdAt || undefined}
                              className={styles.timelineDate}
                            >
                              {formatDate(event.createdAt)}
                            </time>
                          </li>
                        ))
                      ) : (
                        <li className={styles.timelineEmpty}>No timeline entries yet.</li>
                      )}
                    </ol>
                  </div>

                  <form className={styles.statusForm} onSubmit={handleStatusSubmit}>
                    <h3>Log progress</h3>
                    <div className={styles.statusFormGrid}>
                      <div className={styles.formGroup}>
                        <label htmlFor="status-stage">Stage</label>
                        <select
                          id="status-stage"
                          name="status"
                          value={statusForm.status}
                          onChange={handleStatusFieldChange}
                        >
                          <option value="">
                            Keep current —{' '}
                            {selectedOffer.statusLabel ||
                              formatOfferStatusLabel(selectedOffer.status)}
                          </option>
                          {STATUS_OPTIONS.map((option) => (
                            <option key={option.value} value={option.value}>
                              {option.label}
                            </option>
                          ))}
                        </select>
                      </div>
                      <div className={styles.formGroup}>
                        <label htmlFor="status-moveInDate">Move-in date</label>
                        <input
                          id="status-moveInDate"
                          name="moveInDate"
                          type="date"
                          value={statusForm.moveInDate}
                          onChange={handleStatusFieldChange}
                        />
                      </div>
                      <div className={styles.formGroup}>
                        <label htmlFor="status-householdSize">Household size</label>
                        <input
                          id="status-householdSize"
                          name="householdSize"
                          type="number"
                          min="1"
                          value={statusForm.householdSize}
                          onChange={handleStatusFieldChange}
                        />
                      </div>
                    </div>

                    <div className={styles.statusFormGrid}>
                      <label className={styles.checkboxField} htmlFor="status-hasPets">
                        <input
                          id="status-hasPets"
                          name="hasPets"
                          type="checkbox"
                          checked={statusForm.hasPets}
                          onChange={handleStatusCheckboxChange}
                        />
                        Pets declared
                      </label>
                      <label
                        className={styles.checkboxField}
                        htmlFor="status-referencingConsent"
                      >
                        <input
                          id="status-referencingConsent"
                          name="referencingConsent"
                          type="checkbox"
                          checked={statusForm.referencingConsent}
                          onChange={handleStatusCheckboxChange}
                        />
                        Referencing consent received
                      </label>
                    </div>

                    <div className={styles.formGroup}>
                      <label htmlFor="status-employmentStatus">Employment status</label>
                      <input
                        id="status-employmentStatus"
                        name="employmentStatus"
                        value={statusForm.employmentStatus}
                        onChange={handleStatusFieldChange}
                        placeholder="e.g. Full-time employed"
                      />
                    </div>

                    <div className={styles.formGroup}>
                      <label htmlFor="status-proofOfFunds">Proof of funds</label>
                      <textarea
                        id="status-proofOfFunds"
                        name="proofOfFunds"
                        value={statusForm.proofOfFunds}
                        onChange={handleStatusFieldChange}
                        rows={3}
                      />
                    </div>

                    <div className={styles.formGroup}>
                      <label htmlFor="status-additionalConditions">Conditions</label>
                      <textarea
                        id="status-additionalConditions"
                        name="additionalConditions"
                        value={statusForm.additionalConditions}
                        onChange={handleStatusFieldChange}
                        rows={3}
                      />
                    </div>

                    <div className={styles.formGroup}>
                      <label htmlFor="status-note">Internal note</label>
                      <textarea
                        id="status-note"
                        name="note"
                        value={statusForm.note}
                        onChange={handleStatusFieldChange}
                        rows={3}
                        placeholder="Log landlord feedback, next actions or compliance updates"
                      />
                    </div>

                    {updateError ? (
                      <p className={styles.formError}>{updateError}</p>
                    ) : null}
                    {updateSuccess ? (
                      <p className={styles.formSuccess}>{updateSuccess}</p>
                    ) : null}

                    <button
                      type="submit"
                      className={styles.statusSubmit}
                      disabled={updating}
                    >
                      {updating ? 'Saving…' : 'Save update'}
                    </button>
                  </form>
                </>
              )}
            </section>
          </div>
        </div>
      </main>
    </>
  );
}<|MERGE_RESOLUTION|>--- conflicted
+++ resolved
@@ -10,7 +10,6 @@
   formatOfferStatusLabel,
   getOfferStatusOptions,
 } from '../../../lib/offer-statuses.js';
-<<<<<<< HEAD
 import {
   formatAdminCurrency,
   formatAdminDate,
@@ -32,9 +31,6 @@
   month: 'short',
   year: 'numeric',
 };
-=======
-import { resolveTimestamp } from '../../../lib/timestamps.js';
->>>>>>> 81833efc
 
 function formatDate(value) {
   if (!value) {
@@ -162,15 +158,11 @@
         return;
       }
       const entries = Array.isArray(payload.offers) ? payload.offers.slice() : [];
-<<<<<<< HEAD
       entries.sort((a, b) => {
         const aTimestamp = resolveLatestAdminTimestamp(a?.updatedAt, a?.date) || 0;
         const bTimestamp = resolveLatestAdminTimestamp(b?.updatedAt, b?.date) || 0;
         return bTimestamp - aTimestamp;
       });
-=======
-      entries.sort((a, b) => getOfferSortTimestamp(b) - getOfferSortTimestamp(a));
->>>>>>> 81833efc
       setOffers(entries);
     } catch (err) {
       if (
@@ -374,15 +366,11 @@
             return merged;
           });
 
-<<<<<<< HEAD
           next.sort((a, b) => {
             const aTimestamp = resolveLatestAdminTimestamp(a?.updatedAt, a?.date) || 0;
             const bTimestamp = resolveLatestAdminTimestamp(b?.updatedAt, b?.date) || 0;
             return bTimestamp - aTimestamp;
           });
-=======
-          next.sort((a, b) => getOfferSortTimestamp(b) - getOfferSortTimestamp(a));
->>>>>>> 81833efc
           return next;
         });
 
