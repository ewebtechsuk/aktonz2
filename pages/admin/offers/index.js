import { useCallback, useEffect, useMemo, useState } from 'react';
import Head from 'next/head';
import Link from 'next/link';
import { useRouter } from 'next/router';

import { useSession } from '../../../components/SessionProvider';
import AdminNavigation, { ADMIN_NAV_ITEMS } from '../../../components/admin/AdminNavigation';
import styles from '../../../styles/AdminOffers.module.css';
import {
  formatOfferStatusLabel,
  getOfferStatusOptions,
} from '../../../lib/offer-statuses.js';
import {
  formatAdminCurrency,
  formatAdminDate,
  getAdminTimestamp,
  parseAdminDate,
  resolveLatestAdminTimestamp,
} from '../../../lib/admin/formatters';
<<<<<<< HEAD
=======
import { withBasePath } from '../../../lib/base-path';

const resolveTimestamp = resolveLatestAdminTimestamp;
>>>>>>> bc79a6b6

const DATE_TIME_WITH_HOURS = {
  day: '2-digit',
  month: 'short',
  year: 'numeric',
  hour: '2-digit',
  minute: '2-digit',
};

const DATE_ONLY = {
  day: '2-digit',
  month: 'short',
  year: 'numeric',
};

function formatDate(value) {
  if (!value) {
    return '—';
  }

  const formatted = formatAdminDate(value, DATE_TIME_WITH_HOURS);
  return formatted || value;
}

function formatDateOnly(value) {
  if (!value) {
    return '—';
  }

  const formatted = formatAdminDate(value, DATE_ONLY);
  return formatted || value;
}

function toInputDate(value) {
  if (!value) {
    return '';
  }
  const date = parseAdminDate(value);
  if (!date) {
    return '';
  }
  return date.toISOString().slice(0, 10);
}

function formatActor(actor) {
  if (!actor) {
    return '';
  }

  if (actor.name) {
    return actor.name;
  }

  if (actor.type === 'admin') {
    return 'Aktonz admin';
  }

  if (actor.type === 'applicant') {
    return 'Applicant';
  }

  return '';
}

function normalizeRouteId(value) {
  if (Array.isArray(value)) {
    return value[0] || null;
  }

  return typeof value === 'string' ? value : null;
}

function parseHouseholdSize(value) {
  if (value == null || value === '') {
    return null;
  }

  const parsed = Number.parseInt(value, 10);
  if (Number.isInteger(parsed) && parsed > 0) {
    return parsed;
  }

  return null;
}

function getOfferSortTimestamp(offer) {
  if (!offer) {
    return 0;
  }

  return resolveTimestamp(offer.updatedAt, offer.date);
}

const STATUS_OPTIONS = getOfferStatusOptions();

export default function AdminOffersPage() {
  const router = useRouter();
  const { user, loading: sessionLoading } = useSession();
  const isAdmin = user?.role === 'admin';
  const pageTitle = 'Aktonz Admin — Offers workspace';

  const [offers, setOffers] = useState([]);
  const [loading, setLoading] = useState(true);
  const [error, setError] = useState(null);
  const [selectedId, setSelectedId] = useState(null);
  const [statusForm, setStatusForm] = useState({
    status: '',
    note: '',
    moveInDate: '',
    householdSize: '',
    referencingConsent: false,
    hasPets: false,
    employmentStatus: '',
    proofOfFunds: '',
    additionalConditions: '',
  });
  const [updating, setUpdating] = useState(false);
  const [updateError, setUpdateError] = useState('');
  const [updateSuccess, setUpdateSuccess] = useState('');

  const loadOffers = useCallback(async (options = {}) => {
    const signal =
      options && typeof options === 'object' && 'signal' in options ? options.signal : undefined;
    if (!isAdmin) {
      return;
    }

    setLoading(true);
    setError(null);

    try {
      const response = await fetch(withBasePath('/api/admin/offers'), { signal });
      if (!response.ok) {
        throw new Error('Failed to fetch offers');
      }

      const payload = await response.json();
      if (signal?.aborted) {
        return;
      }
      const entries = Array.isArray(payload.offers) ? payload.offers.slice() : [];
      entries.sort((a, b) => {
<<<<<<< HEAD
        const aTimestamp = resolveLatestAdminTimestamp(a?.updatedAt, a?.date) || 0;
        const bTimestamp = resolveLatestAdminTimestamp(b?.updatedAt, b?.date) || 0;
=======
        const aTimestamp = resolveTimestamp(a?.updatedAt, a?.date) || 0;
        const bTimestamp = resolveTimestamp(b?.updatedAt, b?.date) || 0;
>>>>>>> bc79a6b6
        return bTimestamp - aTimestamp;
      });
      setOffers(entries);
    } catch (err) {
      if (
        signal?.aborted ||
        (err && typeof err === 'object' && 'name' in err && err.name === 'AbortError')
      ) {
        return;
      }
      console.error(err);
      setError('Unable to load the offers pipeline. Please try again.');
    } finally {
      if (!signal?.aborted) {
        setLoading(false);
      }
    }
  }, [isAdmin]);

  useEffect(() => {
    if (!isAdmin) {
      setOffers([]);
      setLoading(false);
      return;
    }

    const controller = new AbortController();
    loadOffers({ signal: controller.signal });

    return () => {
      controller.abort();
    };
  }, [isAdmin, loadOffers]);

  const sortedOffers = useMemo(() => offers.slice(), [offers]);

  useEffect(() => {
    if (!router.isReady) {
      return;
    }

    const routeId = normalizeRouteId(router.query.id);
    if (routeId) {
      setSelectedId(routeId);
    }
  }, [router.isReady, router.query.id]);

  useEffect(() => {
    if (!sortedOffers.length) {
      return;
    }

    const routeId = router.isReady ? normalizeRouteId(router.query.id) : null;
    if (routeId && sortedOffers.some((offer) => offer.id === routeId)) {
      return;
    }

    const activeId = selectedId && sortedOffers.some((offer) => offer.id === selectedId)
      ? selectedId
      : sortedOffers[0]?.id;

    if (activeId && activeId !== routeId) {
      setSelectedId(activeId);
      if (router.isReady) {
        router.replace(
          { pathname: '/admin/offers', query: { id: activeId } },
          `/admin/offers?id=${activeId}`,
          { shallow: true },
        );
      }
    }
  }, [sortedOffers, router, selectedId]);

  const selectedOffer = useMemo(
    () => sortedOffers.find((offer) => offer.id === selectedId) || null,
    [sortedOffers, selectedId],
  );
  const compliance = selectedOffer?.compliance || {};
  const timelineEntries = useMemo(() => {
    if (!selectedOffer) {
      return [];
    }

    const history = Array.isArray(selectedOffer.statusHistory)
      ? selectedOffer.statusHistory.slice()
      : [];

    history.sort((a, b) => {
      const aTimestamp = getAdminTimestamp(a?.createdAt) || 0;
      const bTimestamp = getAdminTimestamp(b?.createdAt) || 0;
      return bTimestamp - aTimestamp;
    });

    return history;
  }, [selectedOffer]);

  useEffect(() => {
    if (!selectedOffer) {
      return;
    }

    const compliance = selectedOffer.compliance || {};
    setStatusForm({
      status: selectedOffer.status || '',
      note: '',
      moveInDate: toInputDate(compliance.moveInDate),
      householdSize:
        compliance.householdSize != null ? String(compliance.householdSize) : '',
      referencingConsent: Boolean(compliance.referencingConsent),
      hasPets: Boolean(compliance.hasPets),
      employmentStatus: compliance.employmentStatus || '',
      proofOfFunds: compliance.proofOfFunds || '',
      additionalConditions: compliance.additionalConditions || '',
    });
    setUpdateError('');
    setUpdateSuccess('');
  }, [selectedOffer]);

  const handleSelectOffer = useCallback(
    (offerId) => {
      if (!offerId || offerId === selectedId) {
        return;
      }

      setSelectedId(offerId);
      if (router.isReady) {
        router.replace(
          { pathname: '/admin/offers', query: { id: offerId } },
          `/admin/offers?id=${offerId}`,
          { shallow: true },
        );
      }
    },
    [router, selectedId],
  );

  const handleStatusFieldChange = useCallback((event) => {
    const { name, value } = event.target;
    setStatusForm((prev) => ({ ...prev, [name]: value }));
  }, []);

  const handleStatusCheckboxChange = useCallback((event) => {
    const { name, checked } = event.target;
    setStatusForm((prev) => ({ ...prev, [name]: checked }));
  }, []);

  const handleStatusSubmit = useCallback(
    async (event) => {
      event.preventDefault();
      if (!selectedOffer) {
        return;
      }

      setUpdating(true);
      setUpdateError('');
      setUpdateSuccess('');

      try {
        const compliancePayload = {
          moveInDate: statusForm.moveInDate || null,
          householdSize: parseHouseholdSize(statusForm.householdSize),
          referencingConsent: statusForm.referencingConsent,
          hasPets: statusForm.hasPets,
          employmentStatus: statusForm.employmentStatus || '',
          proofOfFunds: statusForm.proofOfFunds || '',
          additionalConditions: statusForm.additionalConditions || '',
        };

        const response = await fetch(
          withBasePath(`/api/admin/offers/${selectedOffer.id}`),
          {
            method: 'PATCH',
            headers: { 'Content-Type': 'application/json' },
            body: JSON.stringify({
              status: statusForm.status || selectedOffer.status || undefined,
              note: statusForm.note,
              compliance: compliancePayload,
            }),
          },
        );

        const payload = await response.json().catch(() => ({}));
        if (!response.ok) {
          throw new Error(payload?.error || 'Unable to update offer');
        }

        const updated = payload.offer;
        setOffers((prev) => {
          const next = prev.map((offer) => {
            if (offer.id !== updated.id) {
              return offer;
            }

            const merged = {
              ...offer,
              ...updated,
              amount: offer.amount,
              date: offer.date,
              type: offer.type,
              contact: offer.contact,
              property: offer.property,
              agent: offer.agent,
            };
            merged.statusLabel =
              updated.statusLabel || formatOfferStatusLabel(merged.status);
            return merged;
          });

          next.sort((a, b) => {
<<<<<<< HEAD
            const aTimestamp = resolveLatestAdminTimestamp(a?.updatedAt, a?.date) || 0;
            const bTimestamp = resolveLatestAdminTimestamp(b?.updatedAt, b?.date) || 0;
=======
            const aTimestamp = resolveTimestamp(a?.updatedAt, a?.date) || 0;
            const bTimestamp = resolveTimestamp(b?.updatedAt, b?.date) || 0;
>>>>>>> bc79a6b6
            return bTimestamp - aTimestamp;
          });
          return next;
        });

        setUpdateSuccess('Offer updated successfully.');
        setStatusForm((prev) => ({ ...prev, note: '' }));
      } catch (err) {
        console.error(err);
        setUpdateError(
          err instanceof Error ? err.message : 'Unable to update offer.',
        );
      } finally {
        setUpdating(false);
      }
    },
    [selectedOffer, statusForm],
  );

  if (sessionLoading) {
    return (
      <>
        <Head>
          <title>{pageTitle}</title>
        </Head>
        <AdminNavigation items={[]} />
        <main className={styles.page}>
          <div className={styles.container}>
            <p className={styles.loading}>Checking your admin access…</p>
          </div>
        </main>
      </>
    );
  }

  if (!isAdmin) {
    return (
      <>
        <Head>
          <title>{pageTitle}</title>
        </Head>
        <AdminNavigation items={[]} />
        <main className={styles.page}>
          <div className={styles.container}>
            <section className={styles.tableSection}>
              <p className={styles.emptyState}>
                You need to <Link href="/login">sign in with an admin account</Link> to review and manage offers.
              </p>
            </section>
          </div>
        </main>
      </>
    );
  }

  return (
    <>
      <Head>
        <title>{pageTitle}</title>
      </Head>
      <AdminNavigation items={ADMIN_NAV_ITEMS} />
      <main className={styles.page}>
        <div className={styles.container}>
          <header className={styles.header}>
            <p className={styles.breadcrumb}>
              <Link href="/admin">← Back to dashboard</Link>
            </p>
            <div className={styles.headerTop}>
              <div>
                <h1>Manage offers pipeline</h1>
                <p>Track negotiations, review contact details and keep the sales and lettings pipeline aligned.</p>
              </div>
              <button
                type="button"
                className={styles.refreshButton}
                onClick={loadOffers}
                disabled={loading}
              >
                Refresh
              </button>
            </div>
            {error ? <div className={styles.errorMessage}>{error}</div> : null}
          </header>

          <div className={styles.content}>
            <section className={styles.tableSection}>
              {loading && !sortedOffers.length ? (
                <p className={styles.loading}>Loading offers…</p>
              ) : sortedOffers.length ? (
                <div className={styles.tableWrapper}>
                  <table className={styles.table}>
                    <thead>
                      <tr>
                        <th>Received</th>
                        <th>Property</th>
                        <th>Client</th>
                        <th>Offer</th>
                      </tr>
                    </thead>
                    <tbody>
                      {sortedOffers.map((offer) => (
                        <tr
                          key={offer.id}
                          data-active={offer.id === selectedId}
                          onClick={() => handleSelectOffer(offer.id)}
                        >
                          <td>
                            <div className={styles.primaryCell}>
                              <strong>{formatDate(offer.updatedAt || offer.date)}</strong>
                              {offer.agent?.name ? (
                                <span className={styles.muted}>Handled by {offer.agent.name}</span>
                              ) : null}
                            </div>
                          </td>
                          <td>
                            <div className={styles.primaryCell}>
                              <strong>{offer.property?.title || 'Unlinked property'}</strong>
                              {offer.property?.address ? (
                                <span className={styles.muted}>{offer.property.address}</span>
                              ) : null}
                              {offer.property?.link ? (
                                <a
                                  href={offer.property.link}
                                  target="_blank"
                                  rel="noreferrer"
                                  className={styles.tableLink}
                                  onClick={(event) => event.stopPropagation()}
                                >
                                  View listing
                                </a>
                              ) : null}
                            </div>
                          </td>
                          <td>
                            <div className={styles.primaryCell}>
                              <strong>{offer.contact?.name || 'Unknown contact'}</strong>
                              {offer.contact?.email ? (
                                <a
                                  href={`mailto:${offer.contact.email}`}
                                  className={styles.tableLink}
                                  onClick={(event) => event.stopPropagation()}
                                >
                                  {offer.contact.email}
                                </a>
                              ) : null}
                              {offer.contact?.phone ? (
                                <a
                                  href={`tel:${offer.contact.phone}`}
                                  className={styles.tableLink}
                                  onClick={(event) => event.stopPropagation()}
                                >
                                  {offer.contact.phone}
                                </a>
                              ) : null}
                            </div>
                          </td>
                          <td>
                            <div className={styles.primaryCell}>
                              <strong>{offer.amount || '—'}</strong>
                              <span
                                className={`${styles.offerTag} ${
                                  offer.type === 'sale' ? styles.offerTagSale : styles.offerTagRent
                                }`}
                              >
                                {offer.type === 'sale' ? 'Sale offer' : 'Tenancy offer'}
                              </span>
                              <span className={styles.statusBadge}>
                                {offer.statusLabel || formatOfferStatusLabel(offer.status)}
                              </span>
                            </div>
                          </td>
                        </tr>
                      ))}
                    </tbody>
                  </table>
                </div>
              ) : (
                <p className={styles.emptyState}>No live offers captured yet.</p>
              )}
            </section>

            <section className={styles.detailPanel}>
              {!sortedOffers.length && !loading ? (
                <p className={styles.emptyState}>
                  <strong>No offers in flight.</strong> Once offers are submitted across the platform they will appear here.
                </p>
              ) : !selectedOffer ? (
                <p className={styles.emptyState}>Select an offer from the table to see the full context.</p>
              ) : (
                <>
                  <div className={styles.detailHeader}>
                    <div>
                      <h2>{selectedOffer.contact?.name || 'Prospect'}</h2>
                      <p className={styles.detailSubtitle}>
                        {selectedOffer.property?.title ||
                          selectedOffer.property?.address ||
                          'Unlinked property'}
                      </p>
                    </div>
                    <div className={styles.detailBadges}>
                      <span
                        className={`${styles.offerTag} ${
                          selectedOffer.type === 'sale'
                            ? styles.offerTagSale
                            : styles.offerTagRent
                        }`}
                      >
                        {selectedOffer.type === 'sale' ? 'Sale offer' : 'Tenancy offer'}
                      </span>
                      <span className={styles.statusBadge}>
                        {selectedOffer.statusLabel ||
                          formatOfferStatusLabel(selectedOffer.status)}
                      </span>
                    </div>
                  </div>

                  <div className={styles.detailSummary}>
                    {selectedOffer.contact?.email ? (
                      <a href={`mailto:${selectedOffer.contact.email}`}>
                        {selectedOffer.contact.email}
                      </a>
                    ) : null}
                    {selectedOffer.contact?.phone ? (
                      <a href={`tel:${selectedOffer.contact.phone}`}>
                        {selectedOffer.contact.phone}
                      </a>
                    ) : null}
                    {selectedOffer.agent?.name ? (
                      <span className={styles.muted}>
                        Assigned agent: {selectedOffer.agent.name}
                      </span>
                    ) : null}
                    {selectedOffer.property?.link ? (
                      <a
                        href={selectedOffer.property.link}
                        target="_blank"
                        rel="noreferrer"
                        className={styles.tableLink}
                      >
                        View property listing
                      </a>
                    ) : null}
                  </div>

                  <dl className={styles.metaGrid}>
                    <div>
                      <dt>Received</dt>
                      <dd>{formatDate(selectedOffer.date)}</dd>
                    </div>
                    <div>
                      <dt>Last update</dt>
                      <dd>{formatDate(selectedOffer.updatedAt || selectedOffer.date)}</dd>
                    </div>
                    <div>
                      <dt>Offer amount</dt>
                      <dd className={styles.highlight}>{selectedOffer.amount || '—'}</dd>
                    </div>
                    {selectedOffer.depositAmount ? (
                      <div>
                        <dt>Holding deposit</dt>
                        <dd>
                          {formatAdminCurrency(selectedOffer.depositAmount, {
                            currency: 'GBP',
                            minimumFractionDigits: 0,
                          }) || '—'}
                        </dd>
                      </div>
                    ) : null}
                  </dl>

                  <dl className={styles.complianceGrid}>
                    <div>
                      <dt>Move-in target</dt>
                      <dd>
                        {compliance.moveInDate
                          ? formatDateOnly(compliance.moveInDate)
                          : 'Not set'}
                      </dd>
                    </div>
                    <div>
                      <dt>Household size</dt>
                      <dd>
                        {compliance.householdSize
                          ? compliance.householdSize
                          : 'Not declared'}
                      </dd>
                    </div>
                    <div>
                      <dt>Pets</dt>
                      <dd>{compliance.hasPets ? 'Pets declared' : 'No pets'}</dd>
                    </div>
                    <div>
                      <dt>Referencing</dt>
                      <dd>
                        {compliance.referencingConsent
                          ? 'Consent received'
                          : 'Consent pending'}
                      </dd>
                    </div>
                    {compliance.employmentStatus ? (
                      <div>
                        <dt>Employment</dt>
                        <dd>{compliance.employmentStatus}</dd>
                      </div>
                    ) : null}
                  </dl>

                  {compliance.proofOfFunds ? (
                    <div className={styles.detailNoteBlock}>
                      <h3>Proof of funds</h3>
                      <p>{compliance.proofOfFunds}</p>
                    </div>
                  ) : null}

                  {compliance.additionalConditions ? (
                    <div className={styles.detailNoteBlock}>
                      <h3>Conditions</h3>
                      <p>{compliance.additionalConditions}</p>
                    </div>
                  ) : null}

                  <div className={styles.timelineCard}>
                    <h3>Negotiation timeline</h3>
                    <ol className={styles.timelineList}>
                      {timelineEntries.length ? (
                        timelineEntries.map((event) => (
                          <li key={event.id}>
                            <div className={styles.timelineHeader}>
                              <span className={styles.timelineLabel}>{event.label}</span>
                              {formatActor(event.actor) ? (
                                <span className={styles.timelineActor}>{formatActor(event.actor)}</span>
                              ) : null}
                            </div>
                            {event.note ? (
                              <p className={styles.timelineNote}>{event.note}</p>
                            ) : null}
                            <time
                              dateTime={event.createdAt || undefined}
                              className={styles.timelineDate}
                            >
                              {formatDate(event.createdAt)}
                            </time>
                          </li>
                        ))
                      ) : (
                        <li className={styles.timelineEmpty}>No timeline entries yet.</li>
                      )}
                    </ol>
                  </div>

                  <form className={styles.statusForm} onSubmit={handleStatusSubmit}>
                    <h3>Log progress</h3>
                    <div className={styles.statusFormGrid}>
                      <div className={styles.formGroup}>
                        <label htmlFor="status-stage">Stage</label>
                        <select
                          id="status-stage"
                          name="status"
                          value={statusForm.status}
                          onChange={handleStatusFieldChange}
                        >
                          <option value="">
                            Keep current —{' '}
                            {selectedOffer.statusLabel ||
                              formatOfferStatusLabel(selectedOffer.status)}
                          </option>
                          {STATUS_OPTIONS.map((option) => (
                            <option key={option.value} value={option.value}>
                              {option.label}
                            </option>
                          ))}
                        </select>
                      </div>
                      <div className={styles.formGroup}>
                        <label htmlFor="status-moveInDate">Move-in date</label>
                        <input
                          id="status-moveInDate"
                          name="moveInDate"
                          type="date"
                          value={statusForm.moveInDate}
                          onChange={handleStatusFieldChange}
                        />
                      </div>
                      <div className={styles.formGroup}>
                        <label htmlFor="status-householdSize">Household size</label>
                        <input
                          id="status-householdSize"
                          name="householdSize"
                          type="number"
                          min="1"
                          value={statusForm.householdSize}
                          onChange={handleStatusFieldChange}
                        />
                      </div>
                    </div>

                    <div className={styles.statusFormGrid}>
                      <label className={styles.checkboxField} htmlFor="status-hasPets">
                        <input
                          id="status-hasPets"
                          name="hasPets"
                          type="checkbox"
                          checked={statusForm.hasPets}
                          onChange={handleStatusCheckboxChange}
                        />
                        Pets declared
                      </label>
                      <label
                        className={styles.checkboxField}
                        htmlFor="status-referencingConsent"
                      >
                        <input
                          id="status-referencingConsent"
                          name="referencingConsent"
                          type="checkbox"
                          checked={statusForm.referencingConsent}
                          onChange={handleStatusCheckboxChange}
                        />
                        Referencing consent received
                      </label>
                    </div>

                    <div className={styles.formGroup}>
                      <label htmlFor="status-employmentStatus">Employment status</label>
                      <input
                        id="status-employmentStatus"
                        name="employmentStatus"
                        value={statusForm.employmentStatus}
                        onChange={handleStatusFieldChange}
                        placeholder="e.g. Full-time employed"
                      />
                    </div>

                    <div className={styles.formGroup}>
                      <label htmlFor="status-proofOfFunds">Proof of funds</label>
                      <textarea
                        id="status-proofOfFunds"
                        name="proofOfFunds"
                        value={statusForm.proofOfFunds}
                        onChange={handleStatusFieldChange}
                        rows={3}
                      />
                    </div>

                    <div className={styles.formGroup}>
                      <label htmlFor="status-additionalConditions">Conditions</label>
                      <textarea
                        id="status-additionalConditions"
                        name="additionalConditions"
                        value={statusForm.additionalConditions}
                        onChange={handleStatusFieldChange}
                        rows={3}
                      />
                    </div>

                    <div className={styles.formGroup}>
                      <label htmlFor="status-note">Internal note</label>
                      <textarea
                        id="status-note"
                        name="note"
                        value={statusForm.note}
                        onChange={handleStatusFieldChange}
                        rows={3}
                        placeholder="Log landlord feedback, next actions or compliance updates"
                      />
                    </div>

                    {updateError ? (
                      <p className={styles.formError}>{updateError}</p>
                    ) : null}
                    {updateSuccess ? (
                      <p className={styles.formSuccess}>{updateSuccess}</p>
                    ) : null}

                    <button
                      type="submit"
                      className={styles.statusSubmit}
                      disabled={updating}
                    >
                      {updating ? 'Saving…' : 'Save update'}
                    </button>
                  </form>
                </>
              )}
            </section>
          </div>
        </div>
      </main>
    </>
  );
}<|MERGE_RESOLUTION|>--- conflicted
+++ resolved
@@ -17,12 +17,9 @@
   parseAdminDate,
   resolveLatestAdminTimestamp,
 } from '../../../lib/admin/formatters';
-<<<<<<< HEAD
-=======
 import { withBasePath } from '../../../lib/base-path';
 
 const resolveTimestamp = resolveLatestAdminTimestamp;
->>>>>>> bc79a6b6
 
 const DATE_TIME_WITH_HOURS = {
   day: '2-digit',
@@ -165,13 +162,8 @@
       }
       const entries = Array.isArray(payload.offers) ? payload.offers.slice() : [];
       entries.sort((a, b) => {
-<<<<<<< HEAD
-        const aTimestamp = resolveLatestAdminTimestamp(a?.updatedAt, a?.date) || 0;
-        const bTimestamp = resolveLatestAdminTimestamp(b?.updatedAt, b?.date) || 0;
-=======
         const aTimestamp = resolveTimestamp(a?.updatedAt, a?.date) || 0;
         const bTimestamp = resolveTimestamp(b?.updatedAt, b?.date) || 0;
->>>>>>> bc79a6b6
         return bTimestamp - aTimestamp;
       });
       setOffers(entries);
@@ -381,13 +373,8 @@
           });
 
           next.sort((a, b) => {
-<<<<<<< HEAD
-            const aTimestamp = resolveLatestAdminTimestamp(a?.updatedAt, a?.date) || 0;
-            const bTimestamp = resolveLatestAdminTimestamp(b?.updatedAt, b?.date) || 0;
-=======
             const aTimestamp = resolveTimestamp(a?.updatedAt, a?.date) || 0;
             const bTimestamp = resolveTimestamp(b?.updatedAt, b?.date) || 0;
->>>>>>> bc79a6b6
             return bTimestamp - aTimestamp;
           });
           return next;
