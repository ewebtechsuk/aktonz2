import { useCallback, useEffect, useMemo, useState } from 'react';
import Head from 'next/head';
import Link from 'next/link';

import AdminNavigation, { ADMIN_NAV_ITEMS } from '../../../components/admin/AdminNavigation';
import { useSession } from '../../../components/SessionProvider';
import styles from '../../../styles/AdminDiary.module.css';

const BADGE_LABEL = 'Diary workspace';
const PAGE_HEADING = 'Shared diary & scheduling';
const PAGE_TAGLINE =
  'Mirror the Apex27 diary by combining viewings, valuations, and internal meetings in one shared workspace.';

const VIEW_MODES = ['week', 'day', 'agenda'];

const TIME_FORMATTER = new Intl.DateTimeFormat('en-GB', {
  hour: '2-digit',
  minute: '2-digit',
  hour12: false,
});

const DAY_FORMATTER = new Intl.DateTimeFormat('en-GB', {
  weekday: 'short',
  day: '2-digit',
  month: 'short',
});

const DEFAULT_COMPOSER_VALUES = {
  title: '',
  date: '',
  start: '',
  end: '',
  negotiator: '',
  attendees: '',
  propertyId: '',
  location: '',
  notes: '',
};

const QUICK_ACTIONS = [
  {
    label: 'New viewing',
    description: 'Create a viewing event linked to a property and applicants.',
    type: 'Viewing',
  },
  {
    label: 'Add follow-up',
    description: 'Schedule callbacks and follow-up reminders for negotiators.',
    type: 'Follow-up',
  },
  {
    label: 'Import from Apex27',
    description: 'Refresh the shared diary with the latest Apex27 events.',
    action: 'import',
  },
];

function formatAttendeeSummary(attendees) {
  if (!Array.isArray(attendees) || attendees.length === 0) {
    return null;
  }

  return attendees
    .map((attendee) => {
      if (!attendee?.name) {
        return null;
      }
      if (attendee.role) {
        return `${attendee.name} (${attendee.role})`;
      }
      return attendee.name;
    })
    .filter(Boolean)
    .join(', ');
}

function formatTimeRangeLabel(startIso, endIso) {
  if (!startIso) {
    return null;
  }

  const start = new Date(startIso);
  if (Number.isNaN(start.getTime())) {
    return null;
  }

  const startLabel = TIME_FORMATTER.format(start);
  if (!endIso) {
    return startLabel;
  }

  const end = new Date(endIso);
  if (Number.isNaN(end.getTime())) {
    return startLabel;
  }

  return `${startLabel} – ${TIME_FORMATTER.format(end)}`;
}

function getStatusLabel(status) {
  if (!status) {
    return 'Scheduled';
  }

  const normalised = status.toLowerCase();
  switch (normalised) {
    case 'confirmed':
      return 'Confirmed';
    case 'awaiting_confirmation':
    case 'awaiting confirmation':
      return 'Awaiting confirmation';
    case 'tentative':
      return 'Tentative';
    case 'internal':
      return 'Internal';
    case 'compliance':
      return 'Compliance';
    default:
      return status
        .split('_')
        .map((part) => part.charAt(0).toUpperCase() + part.slice(1))
        .join(' ');
  }
}

function buildStatusKey(label) {
  return label.replace(/\s+/g, '');
}

function summariseDayLabel(events) {
  if (!events?.length) {
    return 'No events scheduled';
  }

  if (events.length === 1) {
    return '1 event';
  }

  return `${events.length} events`;
}

function computeTotalsFromAgenda(agenda) {
  const totals = { count: 0, statuses: {} };

  for (const event of agenda) {
    totals.count += 1;
    const label = event?.statusLabel ?? getStatusLabel(event?.status);
    totals.statuses[label] = (totals.statuses[label] || 0) + 1;
  }

  return totals;
}

function findFocusEventId(agenda, now = new Date()) {
  if (!Array.isArray(agenda) || agenda.length === 0) {
    return null;
  }

  const upcoming = agenda.find((event) => {
    if (!event?.start) {
      return false;
    }
    const start = new Date(event.start);
    return !Number.isNaN(start.getTime()) && start >= now;
  });

  return (upcoming ?? agenda[0])?.id ?? null;
}

function parseAttendees(value) {
  if (!value) {
    return [];
  }

  return value
    .split(',')
    .map((entry) => entry.trim())
    .filter(Boolean)
    .map((entry) => {
      const [namePart, ...rest] = entry.split('-');
      const name = namePart.trim();
      if (!name) {
        return null;
      }
      const role = rest.join('-').trim();
      return {
        name,
        role: role || null,
      };
    })
    .filter(Boolean);
}

function normalizeLinks(links) {
  if (!Array.isArray(links)) {
    return [];
  }

  return links
    .map((link) => {
      if (!link || typeof link !== 'object') {
        return null;
      }
      const label = typeof link.label === 'string' ? link.label.trim() : '';
      const href = typeof link.href === 'string' ? link.href.trim() : '';
      if (!label || !href) {
        return null;
      }
      return { label, href };
    })
    .filter(Boolean);
}

function normalizeAttendeesList(list) {
  if (!Array.isArray(list)) {
    return [];
  }

  return list
    .map((attendee) => {
      if (!attendee || typeof attendee !== 'object') {
        return null;
      }
      const name = typeof attendee.name === 'string' ? attendee.name.trim() : '';
      if (!name) {
        return null;
      }
      const role = typeof attendee.role === 'string' && attendee.role.trim() ? attendee.role.trim() : null;
      const email = typeof attendee.email === 'string' && attendee.email.trim() ? attendee.email.trim() : null;
      return { name, role, email };
    })
    .filter(Boolean);
}

function normalizeProperty(property) {
  if (!property || typeof property !== 'object') {
    return null;
  }

  const id = typeof property.id === 'string' ? property.id.trim() : null;
  const address = typeof property.address === 'string' ? property.address.trim() : null;
  const href = typeof property.href === 'string' ? property.href.trim() : null;

  if (!id && !address && !href) {
    return null;
  }

  return { id, address, href };
}

function normalizeEvent(event) {
  if (!event || typeof event !== 'object') {
    return null;
  }

  const start = typeof event.start === 'string' ? event.start : null;
  const end = typeof event.end === 'string' ? event.end : null;
  const dayKey = event.dayKey || (start ? start.slice(0, 10) : null);
  const statusLabel = event.statusLabel ?? getStatusLabel(event.status);

  return {
    ...event,
    start,
    end,
    dayKey,
    timeLabel: event.timeLabel ?? formatTimeRangeLabel(start, end),
    statusLabel,
    statusKey: event.statusKey ?? buildStatusKey(statusLabel),
    attendees: normalizeAttendeesList(event.attendees),
    links: normalizeLinks(event.links),
    property: normalizeProperty(event.property),
  };
}

function createClientEvent({
  id,
  title,
  type,
  status,
  negotiator,
  location,
  notes,
  property,
  attendees,
  links,
  startIso,
  endIso,
}) {
  const normalizedProperty = normalizeProperty(property);
  const normalizedAttendees = normalizeAttendeesList(attendees);
  const normalizedLinks = normalizeLinks(links);
  const statusLabel = getStatusLabel(status);

  return {
    id,
    title,
    type: type || null,
    status,
    negotiator: negotiator || null,
    location: location || null,
    notes: notes || null,
    property: normalizedProperty,
    attendees: normalizedAttendees,
    links: normalizedLinks,
    start: startIso,
    end: endIso,
    dayKey: startIso ? startIso.slice(0, 10) : null,
    timeLabel: formatTimeRangeLabel(startIso, endIso),
    statusLabel,
    statusKey: buildStatusKey(statusLabel),
  };
}

function normaliseCalendarData(data) {
  if (!data || typeof data !== 'object') {
    return null;
  }

  const normalizedDays = Array.isArray(data.days)
    ? data.days.map((day) => {
        const events = Array.isArray(day.events)
          ? day.events.map(normalizeEvent).filter(Boolean)
          : [];
        events.sort((a, b) => {
          const aTime = a.start ? new Date(a.start).getTime() : 0;
          const bTime = b.start ? new Date(b.start).getTime() : 0;
          return aTime - bTime;
        });
        return {
          ...day,
          events,
          summary: summariseDayLabel(events),
        };
      })
    : [];

  const agendaFromData = Array.isArray(data.agenda)
    ? data.agenda.map(normalizeEvent).filter(Boolean)
    : [];

  const normalizedAgenda = agendaFromData.length
    ? agendaFromData
    : normalizedDays.flatMap((day) => day.events);

  normalizedAgenda.sort((a, b) => {
    const aTime = a.start ? new Date(a.start).getTime() : 0;
    const bTime = b.start ? new Date(b.start).getTime() : 0;
    return aTime - bTime;
  });

  const focusEventId =
    data.focusEventId && normalizedAgenda.some((event) => event.id === data.focusEventId)
      ? data.focusEventId
      : findFocusEventId(normalizedAgenda);

  const totals = computeTotalsFromAgenda(normalizedAgenda);

  return {
    ...data,
    days: normalizedDays,
    agenda: normalizedAgenda,
    focusEventId,
    totals,
  };
}

const FALLBACK_SOURCE_CALENDAR = {
  range: {
    label: 'Mon 12 Feb – Sun 18 Feb',
    start: '2024-02-12',
  },
  days: [
    {
      date: '2024-02-12',
      label: 'Mon 12 Feb',
      isToday: false,
      events: [
        {
          id: 'fallback-viewing-meadow',
          title: 'Viewing — 14 Meadow Lane',
          type: 'Viewing',
          status: 'Confirmed',
          negotiator: 'Lauren Atkinson',
          location: '14 Meadow Lane, Leeds',
          notes: 'Confirm keys with the owner before arrival.',
          property: {
            id: 'AKN-100045',
            address: '14 Meadow Lane, Leeds',
            href: '/admin/listings/AKN-100045',
          },
          attendees: [
            { name: 'Lauren Atkinson', role: 'Negotiator' },
            { name: 'Jonathan Spencer', role: 'Applicant' },
          ],
          links: [
            { href: '/admin/listings/AKN-100045', label: 'View property record' },
            { href: 'mailto:lauren@aktonz.co.uk', label: 'Email negotiator' },
          ],
          startIso: '2024-02-12T09:30:00+00:00',
          endIso: '2024-02-12T10:00:00+00:00',
        },
        {
          id: 'fallback-follow-up-greenbank',
          title: 'Follow-up — 22 Greenbank Avenue',
          type: 'Follow-up',
          status: 'Awaiting confirmation',
          negotiator: 'Paige Fitzgerald',
          location: 'Phone call',
          notes: 'Call applicants with feedback and confirm next steps.',
          property: {
            id: 'AKN-100112',
            address: '22 Greenbank Avenue, Leeds',
            href: '/admin/listings/AKN-100112',
          },
          attendees: [
            { name: 'Paige Fitzgerald', role: 'Negotiator' },
            { name: 'Ravi Singh', role: 'Applicant' },
          ],
          links: [
            { href: '/admin/listings/AKN-100112', label: 'View property record' },
          ],
          startIso: '2024-02-12T12:00:00+00:00',
          endIso: '2024-02-12T12:15:00+00:00',
        },
      ],
    },
    {
      date: '2024-02-13',
      label: 'Tue 13 Feb',
      isToday: false,
      events: [
        {
          id: 'fallback-valuation-oakwood',
          title: 'Valuation — 8 Oakwood Crescent',
          type: 'Valuation',
          status: 'Confirmed',
          negotiator: 'Jonathan Spencer',
          location: '8 Oakwood Crescent, Leeds',
          notes: 'Bring lettings appraisal pack.',
          property: {
            id: 'AKN-100215',
            address: '8 Oakwood Crescent, Leeds',
            href: '/admin/listings/AKN-100215',
          },
          attendees: [
            { name: 'Jonathan Spencer', role: 'Negotiator' },
            { name: 'Helen Marsh', role: 'Landlord' },
          ],
          links: [
            { href: '/admin/listings/AKN-100215', label: 'View property record' },
          ],
          startIso: '2024-02-13T14:00:00+00:00',
          endIso: '2024-02-13T15:00:00+00:00',
        },
      ],
    },
    {
      date: '2024-02-14',
      label: 'Wed 14 Feb',
      isToday: false,
      events: [
        {
          id: 'fallback-meeting-morning-sync',
          title: 'Morning diary sync',
          type: 'Internal meeting',
          status: 'Internal',
          negotiator: 'Team Diary',
          location: 'Teams call',
          notes: 'Review Apex27 imports and confirm outstanding confirmations.',
          attendees: [
            { name: 'Lauren Atkinson', role: 'Negotiator' },
            { name: 'Paige Fitzgerald', role: 'Negotiator' },
            { name: 'Jonathan Spencer', role: 'Negotiator' },
          ],
          links: [
            { href: 'https://teams.microsoft.com/l/meetup-join/19%3ameeting_MTG', label: 'Join Teams call' },
          ],
          startIso: '2024-02-14T09:00:00+00:00',
          endIso: '2024-02-14T09:30:00+00:00',
        },
      ],
    },
  ],
};

const FALLBACK_CALENDAR = normaliseCalendarData(FALLBACK_SOURCE_CALENDAR) ?? {
  range: { label: '', start: '' },
  days: [],
  agenda: [],
  focusEventId: null,
  totals: { count: 0, statuses: {} },
};

const CALENDAR_DAYS = FALLBACK_CALENDAR.days;
const FOCUS_EVENT = FALLBACK_CALENDAR.agenda[0] ?? null;
const TEAM_AVAILABILITY = FALLBACK_CALENDAR.agenda.slice(0, 3);
const DIARY_SETTINGS = [
  {
    label: 'Auto-import from Apex27',
    description: 'Sync the shared diary with Apex27 every hour to keep negotiators aligned.',
    enabled: true,
  },
  {
    label: 'Viewing confirmations',
    description: 'Send confirmation emails and SMS messages automatically to attendees.',
    enabled: true,
  },
  {
    label: 'Show cancelled events',
    description: 'Display cancelled or declined events directly within the diary grid.',
    enabled: false,
  },
];

function buildDiaryUrl(startDate) {
  const params = new URLSearchParams();
  if (startDate) {
    params.set('start', startDate);
  }
  const query = params.toString();
  return `/api/admin/diary${query ? `?${query}` : ''}`;
}

export default function AdminDiaryWorkspacePage() {
  const { user, loading: sessionLoading } = useSession();
  const isAdmin = user?.role === 'admin';

  const [calendar, setCalendar] = useState(null);
  const [viewMode, setViewMode] = useState('week');
  const [selectedDate, setSelectedDate] = useState(() => CALENDAR_DAYS[0]?.date ?? null);
  const [loading, setLoading] = useState(true);
  const [error, setError] = useState(null);
  const [importing, setImporting] = useState(false);
  const [toast, setToast] = useState(null);
  const [composerOpen, setComposerOpen] = useState(false);
  const [composerType, setComposerType] = useState('Viewing');
  const [composerValues, setComposerValues] = useState(DEFAULT_COMPOSER_VALUES);
  const [composerError, setComposerError] = useState(null);

  const calendarForDisplay = calendar ?? FALLBACK_CALENDAR;
  const calendarTotals = calendar?.totals ?? FALLBACK_CALENDAR.totals;
  const calendarRangeLabel = calendar?.range?.label ?? FALLBACK_CALENDAR.range?.label ?? '';

  const applyCalendarData = useCallback((data) => {
    const normalized = normaliseCalendarData(data);
    if (!normalized) {
      setCalendar(null);
      return;
    }

    setCalendar(normalized);

    const availableDates = normalized.days.map((day) => day.date);
    setSelectedDate((current) => {
      if (current && availableDates.includes(current)) {
        return current;
      }
      const today = normalized.days.find((day) => day.isToday);
      return today?.date ?? availableDates[0] ?? null;
    });
  }, []);

  const loadDiary = useCallback(
    async (startDate) => {
      setLoading(true);
      setError(null);
      try {
        const response = await fetch(buildDiaryUrl(startDate));
        if (!response.ok) {
          throw new Error('Failed to load diary events');
        }
        const json = await response.json();
        applyCalendarData(json);
      } catch (err) {
        console.error(err);
        setError('Unable to load the diary workspace. Please try again.');
      } finally {
        setLoading(false);
      }
    },
    [applyCalendarData],
  );

  useEffect(() => {
    if (sessionLoading) {
      return;
    }

    if (!isAdmin) {
      setCalendar(null);
      setLoading(false);
      return;
    }

    loadDiary();
  }, [sessionLoading, isAdmin, loadDiary]);

  useEffect(() => {
    if (!toast) {
      return undefined;
    }

    const timer = setTimeout(() => {
      setToast(null);
    }, 5000);

    return () => clearTimeout(timer);
  }, [toast]);

  const handlePreviousWeek = useCallback(() => {
    if (!calendar?.range?.previousStart) {
      return;
    }
    loadDiary(calendar.range.previousStart);
  }, [calendar, loadDiary]);

  const handleNextWeek = useCallback(() => {
    if (!calendar?.range?.nextStart) {
      return;
    }
    loadDiary(calendar.range.nextStart);
  }, [calendar, loadDiary]);

  const handleToday = useCallback(() => {
    const todayKey = new Date().toISOString().slice(0, 10);
    if (calendar?.days?.some((day) => day.date === todayKey)) {
      setSelectedDate(todayKey);
      return;
    }
    loadDiary(todayKey);
  }, [calendar, loadDiary]);

  const handleImport = useCallback(async () => {
    if (importing) {
      return;
    }

    setImporting(true);
    setToast(null);
    try {
      const response = await fetch(buildDiaryUrl(calendar?.range?.start), {
        method: 'POST',
      });
      if (!response.ok) {
        throw new Error('Failed to import diary events');
      }
      const json = await response.json();
      applyCalendarData(json);
      setToast({ type: 'success', message: 'Imported the latest Apex27 diary events.' });
    } catch (err) {
      console.error(err);
      setToast({ type: 'error', message: 'Unable to import diary events. Please try again.' });
    } finally {
      setImporting(false);
    }
  }, [applyCalendarData, calendar?.range?.start, importing]);

  const openComposer = useCallback(
    (type = 'Viewing', preset = {}) => {
      setComposerType(type);
      setComposerOpen(true);
      setComposerError(null);
      setComposerValues({
        ...DEFAULT_COMPOSER_VALUES,
        ...preset,
        title: preset.title ?? '',
        date: preset.date ?? selectedDate ?? calendar?.range?.start ?? '',
        start: preset.start ?? '',
        end: preset.end ?? '',
        negotiator: preset.negotiator ?? user?.name ?? '',
        attendees: preset.attendees ?? '',
        propertyId: preset.propertyId ?? '',
        location: preset.location ?? '',
        notes: preset.notes ?? '',
      });
    },
    [calendar?.range?.start, selectedDate, user?.name],
  );

  const handleQuickAction = useCallback(
    (action) => {
      if (action.action === 'import') {
        handleImport();
        return;
      }

      openComposer(action.type, action.preset ?? {});
    },
    [handleImport, openComposer],
  );

  const handleComposerChange = useCallback((event) => {
    const { name, value } = event.target;
    setComposerValues((current) => ({ ...current, [name]: value }));
  }, []);

  const handleComposerCancel = useCallback(() => {
    setComposerOpen(false);
    setComposerError(null);
    setComposerValues(DEFAULT_COMPOSER_VALUES);
  }, []);

  const handleComposerSubmit = useCallback(
    (event) => {
      event.preventDefault();
      setComposerError(null);

      if (!calendar) {
        return;
      }

      const title = composerValues.title.trim();
      const date = composerValues.date;
      const start = composerValues.start;

      if (!title || !date || !start) {
        setComposerError('Title, date and start time are required.');
        return;
      }

      let startIso;
      try {
        startIso = new Date(`${date}T${start}:00Z`).toISOString();
      } catch (err) {
        console.error(err);
        setComposerError('Please provide a valid start time.');
        return;
      }

      let endIso = null;
      if (composerValues.end) {
        try {
          endIso = new Date(`${date}T${composerValues.end}:00Z`).toISOString();
        } catch (err) {
          console.warn('Invalid end time provided for diary event composer', err);
        }
      }

      const propertyId = composerValues.propertyId.trim();
      const property = propertyId
        ? {
            id: propertyId,
            href: `/property/${propertyId}`,
          }
        : null;

      const attendees = parseAttendees(composerValues.attendees);

      const newEvent = createClientEvent({
        id: `local-${Date.now()}`,
        title,
        type: composerType,
        status: 'confirmed',
        negotiator: composerValues.negotiator?.trim() || null,
        location: composerValues.location?.trim() || null,
        notes: composerValues.notes?.trim() || null,
        property,
        attendees,
        links: propertyId ? [{ label: 'View property record', href: `/property/${propertyId}` }] : [],
        startIso,
        endIso,
      });

      if (!calendar.days.some((day) => day.date === newEvent.dayKey)) {
        setComposerError('Selected date is outside the current diary view. Navigate to that week first.');
        return;
      }

      setCalendar((current) => {
        if (!current) {
          return current;
        }

        const days = current.days.map((day) => {
          if (day.date !== newEvent.dayKey) {
            return day;
          }
          const events = [...day.events, newEvent].sort((a, b) => new Date(a.start) - new Date(b.start));
          return {
            ...day,
            events,
            summary: summariseDayLabel(events),
          };
        });

        const agenda = [...(current.agenda ?? [])];
        agenda.push(newEvent);
        agenda.sort((a, b) => new Date(a.start) - new Date(b.start));
        const totals = computeTotalsFromAgenda(agenda);
        const focusEventId = findFocusEventId(agenda);

        return {
          ...current,
          days,
          agenda,
          totals,
          focusEventId,
        };
      });

      setSelectedDate(newEvent.dayKey);
      setToast({ type: 'success', message: `${composerType} event scheduled for ${DAY_FORMATTER.format(new Date(startIso))}.` });
      setComposerOpen(false);
      setComposerValues(DEFAULT_COMPOSER_VALUES);
    },
    [calendar, composerType, composerValues],
  );

  const agendaDayLookup = useMemo(() => {
    const map = new Map();
    if (Array.isArray(calendarForDisplay?.days)) {
      calendarForDisplay.days.forEach((day) => {
        map.set(day.date, day.label);
      });
    }
    return map;
  }, [calendarForDisplay]);

  const selectedDay = useMemo(
    () => calendarForDisplay?.days?.find((day) => day.date === selectedDate) ?? null,
    [calendarForDisplay, selectedDate],
  );

  const focusEvent = useMemo(() => {
    const agenda = calendar?.agenda?.length ? calendar.agenda : calendarForDisplay.agenda;
    if (!agenda?.length) {
      return null;
    }
    const focusId = calendar?.focusEventId ?? calendarForDisplay.focusEventId;
    const fallback = agenda[0];
    if (!focusId) {
      return fallback;
    }
    return agenda.find((event) => event.id === focusId) ?? fallback;
  }, [calendar, calendarForDisplay]);

  const resolvedFocusEvent = focusEvent ?? FOCUS_EVENT;

  const focusDayLabel = useMemo(() => {
    if (!resolvedFocusEvent) {
      return null;
    }
    const start = resolvedFocusEvent.start ? new Date(resolvedFocusEvent.start) : null;
    if (start) {
      return DAY_FORMATTER.format(start);
    }
    return agendaDayLookup.get(resolvedFocusEvent.dayKey) ?? resolvedFocusEvent.dayKey;
  }, [agendaDayLookup, resolvedFocusEvent]);

  const handleDuplicateFocus = useCallback(() => {
    if (!resolvedFocusEvent) {
      return;
    }

    openComposer(resolvedFocusEvent.type || 'Event', {
      title: `${resolvedFocusEvent.title} (Copy)`,
      date: resolvedFocusEvent.dayKey,
      start: resolvedFocusEvent.start ? resolvedFocusEvent.start.slice(11, 16) : '',
      end: resolvedFocusEvent.end ? resolvedFocusEvent.end.slice(11, 16) : '',
      negotiator: resolvedFocusEvent.negotiator || '',
      attendees: formatAttendeeSummary(resolvedFocusEvent.attendees || [])?.replace(/, /g, ', ') || '',
      propertyId: resolvedFocusEvent.property?.id || '',
      location: resolvedFocusEvent.location || '',
      notes: resolvedFocusEvent.notes || '',
    });
  }, [resolvedFocusEvent, openComposer]);

  const handleSendConfirmation = useCallback(() => {
    if (!resolvedFocusEvent) {
      return;
    }

    const emails = (resolvedFocusEvent.attendees || []).map((attendee) => attendee.email).filter(Boolean);
    if (!emails.length) {
      setToast({ type: 'error', message: 'No attendee email addresses available for this event.' });
      return;
    }

    const subject = encodeURIComponent(`${resolvedFocusEvent.title} confirmation`);
    const body = encodeURIComponent(
      `Hi ${resolvedFocusEvent.attendees[0]?.name ?? ''},\n\nConfirming your ${resolvedFocusEvent.title} at ${resolvedFocusEvent.timeLabel} on ${focusDayLabel}.`,
    );
    const mailto = `mailto:${emails.join(',')}?subject=${subject}&body=${body}`;
    window.open(mailto, '_blank', 'noopener,noreferrer');
    setToast({ type: 'success', message: 'Drafted confirmation email for attendees.' });
  }, [focusDayLabel, resolvedFocusEvent]);

  const renderEventCard = useCallback(
    (event, { showDayLabel = false } = {}) => {
      if (!event) {
        return null;
      }

      const dayLabel = agendaDayLookup.get(event.dayKey) ?? (event.start ? DAY_FORMATTER.format(new Date(event.start)) : null);
      const attendeesSummary = formatAttendeeSummary(event.attendees);
      const statusClass = event.statusKey ? styles[`status${event.statusKey}`] ?? '' : '';

      return (
        <li key={event.id} className={styles.eventCard}>
          <header className={styles.eventHeader}>
            <span className={styles.eventType}>{event.type || 'Event'}</span>
            <span className={styles.eventTime}>{event.timeLabel || 'Scheduled'}</span>
          </header>
          <h3 className={styles.eventTitle}>{event.title}</h3>
          {showDayLabel && dayLabel ? <p className={styles.eventDayLabel}>{dayLabel}</p> : null}
          {event.property ? (
            event.property.href ? (
              <Link href={event.property.href} className={styles.eventPropertyLink}>
                {event.property.address || event.property.id}
              </Link>
            ) : (
              <p className={styles.eventProperty}>{event.property.address || event.property.id}</p>
            )
          ) : null}
          {event.location ? <p className={styles.eventLocation}>{event.location}</p> : null}
          {attendeesSummary ? <p className={styles.eventAttendees}>{attendeesSummary}</p> : null}
          <span className={`${styles.eventStatus} ${statusClass}`.trim()}>{event.statusLabel}</span>
          {event.links?.length ? (
            <div className={styles.eventLinks}>
              {event.links.map((link) => {
                const key = `${event.id}-${link.href}`;
                const isExternal = /^https?:/i.test(link.href) || link.href.startsWith('mailto:');
                return isExternal ? (
                  <a key={key} href={link.href} target="_blank" rel="noreferrer" className={styles.eventLink}>
                    {link.label}
                  </a>
                ) : (
                  <Link key={key} href={link.href} className={styles.eventLink}>
                    {link.label}
                  </Link>
                );
              })}
            </div>
          ) : null}
        </li>
      );
    },
    [agendaDayLookup],
  );

  const renderDayColumn = useCallback(
    (day) => (
      <div key={day.date} className={styles.dayColumn}>
        <div className={styles.dayHeader}>
          <span className={styles.dayLabel}>{day.label}</span>
          <span className={styles.daySummary}>{day.summary}</span>
        </div>
        <ul className={styles.eventList}>
          {day.events.length
            ? day.events.map((event) => renderEventCard(event))
            : (
                <li className={styles.eventEmpty}>No events scheduled</li>
              )}
        </ul>
      </div>
    ),
    [renderEventCard],
  );

  const renderWeekView = () => (
    <div className={styles.calendarGrid}>
      {(calendarForDisplay.days.length ? calendarForDisplay.days : CALENDAR_DAYS).map((day) =>
        renderDayColumn(day),
      )}
    </div>
  );

  const renderDayView = () => (
    <div className={styles.dayView}>
      <div className={styles.dayViewNav}>
        {calendarForDisplay?.days?.map((day) => (
          <button
            key={day.date}
            type="button"
            className={`${styles.dayViewButton} ${selectedDate === day.date ? styles.dayViewButtonActive : ''}`}
            onClick={() => setSelectedDate(day.date)}
          >
            {day.label}
          </button>
        ))}
      </div>
      <div className={styles.dayViewContent}>
        <header className={styles.dayViewHeader}>
          <h2>{selectedDay?.label ?? 'Select a day'}</h2>
          <p className={styles.dayViewSummary}>{selectedDay?.summary ?? 'Choose a day to review events.'}</p>
        </header>
        <ul className={styles.eventList}>
          {selectedDay?.events?.length
            ? selectedDay.events.map((event) => renderEventCard(event))
            : (
                <li className={styles.eventEmpty}>No events scheduled for this day</li>
              )}
        </ul>
      </div>
    </div>
  );

  const renderAgendaView = () => (
    <div className={styles.agendaList}>
      {calendarForDisplay?.agenda?.length ? (
        <ul className={styles.eventList}>
          {calendarForDisplay.agenda.map((event) => renderEventCard(event, { showDayLabel: true }))}
        </ul>
      ) : (
        <div className={styles.eventEmpty}>No events scheduled in this range</div>
      )}
    </div>
  );

  const renderCalendarPane = () => (
    <section className={styles.calendarPane}>
      <header className={styles.calendarToolbar}>
        <div className={styles.toolbarPrimary}>
          <span className={styles.badge}>{BADGE_LABEL}</span>
          <h1 className={styles.heading}>{PAGE_HEADING}</h1>
        </div>
        <div className={styles.toolbarActions}>
          <button
            type="button"
            className={`${styles.toolbarButton} ${styles.toolbarButtonPrimary}`}
            onClick={() => openComposer('Viewing')}
          >
            Create viewing event
          </button>
          <button type="button" className={styles.toolbarButton} onClick={handleToday}>
            Today
          </button>
          <div className={styles.toolbarNavGroup}>
            <button type="button" className={styles.toolbarNav} aria-label="Previous week" onClick={handlePreviousWeek}>
              ‹
            </button>
            <span className={styles.toolbarLabel}>{calendarRangeLabel}</span>
            <button type="button" className={styles.toolbarNav} aria-label="Next week" onClick={handleNextWeek}>
              ›
            </button>
          </div>
          <div className={styles.toolbarToggleGroup}>
            {VIEW_MODES.map((mode) => (
              <button
                key={mode}
                type="button"
                className={`${styles.toggleButton} ${viewMode === mode ? styles.toggleButtonActive : ''}`}
                onClick={() => setViewMode(mode)}
              >
                {mode.charAt(0).toUpperCase() + mode.slice(1)}
              </button>
            ))}
          </div>
        </div>
      </header>
      <div className={styles.calendarBody}>
        {viewMode === 'week' ? renderWeekView() : null}
        {viewMode === 'day' ? renderDayView() : null}
        {viewMode === 'agenda' ? renderAgendaView() : null}
      </div>
    </section>
  );

  const renderSidebarPane = () => {
    const availabilitySource = (calendar?.agenda?.length ? calendar.agenda : TEAM_AVAILABILITY).slice(0, 3);

    return (
      <aside className={styles.sidebarPane}>
      <section className={styles.sidebarCard}>
        <header className={styles.sidebarHeader}>
          <h2 className={styles.sidebarHeading}>
            {composerOpen ? `${composerType} event composer` : 'Viewing event composer'}
          </h2>
          <p className={styles.sidebarDescription}>
            {composerOpen
              ? 'Add a new appointment to the shared diary and mirror it across Apex27.'
              : 'Review the selected event and trigger the same actions your Apex27 diary provides.'}
          </p>
        </header>

        {composerOpen ? (
          <form className={styles.composerForm} onSubmit={handleComposerSubmit}>
            <div className={styles.composerField}>
              <label htmlFor="composer-title" className={styles.composerLabel}>
                Title
              </label>
              <input
                id="composer-title"
                name="title"
                type="text"
                className={styles.composerInput}
                value={composerValues.title}
                onChange={handleComposerChange}
                required
              />
            </div>
            <div className={styles.composerRow}>
              <div className={styles.composerField}>
                <label htmlFor="composer-date" className={styles.composerLabel}>
                  Date
                </label>
                <input
                  id="composer-date"
                  name="date"
                  type="date"
                  className={styles.composerInput}
                  value={composerValues.date}
                  onChange={handleComposerChange}
                  required
                />
              </div>
              <div className={styles.composerField}>
                <label htmlFor="composer-start" className={styles.composerLabel}>
                  Start time
                </label>
                <input
                  id="composer-start"
                  name="start"
                  type="time"
                  className={styles.composerInput}
                  value={composerValues.start}
                  onChange={handleComposerChange}
                  required
                />
              </div>
              <div className={styles.composerField}>
                <label htmlFor="composer-end" className={styles.composerLabel}>
                  End time
                </label>
                <input
                  id="composer-end"
                  name="end"
                  type="time"
                  className={styles.composerInput}
                  value={composerValues.end}
                  onChange={handleComposerChange}
                />
              </div>
            </div>
            <div className={styles.composerField}>
              <label htmlFor="composer-negotiator" className={styles.composerLabel}>
                Negotiator
              </label>
              <input
                id="composer-negotiator"
                name="negotiator"
                type="text"
                className={styles.composerInput}
                value={composerValues.negotiator}
                onChange={handleComposerChange}
              />
            </div>
            <div className={styles.composerField}>
              <label htmlFor="composer-property" className={styles.composerLabel}>
                Property reference
              </label>
              <input
                id="composer-property"
                name="propertyId"
                type="text"
                className={styles.composerInput}
                value={composerValues.propertyId}
                onChange={handleComposerChange}
                placeholder="ALX-3756638"
              />
            </div>
            <div className={styles.composerField}>
              <label htmlFor="composer-attendees" className={styles.composerLabel}>
                Attendees
                <span className={styles.composerHint}>Use “Name - Role” separated by commas.</span>
              </label>
              <input
                id="composer-attendees"
                name="attendees"
                type="text"
                className={styles.composerInput}
                value={composerValues.attendees}
                onChange={handleComposerChange}
                placeholder="Lauren Atkinson - Applicant, Jonathan Spencer - Applicant"
              />
            </div>
            <div className={styles.composerField}>
              <label htmlFor="composer-location" className={styles.composerLabel}>
                Location
              </label>
              <input
                id="composer-location"
                name="location"
                type="text"
                className={styles.composerInput}
                value={composerValues.location}
                onChange={handleComposerChange}
              />
            </div>
            <div className={styles.composerField}>
              <label htmlFor="composer-notes" className={styles.composerLabel}>
                Notes
              </label>
              <textarea
                id="composer-notes"
                name="notes"
                className={styles.composerTextarea}
                value={composerValues.notes}
                onChange={handleComposerChange}
                rows={3}
              />
            </div>
            {composerError ? <div className={styles.composerError}>{composerError}</div> : null}
            <div className={styles.composerActions}>
              <button type="submit" className={styles.primaryAction}>
                Save event
              </button>
              <button type="button" className={styles.secondaryAction} onClick={handleComposerCancel}>
                Cancel
              </button>
            </div>
          </form>
        ) : resolvedFocusEvent ? (
          <>
            <dl className={styles.focusList}>
              <div className={styles.focusRow}>
                <dt>Title</dt>
                <dd>{resolvedFocusEvent.title}</dd>
              </div>
              {resolvedFocusEvent.property ? (
                <div className={styles.focusRow}>
                  <dt>Property</dt>
                  <dd>
                    {resolvedFocusEvent.property.href ? (
                      <Link href={resolvedFocusEvent.property.href} className={styles.focusLink}>
                        {resolvedFocusEvent.property.address || resolvedFocusEvent.property.id}
                      </Link>
                    ) : (
                      resolvedFocusEvent.property.address || resolvedFocusEvent.property.id
                    )}
                  </dd>
                </div>
              ) : null}
              <div className={styles.focusRow}>
                <dt>Negotiator</dt>
                <dd>{resolvedFocusEvent.negotiator || '—'}</dd>
              </div>
              <div className={styles.focusRow}>
                <dt>Attendees</dt>
                <dd>{formatAttendeeSummary(resolvedFocusEvent.attendees) || '—'}</dd>
              </div>
              <div className={styles.focusRow}>
                <dt>Date</dt>
                <dd>{focusDayLabel || '—'}</dd>
              </div>
              <div className={styles.focusRow}>
                <dt>Time</dt>
                <dd>{resolvedFocusEvent.timeLabel || 'Scheduled'}</dd>
              </div>
              <div className={styles.focusRow}>
                <dt>Status</dt>
                <dd>{resolvedFocusEvent.statusLabel}</dd>
              </div>
              <div className={styles.focusRow}>
                <dt>Location</dt>
                <dd>{resolvedFocusEvent.location || '—'}</dd>
              </div>
              <div className={styles.focusRow}>
                <dt>Notes</dt>
                <dd>{resolvedFocusEvent.notes || '—'}</dd>
              </div>
            </dl>

            <div className={styles.focusActions}>
              <button type="button" className={styles.primaryAction} onClick={handleDuplicateFocus}>
                Duplicate for next week
              </button>
              <button type="button" className={styles.secondaryAction} onClick={handleSendConfirmation}>
                Send confirmation
              </button>
            </div>
          </>
        ) : (
          <div className={styles.workspaceEmpty}>Select an event to see the composer tools.</div>
        )}
      </section>

      <section className={styles.sidebarCard}>
        <header className={styles.sidebarHeader}>
          <h2 className={styles.sidebarHeading}>Team availability</h2>
          <p className={styles.sidebarDescription}>
            Keep the Apex27 diary aligned so negotiators stay updated on viewings and callbacks.
          </p>
        </header>

        <ul className={styles.availabilityList}>
          {availabilitySource.map((event) => (
            <li key={`availability-${event.id}`} className={styles.availabilityItem}>
              <div className={styles.avatar} aria-hidden="true">
                {(event.negotiator || 'Team')
                  .split(' ')
                  .filter(Boolean)
                  .map((part) => part[0])
                  .join('')}
              </div>
              <div className={styles.availabilityMeta}>
                <p className={styles.memberName}>{event.negotiator || 'Team'}</p>
                <p className={styles.memberRole}>{event.type || 'Event'}</p>
                <p className={styles.memberAvailability}>{`${event.timeLabel || 'Scheduled'} · ${agendaDayLookup.get(event.dayKey) || ''}`}</p>
              </div>
              <span className={`${styles.statusPill} ${event.statusKey ? styles[`status${event.statusKey}`] ?? '' : ''}`.trim()}>
                {event.statusLabel}
              </span>
            </li>
          ))}
        </ul>
      </section>

      <section className={styles.sidebarCard}>
        <header className={styles.sidebarHeader}>
          <h2 className={styles.sidebarHeading}>Diary settings</h2>
          <p className={styles.sidebarDescription}>
            Manage the same calendar preferences that live inside Apex27.
          </p>
        </header>

        <ul className={styles.settingsList}>
          {DIARY_SETTINGS.map((setting) => (
            <li key={setting.label} className={styles.settingRow}>
              <div className={styles.settingMeta}>
                <p className={styles.settingLabel}>{setting.label}</p>
                <p className={styles.settingDescription}>{setting.description}</p>
              </div>
              <span
                className={`${styles.settingToggle} ${setting.enabled ? styles.settingToggleEnabled : ''}`.trim()}
              >
                {setting.enabled ? 'On' : 'Off'}
              </span>
            </li>
          ))}
        </ul>
      </section>

      <section className={styles.sidebarCard}>
        <header className={styles.sidebarHeader}>
          <h2 className={styles.sidebarHeading}>Quick actions</h2>
          <p className={styles.sidebarDescription}>
            Save time by triggering the same shortcuts your team uses in Apex27.
          </p>
        </header>

        <ul className={styles.quickActions}>
          {QUICK_ACTIONS.map((action) => (
            <li key={action.label} className={styles.quickActionItem}>
              <button
                type="button"
                className={styles.quickActionButton}
                onClick={() => handleQuickAction(action)}
                disabled={importing && action.action === 'import'}
              >
                <span className={styles.quickActionLabel}>{action.label}</span>
                <span className={styles.quickActionDescription}>{action.description}</span>
              </button>
            </li>
          ))}
        </ul>
      </section>
    </aside>
    );
  };

  const renderLoadingState = () => (
    <div className={styles.workspaceContainer}>
      <div className={styles.workspaceEmpty}>Loading diary workspace…</div>
    </div>
  );

  const renderAccessDeniedState = () => (
    <div className={styles.workspaceContainer}>
      <div className={styles.workspaceEmpty}>You need admin access to view the diary workspace.</div>
    </div>
  );

  const renderWorkspaceContent = () => (
    <div className={styles.workspaceOuter}>
      <section className={styles.heroSection}>
        <p className={styles.heroEyebrow}>Apex27 diary parity</p>
        <h1 className={styles.heroHeading}>{PAGE_HEADING}</h1>
        <p className={styles.heroDescription}>{PAGE_TAGLINE}</p>
        {calendarTotals ? (
          <div className={styles.heroMeta}>
            <div className={styles.heroStat}>
              <span className={styles.heroStatValue}>{calendarTotals.count}</span>
              <span className={styles.heroStatLabel}>Events in view</span>
            </div>
            <div className={styles.heroStat}>
              <span className={styles.heroStatValue}>{calendarTotals.statuses['Confirmed'] ?? 0}</span>
              <span className={styles.heroStatLabel}>Confirmed</span>
            </div>
            <div className={styles.heroStat}>
              <span className={styles.heroStatValue}>{calendarTotals.statuses['Awaiting confirmation'] ?? 0}</span>
              <span className={styles.heroStatLabel}>Awaiting confirmation</span>
            </div>
          </div>
        ) : null}
      </section>

      {toast ? (
        <div className={`${styles.toast} ${toast.type === 'error' ? styles.toastError : styles.toastSuccess}`}>
          {toast.message}
        </div>
      ) : null}

      {error ? <div className={styles.workspaceError}>{error}</div> : null}

      <div className={styles.workspaceGrid}>
        {renderCalendarPane()}
        {renderSidebarPane()}
      </div>
    </div>
  );

  const showLoading = sessionLoading || loading;

  return (
    <>
      <Head>
        <title>Aktonz Admin — Diary workspace</title>
      </Head>
      <AdminNavigation items={ADMIN_NAV_ITEMS} />
      <main className={styles.workspaceMain}>
        {showLoading
          ? renderLoadingState()
          : isAdmin
            ? renderWorkspaceContent()
            : renderAccessDeniedState()}
      </main>
    </>
  );
}
<<<<<<< HEAD
=======

export async function getStaticProps() {
  return { props: {} };
}
>>>>>>> 1fa8dca6
<|MERGE_RESOLUTION|>--- conflicted
+++ resolved
@@ -1428,10 +1428,3 @@
     </>
   );
 }
-<<<<<<< HEAD
-=======
-
-export async function getStaticProps() {
-  return { props: {} };
-}
->>>>>>> 1fa8dca6
