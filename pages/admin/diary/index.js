import { useCallback, useEffect, useMemo, useRef, useState } from 'react';
import Head from 'next/head';
import Link from 'next/link';
import { useRouter } from 'next/router';

import AdminNavigation, { ADMIN_NAV_ITEMS } from '../../../components/admin/AdminNavigation';
import { useSession } from '../../../components/SessionProvider';
import styles from '../../../styles/AdminDiary.module.css';
import { createAdminDateFormatter } from '../../../lib/admin/formatters';

const BADGE_LABEL = 'Diary workspace';
const PAGE_HEADING = 'Shared diary & scheduling';
const PAGE_TAGLINE =
  'Mirror the Apex27 diary by combining viewings, valuations, and internal meetings in one shared workspace.';

const VIEW_MODES = ['week', 'day', 'agenda'];

const formatDiaryTime = createAdminDateFormatter({
  hour: '2-digit',
  minute: '2-digit',
  hour12: false,
});

const formatDiaryDay = createAdminDateFormatter({
  weekday: 'short',
  day: '2-digit',
  month: 'short',
});

const DEFAULT_COMPOSER_VALUES = {
  title: '',
  date: '',
  start: '',
  end: '',
  negotiator: '',
  attendees: '',
  propertyId: '',
  location: '',
  notes: '',
};

const QUICK_ACTIONS = [
  {
    label: 'New viewing',
    description: 'Create a viewing event linked to a property and applicants.',
    type: 'Viewing',
  },
  {
    label: 'Add follow-up',
    description: 'Schedule callbacks and follow-up reminders for negotiators.',
    type: 'Follow-up',
  },
  {
    label: 'Import from Apex27',
    description: 'Refresh the shared diary with the latest Apex27 events.',
    action: 'import',
  },
];

function formatAttendeeSummary(attendees) {
  if (!Array.isArray(attendees) || attendees.length === 0) {
    return null;
  }

  return attendees
    .map((attendee) => {
      if (!attendee?.name) {
        return null;
      }
      if (attendee.role) {
        return `${attendee.name} (${attendee.role})`;
      }
      return attendee.name;
    })
    .filter(Boolean)
    .join(', ');
}

function formatTimeRangeLabel(startIso, endIso) {
  if (!startIso) {
    return null;
  }

  const start = new Date(startIso);
  if (Number.isNaN(start.getTime())) {
    return null;
  }

  const startLabel = formatDiaryTime(start);
  if (!endIso) {
    return startLabel;
  }

  const end = new Date(endIso);
  if (Number.isNaN(end.getTime())) {
    return startLabel;
  }

  return `${startLabel} – ${formatDiaryTime(end)}`;
}

function getStatusLabel(status) {
  if (!status) {
    return 'Scheduled';
  }

  const normalised = status.toLowerCase();
  switch (normalised) {
    case 'confirmed':
      return 'Confirmed';
    case 'awaiting_confirmation':
    case 'awaiting confirmation':
      return 'Awaiting confirmation';
    case 'tentative':
      return 'Tentative';
    case 'internal':
      return 'Internal';
    case 'compliance':
      return 'Compliance';
    default:
      return status
        .split('_')
        .map((part) => part.charAt(0).toUpperCase() + part.slice(1))
        .join(' ');
  }
}

function buildStatusKey(label) {
  return label.replace(/\s+/g, '');
}

function summariseDayLabel(events) {
  if (!events?.length) {
    return 'No events scheduled';
  }

  if (events.length === 1) {
    return '1 event';
  }

  return `${events.length} events`;
}

function computeTotalsFromAgenda(agenda) {
  const totals = { count: 0, statuses: {} };

  for (const event of agenda) {
    totals.count += 1;
    const label = event?.statusLabel ?? getStatusLabel(event?.status);
    totals.statuses[label] = (totals.statuses[label] || 0) + 1;
  }

  return totals;
}

function findFocusEventId(agenda, now = new Date()) {
  if (!Array.isArray(agenda) || agenda.length === 0) {
    return null;
  }

  const upcoming = agenda.find((event) => {
    if (!event?.start) {
      return false;
    }
    const start = new Date(event.start);
    return !Number.isNaN(start.getTime()) && start >= now;
  });

  return (upcoming ?? agenda[0])?.id ?? null;
}

function parseAttendees(value) {
  if (!value) {
    return [];
  }

  return value
    .split(',')
    .map((entry) => entry.trim())
    .filter(Boolean)
    .map((entry) => {
      const [namePart, ...rest] = entry.split('-');
      const name = namePart.trim();
      if (!name) {
        return null;
      }
      const role = rest.join('-').trim();
      return {
        name,
        role: role || null,
      };
    })
    .filter(Boolean);
}

function normalizeLinks(links) {
  if (!Array.isArray(links)) {
    return [];
  }

  return links
    .map((link) => {
      if (!link || typeof link !== 'object') {
        return null;
      }
      const label = typeof link.label === 'string' ? link.label.trim() : '';
      const href = typeof link.href === 'string' ? link.href.trim() : '';
      if (!label || !href) {
        return null;
      }
      return { label, href };
    })
    .filter(Boolean);
}

function normalizeAttendeesList(list) {
  if (!Array.isArray(list)) {
    return [];
  }

  return list
    .map((attendee) => {
      if (!attendee || typeof attendee !== 'object') {
        return null;
      }
      const name = typeof attendee.name === 'string' ? attendee.name.trim() : '';
      if (!name) {
        return null;
      }
      const role = typeof attendee.role === 'string' && attendee.role.trim() ? attendee.role.trim() : null;
      const email = typeof attendee.email === 'string' && attendee.email.trim() ? attendee.email.trim() : null;
      return { name, role, email };
    })
    .filter(Boolean);
}

function normalizeProperty(property) {
  if (!property || typeof property !== 'object') {
    return null;
  }

  const id = typeof property.id === 'string' ? property.id.trim() : null;
  const address = typeof property.address === 'string' ? property.address.trim() : null;
  const href = typeof property.href === 'string' ? property.href.trim() : null;

  if (!id && !address && !href) {
    return null;
  }

  return { id, address, href };
}

function normalizeEvent(event) {
  if (!event || typeof event !== 'object') {
    return null;
  }

  const start = typeof event.start === 'string' ? event.start : null;
  const end = typeof event.end === 'string' ? event.end : null;
  const dayKey = event.dayKey || (start ? start.slice(0, 10) : null);
  const statusLabel = event.statusLabel ?? getStatusLabel(event.status);

  return {
    ...event,
    start,
    end,
    dayKey,
    timeLabel: event.timeLabel ?? formatTimeRangeLabel(start, end),
    statusLabel,
    statusKey: event.statusKey ?? buildStatusKey(statusLabel),
    attendees: normalizeAttendeesList(event.attendees),
    links: normalizeLinks(event.links),
    property: normalizeProperty(event.property),
  };
}

function createClientEvent({
  id,
  title,
  type,
  status,
  negotiator,
  location,
  notes,
  property,
  attendees,
  links,
  startIso,
  endIso,
}) {
  const normalizedProperty = normalizeProperty(property);
  const normalizedAttendees = normalizeAttendeesList(attendees);
  const normalizedLinks = normalizeLinks(links);
  const statusLabel = getStatusLabel(status);

  return {
    id,
    title,
    type: type || null,
    status,
    negotiator: negotiator || null,
    location: location || null,
    notes: notes || null,
    property: normalizedProperty,
    attendees: normalizedAttendees,
    links: normalizedLinks,
    start: startIso,
    end: endIso,
    dayKey: startIso ? startIso.slice(0, 10) : null,
    timeLabel: formatTimeRangeLabel(startIso, endIso),
    statusLabel,
    statusKey: buildStatusKey(statusLabel),
  };
}

function normaliseCalendarData(data) {
  if (!data || typeof data !== 'object') {
    return null;
  }

  const normalizedDays = Array.isArray(data.days)
    ? data.days.map((day) => {
        const events = Array.isArray(day.events)
          ? day.events.map(normalizeEvent).filter(Boolean)
          : [];
        events.sort((a, b) => {
          const aTime = a.start ? new Date(a.start).getTime() : 0;
          const bTime = b.start ? new Date(b.start).getTime() : 0;
          return aTime - bTime;
        });
        return {
          ...day,
          events,
          summary: summariseDayLabel(events),
        };
      })
    : [];

  const agendaFromData = Array.isArray(data.agenda)
    ? data.agenda.map(normalizeEvent).filter(Boolean)
    : [];

  const normalizedAgenda = agendaFromData.length
    ? agendaFromData
    : normalizedDays.flatMap((day) => day.events);

  normalizedAgenda.sort((a, b) => {
    const aTime = a.start ? new Date(a.start).getTime() : 0;
    const bTime = b.start ? new Date(b.start).getTime() : 0;
    return aTime - bTime;
  });

  const focusEventId =
    data.focusEventId && normalizedAgenda.some((event) => event.id === data.focusEventId)
      ? data.focusEventId
      : findFocusEventId(normalizedAgenda);

  const totals = computeTotalsFromAgenda(normalizedAgenda);

  return {
    ...data,
    days: normalizedDays,
    agenda: normalizedAgenda,
    focusEventId,
    totals,
  };
}

const FALLBACK_SOURCE_CALENDAR = {
  range: {
    label: 'Mon 12 Feb – Sun 18 Feb',
    start: '2024-02-12',
  },
  days: [
    {
      date: '2024-02-12',
      label: 'Mon 12 Feb',
      isToday: false,
      events: [
        {
          id: 'fallback-viewing-meadow',
          title: 'Viewing — 14 Meadow Lane',
          type: 'Viewing',
          status: 'Confirmed',
          negotiator: 'Lauren Atkinson',
          location: '14 Meadow Lane, Leeds',
          notes: 'Confirm keys with the owner before arrival.',
          property: {
            id: 'AKN-100045',
            address: '14 Meadow Lane, Leeds',
            href: '/admin/listings/AKN-100045',
          },
          attendees: [
            { name: 'Lauren Atkinson', role: 'Negotiator' },
            { name: 'Jonathan Spencer', role: 'Applicant' },
          ],
          links: [
            { href: '/admin/listings/AKN-100045', label: 'View property record' },
            { href: 'mailto:lauren@aktonz.co.uk', label: 'Email negotiator' },
          ],
          startIso: '2024-02-12T09:30:00+00:00',
          endIso: '2024-02-12T10:00:00+00:00',
        },
        {
          id: 'fallback-follow-up-greenbank',
          title: 'Follow-up — 22 Greenbank Avenue',
          type: 'Follow-up',
          status: 'Awaiting confirmation',
          negotiator: 'Paige Fitzgerald',
          location: 'Phone call',
          notes: 'Call applicants with feedback and confirm next steps.',
          property: {
            id: 'AKN-100112',
            address: '22 Greenbank Avenue, Leeds',
            href: '/admin/listings/AKN-100112',
          },
          attendees: [
            { name: 'Paige Fitzgerald', role: 'Negotiator' },
            { name: 'Ravi Singh', role: 'Applicant' },
          ],
          links: [
            { href: '/admin/listings/AKN-100112', label: 'View property record' },
          ],
          startIso: '2024-02-12T12:00:00+00:00',
          endIso: '2024-02-12T12:15:00+00:00',
        },
      ],
    },
    {
      date: '2024-02-13',
      label: 'Tue 13 Feb',
      isToday: false,
      events: [
        {
          id: 'fallback-valuation-oakwood',
          title: 'Valuation — 8 Oakwood Crescent',
          type: 'Valuation',
          status: 'Confirmed',
          negotiator: 'Jonathan Spencer',
          location: '8 Oakwood Crescent, Leeds',
          notes: 'Bring lettings appraisal pack.',
          property: {
            id: 'AKN-100215',
            address: '8 Oakwood Crescent, Leeds',
            href: '/admin/listings/AKN-100215',
          },
          attendees: [
            { name: 'Jonathan Spencer', role: 'Negotiator' },
            { name: 'Helen Marsh', role: 'Landlord' },
          ],
          links: [
            { href: '/admin/listings/AKN-100215', label: 'View property record' },
          ],
          startIso: '2024-02-13T14:00:00+00:00',
          endIso: '2024-02-13T15:00:00+00:00',
        },
      ],
    },
    {
      date: '2024-02-14',
      label: 'Wed 14 Feb',
      isToday: false,
      events: [
        {
          id: 'fallback-meeting-morning-sync',
          title: 'Morning diary sync',
          type: 'Internal meeting',
          status: 'Internal',
          negotiator: 'Team Diary',
          location: 'Teams call',
          notes: 'Review Apex27 imports and confirm outstanding confirmations.',
          attendees: [
            { name: 'Lauren Atkinson', role: 'Negotiator' },
            { name: 'Paige Fitzgerald', role: 'Negotiator' },
            { name: 'Jonathan Spencer', role: 'Negotiator' },
          ],
          links: [
            { href: 'https://teams.microsoft.com/l/meetup-join/19%3ameeting_MTG', label: 'Join Teams call' },
          ],
          startIso: '2024-02-14T09:00:00+00:00',
          endIso: '2024-02-14T09:30:00+00:00',
        },
      ],
    },
  ],
};

const FALLBACK_CALENDAR = normaliseCalendarData(FALLBACK_SOURCE_CALENDAR) ?? {
  range: { label: '', start: '' },
  days: [],
  agenda: [],
  focusEventId: null,
  totals: { count: 0, statuses: {} },
};

const CALENDAR_DAYS = FALLBACK_CALENDAR.days;
const FOCUS_EVENT = FALLBACK_CALENDAR.agenda[0] ?? null;
const TEAM_AVAILABILITY = FALLBACK_CALENDAR.agenda.slice(0, 3);
const DIARY_SETTINGS = [
  {
    label: 'Auto-import from Apex27',
    description: 'Sync the shared diary with Apex27 every hour to keep negotiators aligned.',
    enabled: true,
  },
  {
    label: 'Viewing confirmations',
    description: 'Send confirmation emails and SMS messages automatically to attendees.',
    enabled: true,
  },
  {
    label: 'Show cancelled events',
    description: 'Display cancelled or declined events directly within the diary grid.',
    enabled: false,
  },
];

function buildDiaryUrl(startDate) {
  const params = new URLSearchParams();
  if (startDate) {
    params.set('start', startDate);
  }
  const query = params.toString();
  return `/api/admin/diary${query ? `?${query}` : ''}`;
}

export default function AdminDiaryWorkspacePage() {
  const router = useRouter();
  const basePath = router?.basePath ?? '';
  const { user, loading: sessionLoading } = useSession();
  const isAdmin = user?.role === 'admin';

  const [calendar, setCalendar] = useState(null);
  const [viewMode, setViewMode] = useState('week');
  const [selectedDate, setSelectedDate] = useState(() => CALENDAR_DAYS[0]?.date ?? null);
  const [loading, setLoading] = useState(true);
  const [error, setError] = useState(null);
  const [importing, setImporting] = useState(false);
  const [toast, setToast] = useState(null);
  const [composerOpen, setComposerOpen] = useState(false);
  const [composerType, setComposerType] = useState('Viewing');
  const [composerValues, setComposerValues] = useState(DEFAULT_COMPOSER_VALUES);
  const [composerError, setComposerError] = useState(null);

  const importAbortControllerRef = useRef(null);

  const calendarForDisplay = calendar ?? FALLBACK_CALENDAR;
  const calendarTotals = calendar?.totals ?? FALLBACK_CALENDAR.totals;
  const calendarRangeLabel = calendar?.range?.label ?? FALLBACK_CALENDAR.range?.label ?? '';

  const applyCalendarData = useCallback((data) => {
    const normalized = normaliseCalendarData(data);
    if (!normalized) {
      setCalendar(null);
      return;
    }

    setCalendar(normalized);

    const availableDates = normalized.days.map((day) => day.date);
    setSelectedDate((current) => {
      if (current && availableDates.includes(current)) {
        return current;
      }
      const today = normalized.days.find((day) => day.isToday);
      return today?.date ?? availableDates[0] ?? null;
    });
  }, []);

  const loadDiary = useCallback(
    async (startDate, options = {}) => {
      const signal =
        options && typeof options === 'object' && 'signal' in options ? options.signal : undefined;

      setLoading(true);
      setError(null);

      try {
        const response = await fetch(`${basePath}${buildDiaryUrl(startDate)}`, { signal });
        if (!response.ok) {
          throw new Error('Failed to load diary events');
        }

        const json = await response.json();

        if (signal?.aborted) {
          return;
        }

        applyCalendarData(json);
      } catch (err) {
        if (
          signal?.aborted ||
          (err && typeof err === 'object' && 'name' in err && err.name === 'AbortError')
        ) {
          return;
        }

        console.error(err);
        setError('Unable to load the diary workspace. Please try again.');
      } finally {
        if (!signal?.aborted) {
          setLoading(false);
        }
      }
    },
    [applyCalendarData, basePath],
  );

  useEffect(() => {
    if (sessionLoading) {
      return;
    }

    if (!isAdmin) {
      setCalendar(null);
      setLoading(false);
      return;
    }

    const controller = new AbortController();
    loadDiary(undefined, { signal: controller.signal });

    return () => {
      controller.abort();
    };
  }, [sessionLoading, isAdmin, loadDiary]);

  useEffect(() => {
    if (!toast) {
      return undefined;
    }

    const timer = setTimeout(() => {
      setToast(null);
    }, 5000);

    return () => clearTimeout(timer);
  }, [toast]);

  const handlePreviousWeek = useCallback(() => {
    if (!calendar?.range?.previousStart) {
      return;
    }
    loadDiary(calendar.range.previousStart);
  }, [calendar, loadDiary]);

  const handleNextWeek = useCallback(() => {
    if (!calendar?.range?.nextStart) {
      return;
    }
    loadDiary(calendar.range.nextStart);
  }, [calendar, loadDiary]);

  const handleToday = useCallback(() => {
    const todayKey = new Date().toISOString().slice(0, 10);
    if (calendar?.days?.some((day) => day.date === todayKey)) {
      setSelectedDate(todayKey);
      return;
    }
    loadDiary(todayKey);
  }, [calendar, loadDiary]);

  const handleImport = useCallback(async () => {
    if (importAbortControllerRef.current) {
      importAbortControllerRef.current.abort();
      importAbortControllerRef.current = null;
    }

    const controller = new AbortController();
    importAbortControllerRef.current = controller;

    setImporting(true);
    setToast(null);

    try {
      const response = await fetch(`${basePath}${buildDiaryUrl(calendar?.range?.start)}`, {
        method: 'POST',
        signal: controller.signal,
      });
      if (!response.ok) {
        throw new Error('Failed to import diary events');
      }
      const json = await response.json();
      if (controller.signal.aborted) {
        return;
      }
      applyCalendarData(json);
      setToast({ type: 'success', message: 'Imported the latest Apex27 diary events.' });
    } catch (err) {
      if (
        controller.signal.aborted ||
        (err && typeof err === 'object' && 'name' in err && err.name === 'AbortError')
      ) {
        return;
      }
      console.error(err);
      setToast({ type: 'error', message: 'Unable to import diary events. Please try again.' });
    } finally {
      if (importAbortControllerRef.current === controller) {
        setImporting(false);
        importAbortControllerRef.current = null;
      }
    }
<<<<<<< HEAD
  }, [applyCalendarData, basePath, calendar?.range?.start, importing]);
=======
  }, [applyCalendarData, calendar?.range?.start]);

  useEffect(
    () => () => {
      if (importAbortControllerRef.current) {
        importAbortControllerRef.current.abort();
        importAbortControllerRef.current = null;
      }
    },
    [],
  );
>>>>>>> 6512be4d

  const openComposer = useCallback(
    (type = 'Viewing', preset = {}) => {
      setComposerType(type);
      setComposerOpen(true);
      setComposerError(null);
      setComposerValues({
        ...DEFAULT_COMPOSER_VALUES,
        ...preset,
        title: preset.title ?? '',
        date: preset.date ?? selectedDate ?? calendar?.range?.start ?? '',
        start: preset.start ?? '',
        end: preset.end ?? '',
        negotiator: preset.negotiator ?? user?.name ?? '',
        attendees: preset.attendees ?? '',
        propertyId: preset.propertyId ?? '',
        location: preset.location ?? '',
        notes: preset.notes ?? '',
      });
    },
    [calendar?.range?.start, selectedDate, user?.name],
  );

  const handleQuickAction = useCallback(
    (action) => {
      if (action.action === 'import') {
        handleImport();
        return;
      }

      openComposer(action.type, action.preset ?? {});
    },
    [handleImport, openComposer],
  );

  const handleComposerChange = useCallback((event) => {
    const { name, value } = event.target;
    setComposerValues((current) => ({ ...current, [name]: value }));
  }, []);

  const handleComposerCancel = useCallback(() => {
    setComposerOpen(false);
    setComposerError(null);
    setComposerValues(DEFAULT_COMPOSER_VALUES);
  }, []);

  const handleComposerSubmit = useCallback(
    (event) => {
      event.preventDefault();
      setComposerError(null);

      if (!calendar) {
        return;
      }

      const title = composerValues.title.trim();
      const date = composerValues.date;
      const start = composerValues.start;

      if (!title || !date || !start) {
        setComposerError('Title, date and start time are required.');
        return;
      }

      let startIso;
      try {
        startIso = new Date(`${date}T${start}:00Z`).toISOString();
      } catch (err) {
        console.error(err);
        setComposerError('Please provide a valid start time.');
        return;
      }

      let endIso = null;
      if (composerValues.end) {
        try {
          endIso = new Date(`${date}T${composerValues.end}:00Z`).toISOString();
        } catch (err) {
          console.warn('Invalid end time provided for diary event composer', err);
        }
      }

      const propertyId = composerValues.propertyId.trim();
      const property = propertyId
        ? {
            id: propertyId,
            href: `/property/${propertyId}`,
          }
        : null;

      const attendees = parseAttendees(composerValues.attendees);

      const newEvent = createClientEvent({
        id: `local-${Date.now()}`,
        title,
        type: composerType,
        status: 'confirmed',
        negotiator: composerValues.negotiator?.trim() || null,
        location: composerValues.location?.trim() || null,
        notes: composerValues.notes?.trim() || null,
        property,
        attendees,
        links: propertyId ? [{ label: 'View property record', href: `/property/${propertyId}` }] : [],
        startIso,
        endIso,
      });

      if (!calendar.days.some((day) => day.date === newEvent.dayKey)) {
        setComposerError('Selected date is outside the current diary view. Navigate to that week first.');
        return;
      }

      setCalendar((current) => {
        if (!current) {
          return current;
        }

        const days = current.days.map((day) => {
          if (day.date !== newEvent.dayKey) {
            return day;
          }
          const events = [...day.events, newEvent].sort((a, b) => new Date(a.start) - new Date(b.start));
          return {
            ...day,
            events,
            summary: summariseDayLabel(events),
          };
        });

        const agenda = [...(current.agenda ?? [])];
        agenda.push(newEvent);
        agenda.sort((a, b) => new Date(a.start) - new Date(b.start));
        const totals = computeTotalsFromAgenda(agenda);
        const focusEventId = findFocusEventId(agenda);

        return {
          ...current,
          days,
          agenda,
          totals,
          focusEventId,
        };
      });

      setSelectedDate(newEvent.dayKey);
      setToast({ type: 'success', message: `${composerType} event scheduled for ${formatDiaryDay(startIso)}.` });
      setComposerOpen(false);
      setComposerValues(DEFAULT_COMPOSER_VALUES);
    },
    [calendar, composerType, composerValues],
  );

  const agendaDayLookup = useMemo(() => {
    const map = new Map();
    if (Array.isArray(calendarForDisplay?.days)) {
      calendarForDisplay.days.forEach((day) => {
        map.set(day.date, day.label);
      });
    }
    return map;
  }, [calendarForDisplay]);

  const selectedDay = useMemo(
    () => calendarForDisplay?.days?.find((day) => day.date === selectedDate) ?? null,
    [calendarForDisplay, selectedDate],
  );

  const focusEvent = useMemo(() => {
    const agenda = calendar?.agenda?.length ? calendar.agenda : calendarForDisplay.agenda;
    if (!agenda?.length) {
      return null;
    }
    const focusId = calendar?.focusEventId ?? calendarForDisplay.focusEventId;
    const fallback = agenda[0];
    if (!focusId) {
      return fallback;
    }
    return agenda.find((event) => event.id === focusId) ?? fallback;
  }, [calendar, calendarForDisplay]);

  const resolvedFocusEvent = focusEvent ?? FOCUS_EVENT;

  const focusDayLabel = useMemo(() => {
    if (!resolvedFocusEvent) {
      return null;
    }
    const start = resolvedFocusEvent.start ? new Date(resolvedFocusEvent.start) : null;
    if (start) {
      return formatDiaryDay(start);
    }
    return agendaDayLookup.get(resolvedFocusEvent.dayKey) ?? resolvedFocusEvent.dayKey;
  }, [agendaDayLookup, resolvedFocusEvent]);

  const handleDuplicateFocus = useCallback(() => {
    if (!resolvedFocusEvent) {
      return;
    }

    openComposer(resolvedFocusEvent.type || 'Event', {
      title: `${resolvedFocusEvent.title} (Copy)`,
      date: resolvedFocusEvent.dayKey,
      start: resolvedFocusEvent.start ? resolvedFocusEvent.start.slice(11, 16) : '',
      end: resolvedFocusEvent.end ? resolvedFocusEvent.end.slice(11, 16) : '',
      negotiator: resolvedFocusEvent.negotiator || '',
      attendees: formatAttendeeSummary(resolvedFocusEvent.attendees || [])?.replace(/, /g, ', ') || '',
      propertyId: resolvedFocusEvent.property?.id || '',
      location: resolvedFocusEvent.location || '',
      notes: resolvedFocusEvent.notes || '',
    });
  }, [resolvedFocusEvent, openComposer]);

  const handleSendConfirmation = useCallback(() => {
    if (!resolvedFocusEvent) {
      return;
    }

    const emails = (resolvedFocusEvent.attendees || []).map((attendee) => attendee.email).filter(Boolean);
    if (!emails.length) {
      setToast({ type: 'error', message: 'No attendee email addresses available for this event.' });
      return;
    }

    const subject = encodeURIComponent(`${resolvedFocusEvent.title} confirmation`);
    const body = encodeURIComponent(
      `Hi ${resolvedFocusEvent.attendees[0]?.name ?? ''},\n\nConfirming your ${resolvedFocusEvent.title} at ${resolvedFocusEvent.timeLabel} on ${focusDayLabel}.`,
    );
    const mailto = `mailto:${emails.join(',')}?subject=${subject}&body=${body}`;
    window.open(mailto, '_blank', 'noopener,noreferrer');
    setToast({ type: 'success', message: 'Drafted confirmation email for attendees.' });
  }, [focusDayLabel, resolvedFocusEvent]);

  const renderEventCard = useCallback(
    (event, { showDayLabel = false } = {}) => {
      if (!event) {
        return null;
      }

      const dayLabel =
        agendaDayLookup.get(event.dayKey) ?? (event.start ? formatDiaryDay(event.start) : null);
      const attendeesSummary = formatAttendeeSummary(event.attendees);
      const statusClass = event.statusKey ? styles[`status${event.statusKey}`] ?? '' : '';

      return (
        <li key={event.id} className={styles.eventCard}>
          <header className={styles.eventHeader}>
            <span className={styles.eventType}>{event.type || 'Event'}</span>
            <span className={styles.eventTime}>{event.timeLabel || 'Scheduled'}</span>
          </header>
          <h3 className={styles.eventTitle}>{event.title}</h3>
          {showDayLabel && dayLabel ? <p className={styles.eventDayLabel}>{dayLabel}</p> : null}
          {event.property ? (
            event.property.href ? (
              <Link href={event.property.href} className={styles.eventPropertyLink}>
                {event.property.address || event.property.id}
              </Link>
            ) : (
              <p className={styles.eventProperty}>{event.property.address || event.property.id}</p>
            )
          ) : null}
          {event.location ? <p className={styles.eventLocation}>{event.location}</p> : null}
          {attendeesSummary ? <p className={styles.eventAttendees}>{attendeesSummary}</p> : null}
          <span className={`${styles.eventStatus} ${statusClass}`.trim()}>{event.statusLabel}</span>
          {event.links?.length ? (
            <div className={styles.eventLinks}>
              {event.links.map((link) => {
                const key = `${event.id}-${link.href}`;
                const isExternal = /^https?:/i.test(link.href) || link.href.startsWith('mailto:');
                return isExternal ? (
                  <a key={key} href={link.href} target="_blank" rel="noreferrer" className={styles.eventLink}>
                    {link.label}
                  </a>
                ) : (
                  <Link key={key} href={link.href} className={styles.eventLink}>
                    {link.label}
                  </Link>
                );
              })}
            </div>
          ) : null}
        </li>
      );
    },
    [agendaDayLookup],
  );

  const renderDayColumn = useCallback(
    (day) => (
      <div key={day.date} className={styles.dayColumn}>
        <div className={styles.dayHeader}>
          <span className={styles.dayLabel}>{day.label}</span>
          <span className={styles.daySummary}>{day.summary}</span>
        </div>
        <ul className={styles.eventList}>
          {day.events.length
            ? day.events.map((event) => renderEventCard(event))
            : (
                <li className={styles.eventEmpty}>No events scheduled</li>
              )}
        </ul>
      </div>
    ),
    [renderEventCard],
  );

  const renderWeekView = () => (
    <div className={styles.calendarGrid}>
      {(calendarForDisplay.days.length ? calendarForDisplay.days : CALENDAR_DAYS).map((day) =>
        renderDayColumn(day),
      )}
    </div>
  );

  const renderDayView = () => (
    <div className={styles.dayView}>
      <div className={styles.dayViewNav}>
        {calendarForDisplay?.days?.map((day) => (
          <button
            key={day.date}
            type="button"
            className={`${styles.dayViewButton} ${selectedDate === day.date ? styles.dayViewButtonActive : ''}`}
            onClick={() => setSelectedDate(day.date)}
          >
            {day.label}
          </button>
        ))}
      </div>
      <div className={styles.dayViewContent}>
        <header className={styles.dayViewHeader}>
          <h2>{selectedDay?.label ?? 'Select a day'}</h2>
          <p className={styles.dayViewSummary}>{selectedDay?.summary ?? 'Choose a day to review events.'}</p>
        </header>
        <ul className={styles.eventList}>
          {selectedDay?.events?.length
            ? selectedDay.events.map((event) => renderEventCard(event))
            : (
                <li className={styles.eventEmpty}>No events scheduled for this day</li>
              )}
        </ul>
      </div>
    </div>
  );

  const renderAgendaView = () => (
    <div className={styles.agendaList}>
      {calendarForDisplay?.agenda?.length ? (
        <ul className={styles.eventList}>
          {calendarForDisplay.agenda.map((event) => renderEventCard(event, { showDayLabel: true }))}
        </ul>
      ) : (
        <div className={styles.eventEmpty}>No events scheduled in this range</div>
      )}
    </div>
  );

  const renderCalendarPane = () => (
    <section className={styles.calendarPane}>
      <header className={styles.calendarToolbar}>
        <div className={styles.toolbarPrimary}>
          <span className={styles.badge}>{BADGE_LABEL}</span>
          <h1 className={styles.heading}>{PAGE_HEADING}</h1>
        </div>
        <div className={styles.toolbarActions}>
          <button
            type="button"
            className={`${styles.toolbarButton} ${styles.toolbarButtonPrimary}`}
            onClick={() => openComposer('Viewing')}
          >
            Create viewing event
          </button>
          <button type="button" className={styles.toolbarButton} onClick={handleToday}>
            Today
          </button>
          <div className={styles.toolbarNavGroup}>
            <button type="button" className={styles.toolbarNav} aria-label="Previous week" onClick={handlePreviousWeek}>
              ‹
            </button>
            <span className={styles.toolbarLabel}>{calendarRangeLabel}</span>
            <button type="button" className={styles.toolbarNav} aria-label="Next week" onClick={handleNextWeek}>
              ›
            </button>
          </div>
          <div className={styles.toolbarToggleGroup}>
            {VIEW_MODES.map((mode) => (
              <button
                key={mode}
                type="button"
                className={`${styles.toggleButton} ${viewMode === mode ? styles.toggleButtonActive : ''}`}
                onClick={() => setViewMode(mode)}
              >
                {mode.charAt(0).toUpperCase() + mode.slice(1)}
              </button>
            ))}
          </div>
        </div>
      </header>
      <div className={styles.calendarBody}>
        {viewMode === 'week' ? renderWeekView() : null}
        {viewMode === 'day' ? renderDayView() : null}
        {viewMode === 'agenda' ? renderAgendaView() : null}
      </div>
    </section>
  );

  const renderSidebarPane = () => {
    const availabilitySource = (calendar?.agenda?.length ? calendar.agenda : TEAM_AVAILABILITY).slice(0, 3);

    return (
      <aside className={styles.sidebarPane}>
      <section className={styles.sidebarCard}>
        <header className={styles.sidebarHeader}>
          <h2 className={styles.sidebarHeading}>
            {composerOpen ? `${composerType} event composer` : 'Viewing event composer'}
          </h2>
          <p className={styles.sidebarDescription}>
            {composerOpen
              ? 'Add a new appointment to the shared diary and mirror it across Apex27.'
              : 'Review the selected event and trigger the same actions your Apex27 diary provides.'}
          </p>
        </header>

        {composerOpen ? (
          <form className={styles.composerForm} onSubmit={handleComposerSubmit}>
            <div className={styles.composerField}>
              <label htmlFor="composer-title" className={styles.composerLabel}>
                Title
              </label>
              <input
                id="composer-title"
                name="title"
                type="text"
                className={styles.composerInput}
                value={composerValues.title}
                onChange={handleComposerChange}
                required
              />
            </div>
            <div className={styles.composerRow}>
              <div className={styles.composerField}>
                <label htmlFor="composer-date" className={styles.composerLabel}>
                  Date
                </label>
                <input
                  id="composer-date"
                  name="date"
                  type="date"
                  className={styles.composerInput}
                  value={composerValues.date}
                  onChange={handleComposerChange}
                  required
                />
              </div>
              <div className={styles.composerField}>
                <label htmlFor="composer-start" className={styles.composerLabel}>
                  Start time
                </label>
                <input
                  id="composer-start"
                  name="start"
                  type="time"
                  className={styles.composerInput}
                  value={composerValues.start}
                  onChange={handleComposerChange}
                  required
                />
              </div>
              <div className={styles.composerField}>
                <label htmlFor="composer-end" className={styles.composerLabel}>
                  End time
                </label>
                <input
                  id="composer-end"
                  name="end"
                  type="time"
                  className={styles.composerInput}
                  value={composerValues.end}
                  onChange={handleComposerChange}
                />
              </div>
            </div>
            <div className={styles.composerField}>
              <label htmlFor="composer-negotiator" className={styles.composerLabel}>
                Negotiator
              </label>
              <input
                id="composer-negotiator"
                name="negotiator"
                type="text"
                className={styles.composerInput}
                value={composerValues.negotiator}
                onChange={handleComposerChange}
              />
            </div>
            <div className={styles.composerField}>
              <label htmlFor="composer-property" className={styles.composerLabel}>
                Property reference
              </label>
              <input
                id="composer-property"
                name="propertyId"
                type="text"
                className={styles.composerInput}
                value={composerValues.propertyId}
                onChange={handleComposerChange}
                placeholder="ALX-3756638"
              />
            </div>
            <div className={styles.composerField}>
              <label htmlFor="composer-attendees" className={styles.composerLabel}>
                Attendees
                <span className={styles.composerHint}>Use “Name - Role” separated by commas.</span>
              </label>
              <input
                id="composer-attendees"
                name="attendees"
                type="text"
                className={styles.composerInput}
                value={composerValues.attendees}
                onChange={handleComposerChange}
                placeholder="Lauren Atkinson - Applicant, Jonathan Spencer - Applicant"
              />
            </div>
            <div className={styles.composerField}>
              <label htmlFor="composer-location" className={styles.composerLabel}>
                Location
              </label>
              <input
                id="composer-location"
                name="location"
                type="text"
                className={styles.composerInput}
                value={composerValues.location}
                onChange={handleComposerChange}
              />
            </div>
            <div className={styles.composerField}>
              <label htmlFor="composer-notes" className={styles.composerLabel}>
                Notes
              </label>
              <textarea
                id="composer-notes"
                name="notes"
                className={styles.composerTextarea}
                value={composerValues.notes}
                onChange={handleComposerChange}
                rows={3}
              />
            </div>
            {composerError ? <div className={styles.composerError}>{composerError}</div> : null}
            <div className={styles.composerActions}>
              <button type="submit" className={styles.primaryAction}>
                Save event
              </button>
              <button type="button" className={styles.secondaryAction} onClick={handleComposerCancel}>
                Cancel
              </button>
            </div>
          </form>
        ) : resolvedFocusEvent ? (
          <>
            <dl className={styles.focusList}>
              <div className={styles.focusRow}>
                <dt>Title</dt>
                <dd>{resolvedFocusEvent.title}</dd>
              </div>
              {resolvedFocusEvent.property ? (
                <div className={styles.focusRow}>
                  <dt>Property</dt>
                  <dd>
                    {resolvedFocusEvent.property.href ? (
                      <Link href={resolvedFocusEvent.property.href} className={styles.focusLink}>
                        {resolvedFocusEvent.property.address || resolvedFocusEvent.property.id}
                      </Link>
                    ) : (
                      resolvedFocusEvent.property.address || resolvedFocusEvent.property.id
                    )}
                  </dd>
                </div>
              ) : null}
              <div className={styles.focusRow}>
                <dt>Negotiator</dt>
                <dd>{resolvedFocusEvent.negotiator || '—'}</dd>
              </div>
              <div className={styles.focusRow}>
                <dt>Attendees</dt>
                <dd>{formatAttendeeSummary(resolvedFocusEvent.attendees) || '—'}</dd>
              </div>
              <div className={styles.focusRow}>
                <dt>Date</dt>
                <dd>{focusDayLabel || '—'}</dd>
              </div>
              <div className={styles.focusRow}>
                <dt>Time</dt>
                <dd>{resolvedFocusEvent.timeLabel || 'Scheduled'}</dd>
              </div>
              <div className={styles.focusRow}>
                <dt>Status</dt>
                <dd>{resolvedFocusEvent.statusLabel}</dd>
              </div>
              <div className={styles.focusRow}>
                <dt>Location</dt>
                <dd>{resolvedFocusEvent.location || '—'}</dd>
              </div>
              <div className={styles.focusRow}>
                <dt>Notes</dt>
                <dd>{resolvedFocusEvent.notes || '—'}</dd>
              </div>
            </dl>

            <div className={styles.focusActions}>
              <button type="button" className={styles.primaryAction} onClick={handleDuplicateFocus}>
                Duplicate for next week
              </button>
              <button type="button" className={styles.secondaryAction} onClick={handleSendConfirmation}>
                Send confirmation
              </button>
            </div>
          </>
        ) : (
          <div className={styles.workspaceEmpty}>Select an event to see the composer tools.</div>
        )}
      </section>

      <section className={styles.sidebarCard}>
        <header className={styles.sidebarHeader}>
          <h2 className={styles.sidebarHeading}>Team availability</h2>
          <p className={styles.sidebarDescription}>
            Keep the Apex27 diary aligned so negotiators stay updated on viewings and callbacks.
          </p>
        </header>

        <ul className={styles.availabilityList}>
          {availabilitySource.map((event) => (
            <li key={`availability-${event.id}`} className={styles.availabilityItem}>
              <div className={styles.avatar} aria-hidden="true">
                {(event.negotiator || 'Team')
                  .split(' ')
                  .filter(Boolean)
                  .map((part) => part[0])
                  .join('')}
              </div>
              <div className={styles.availabilityMeta}>
                <p className={styles.memberName}>{event.negotiator || 'Team'}</p>
                <p className={styles.memberRole}>{event.type || 'Event'}</p>
                <p className={styles.memberAvailability}>{`${event.timeLabel || 'Scheduled'} · ${agendaDayLookup.get(event.dayKey) || ''}`}</p>
              </div>
              <span className={`${styles.statusPill} ${event.statusKey ? styles[`status${event.statusKey}`] ?? '' : ''}`.trim()}>
                {event.statusLabel}
              </span>
            </li>
          ))}
        </ul>
      </section>

      <section className={styles.sidebarCard}>
        <header className={styles.sidebarHeader}>
          <h2 className={styles.sidebarHeading}>Diary settings</h2>
          <p className={styles.sidebarDescription}>
            Manage the same calendar preferences that live inside Apex27.
          </p>
        </header>

        <ul className={styles.settingsList}>
          {DIARY_SETTINGS.map((setting) => (
            <li key={setting.label} className={styles.settingRow}>
              <div className={styles.settingMeta}>
                <p className={styles.settingLabel}>{setting.label}</p>
                <p className={styles.settingDescription}>{setting.description}</p>
              </div>
              <span
                className={`${styles.settingToggle} ${setting.enabled ? styles.settingToggleEnabled : ''}`.trim()}
              >
                {setting.enabled ? 'On' : 'Off'}
              </span>
            </li>
          ))}
        </ul>
      </section>

      <section className={styles.sidebarCard}>
        <header className={styles.sidebarHeader}>
          <h2 className={styles.sidebarHeading}>Quick actions</h2>
          <p className={styles.sidebarDescription}>
            Save time by triggering the same shortcuts your team uses in Apex27.
          </p>
        </header>

        <ul className={styles.quickActions}>
          {QUICK_ACTIONS.map((action) => (
            <li key={action.label} className={styles.quickActionItem}>
              <button
                type="button"
                className={styles.quickActionButton}
                onClick={() => handleQuickAction(action)}
                disabled={importing && action.action === 'import'}
              >
                <span className={styles.quickActionLabel}>{action.label}</span>
                <span className={styles.quickActionDescription}>{action.description}</span>
              </button>
            </li>
          ))}
        </ul>
      </section>
    </aside>
    );
  };

  const renderLoadingState = () => (
    <div className={styles.workspaceContainer}>
      <div className={styles.workspaceEmpty}>Loading diary workspace…</div>
    </div>
  );

  const renderAccessDeniedState = () => (
    <div className={styles.workspaceContainer}>
      <div className={styles.workspaceEmpty}>You need admin access to view the diary workspace.</div>
    </div>
  );

  const renderWorkspaceContent = () => (
    <div className={styles.workspaceOuter}>
      <section className={styles.heroSection}>
        <p className={styles.heroEyebrow}>Apex27 diary parity</p>
        <h1 className={styles.heroHeading}>{PAGE_HEADING}</h1>
        <p className={styles.heroDescription}>{PAGE_TAGLINE}</p>
        {calendarTotals ? (
          <div className={styles.heroMeta}>
            <div className={styles.heroStat}>
              <span className={styles.heroStatValue}>{calendarTotals.count}</span>
              <span className={styles.heroStatLabel}>Events in view</span>
            </div>
            <div className={styles.heroStat}>
              <span className={styles.heroStatValue}>{calendarTotals.statuses['Confirmed'] ?? 0}</span>
              <span className={styles.heroStatLabel}>Confirmed</span>
            </div>
            <div className={styles.heroStat}>
              <span className={styles.heroStatValue}>{calendarTotals.statuses['Awaiting confirmation'] ?? 0}</span>
              <span className={styles.heroStatLabel}>Awaiting confirmation</span>
            </div>
          </div>
        ) : null}
      </section>

      {toast ? (
        <div className={`${styles.toast} ${toast.type === 'error' ? styles.toastError : styles.toastSuccess}`}>
          {toast.message}
        </div>
      ) : null}

      {error ? <div className={styles.workspaceError}>{error}</div> : null}

      <div className={styles.workspaceGrid}>
        {renderCalendarPane()}
        {renderSidebarPane()}
      </div>
    </div>
  );

  const showLoading = sessionLoading || loading;

  return (
    <>
      <Head>
        <title>Aktonz Admin — Diary workspace</title>
      </Head>
      <AdminNavigation items={ADMIN_NAV_ITEMS} />
      <main className={styles.workspaceMain}>
        {showLoading
          ? renderLoadingState()
          : isAdmin
            ? renderWorkspaceContent()
            : renderAccessDeniedState()}
      </main>
    </>
  );
}
<|MERGE_RESOLUTION|>--- conflicted
+++ resolved
@@ -701,21 +701,7 @@
         importAbortControllerRef.current = null;
       }
     }
-<<<<<<< HEAD
   }, [applyCalendarData, basePath, calendar?.range?.start, importing]);
-=======
-  }, [applyCalendarData, calendar?.range?.start]);
-
-  useEffect(
-    () => () => {
-      if (importAbortControllerRef.current) {
-        importAbortControllerRef.current.abort();
-        importAbortControllerRef.current = null;
-      }
-    },
-    [],
-  );
->>>>>>> 6512be4d
 
   const openComposer = useCallback(
     (type = 'Viewing', preset = {}) => {
