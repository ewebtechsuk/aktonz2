--- conflicted
+++ resolved
@@ -62,10 +62,7 @@
   const { user, loading: sessionLoading } = useSession();
   const isAdmin = user?.role === 'admin';
   const router = useRouter();
-<<<<<<< HEAD
   const basePath = router?.basePath ?? '';
-=======
->>>>>>> 30819d0c
 
   const [metadata, setMetadata] = useState({
     loading: true,
@@ -105,11 +102,7 @@
       setMetadata((prev) => ({ ...prev, loading: true, error: null }));
 
       try {
-<<<<<<< HEAD
         const response = await fetch(`${basePath}/api/admin/properties/lettings`, {
-=======
-        const response = await fetch(withBasePath('/api/admin/properties/lettings'), {
->>>>>>> 30819d0c
           method: 'GET',
           headers: { accept: 'application/json' },
           signal: controller.signal,
@@ -206,22 +199,11 @@
 
       try {
         const params = new URLSearchParams({ search: trimmed });
-<<<<<<< HEAD
         const response = await fetch(`${basePath}/api/admin/properties/lettings?${params.toString()}`, {
           method: 'GET',
           headers: { accept: 'application/json' },
           signal: controller.signal,
         });
-=======
-        const response = await fetch(
-          withBasePath(`/api/admin/properties/lettings?${params.toString()}`),
-          {
-            method: 'GET',
-            headers: { accept: 'application/json' },
-            signal: controller.signal,
-          },
-        );
->>>>>>> 30819d0c
 
         if (!response.ok) {
           throw new Error('Search request failed');
@@ -304,11 +286,7 @@
       };
 
       try {
-<<<<<<< HEAD
         const response = await fetch(`${basePath}/api/admin/properties/lettings`, {
-=======
-        const response = await fetch(withBasePath('/api/admin/properties/lettings'), {
->>>>>>> 30819d0c
           method: 'POST',
           headers: { 'content-type': 'application/json', accept: 'application/json' },
           body: JSON.stringify(payload),
