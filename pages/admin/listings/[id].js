import { useCallback, useEffect, useMemo, useState } from 'react';
import Head from 'next/head';
import Link from 'next/link';
import { useRouter } from 'next/router';

import AdminNavigation, { ADMIN_NAV_ITEMS } from '../../../components/admin/AdminNavigation';
import { useSession } from '../../../components/SessionProvider';
import styles from '../../../styles/AdminListingDetails.module.css';
import { formatOfferStatusLabel } from '../../../lib/offer-statuses.js';
import {
  FaAlignLeft,
  FaBalanceScale,
  FaBed,
  FaBullhorn,
  FaBuilding,
  FaCalendarCheck,
  FaClipboardList,
  FaGavel,
  FaImages,
  FaListUl,
  FaMapMarkedAlt,
  FaMoneyBillWave,
  FaStickyNote,
  FaUserFriends,
  FaUserPlus,
  FaUsers,
} from 'react-icons/fa';

const STATUS_OPTIONS = [
  { value: 'available', label: 'Available' },
  { value: 'pending', label: 'Marketing in progress' },
  { value: 'let_agreed', label: 'Let agreed' },
  { value: 'under_offer', label: 'Under offer' },
];

const STATUS_TONES = {
  available: 'success',
  pending: 'info',
  let_agreed: 'muted',
  under_offer: 'muted',
};

const RENT_FREQUENCY_OPTIONS = [
  { value: 'pcm', label: 'Per month' },
  { value: 'pw', label: 'Per week' },
  { value: 'pq', label: 'Per quarter' },
  { value: 'pa', label: 'Per annum' },
];

const MARKETING_TYPE_OPTIONS = [
  { value: 'portal', label: 'Portal' },
  { value: 'video', label: 'Video' },
  { value: 'virtual_tour', label: 'Virtual tour' },
  { value: 'source', label: 'Source' },
  { value: 'link', label: 'Link' },
];

function normalizeRentFrequency(value) {
  if (!value) {
    return '';
  }

  const raw = String(value).trim();
  if (!raw) {
    return '';
  }

  const upper = raw.toUpperCase();
  const direct = { W: 'pw', M: 'pcm', Q: 'pq', Y: 'pa' };
  if (direct[upper]) {
    return direct[upper];
  }

  const normalized = raw.toLowerCase().replace(/[^a-z]/g, '');
  const aliases = {
    w: 'pw',
    week: 'pw',
    weeks: 'pw',
    weekly: 'pw',
    perweek: 'pw',
    pw: 'pw',
    m: 'pcm',
    month: 'pcm',
    months: 'pcm',
    monthly: 'pcm',
    permonth: 'pcm',
    pm: 'pcm',
    pcm: 'pcm',
    q: 'pq',
    quarter: 'pq',
    quarters: 'pq',
    quarterly: 'pq',
    perquarter: 'pq',
    pq: 'pq',
    y: 'pa',
    year: 'pa',
    years: 'pa',
    yearly: 'pa',
    annually: 'pa',
    perannum: 'pa',
    peryear: 'pa',
    pa: 'pa',
  };

  return aliases[normalized] || normalized;
}

function formatHeroRent(amount, frequency, currency) {
  if (amount == null || amount === '') {
    return 'Rent not set';
  }

  const numeric = Number(String(amount).replace(/[^0-9.]/g, ''));
  if (!Number.isFinite(numeric) || numeric <= 0) {
    return 'Rent not set';
  }

  const normalisedFrequency = normalizeRentFrequency(frequency);
  const rentCurrency = currency && String(currency).trim() ? String(currency).trim().toUpperCase() : 'GBP';

  let formattedAmount;
  try {
    const formatter = new Intl.NumberFormat('en-GB', {
      style: 'currency',
      currency: rentCurrency,
      minimumFractionDigits: 0,
      maximumFractionDigits: 0,
    });
    formattedAmount = formatter.format(numeric);
  } catch (error) {
    formattedAmount = `£${numeric.toLocaleString('en-GB')}`;
  }

  const frequencyLabel = RENT_FREQUENCY_OPTIONS.find((option) => option.value === normalisedFrequency)?.label;
  return frequencyLabel ? `${formattedAmount} ${frequencyLabel}` : formattedAmount;
}

function formatCurrencyValue(amount, currency = 'GBP') {
  if (amount == null || amount === '') {
    return '';
  }

  const numeric = Number(String(amount).replace(/[^0-9.-]/g, ''));
  if (!Number.isFinite(numeric)) {
    return '';
  }

  try {
    const formatter = new Intl.NumberFormat('en-GB', {
      style: 'currency',
      currency: currency && String(currency).trim() ? String(currency).trim().toUpperCase() : 'GBP',
      minimumFractionDigits: 0,
      maximumFractionDigits: 2,
    });
    return formatter.format(numeric);
  } catch (error) {
    return `£${numeric.toLocaleString('en-GB', { minimumFractionDigits: 0, maximumFractionDigits: 2 })}`;
  }
}

function cloneFormValues(values) {
  return JSON.parse(JSON.stringify(values));
}

function createFormStateFromListing(listing) {
  if (!listing) {
    return null;
  }

  const marketingLinks = Array.isArray(listing.marketing?.links)
    ? listing.marketing.links.map((link) => ({
        label: link?.label || '',
        type: link?.type || 'link',
        url: link?.url || '',
      }))
    : [];

  const metadata = Array.isArray(listing.metadata)
    ? listing.metadata.map((entry) => ({
        label: entry?.label || '',
        value: entry?.value || '',
      }))
    : [];

  const images = Array.isArray(listing.images)
    ? listing.images.map((url) => ({ url: typeof url === 'string' ? url : '' }))
    : [];

  const media = Array.isArray(listing.media)
    ? listing.media.map((url) => ({ url: typeof url === 'string' ? url : '' }))
    : [];

  return {
    status: listing.status || 'available',
    availabilityLabel: listing.availabilityLabel || '',
    pricePrefix: listing.pricePrefix || '',
    title: listing.title || '',
    displayAddress: listing.displayAddress || '',
    reference: listing.reference || '',
    rentAmount: listing.rent?.amount != null ? String(listing.rent.amount) : '',
    rentFrequency: normalizeRentFrequency(listing.rent?.frequency) || '',
    rentCurrency: listing.rent?.currency || 'GBP',
    bedrooms: listing.bedrooms != null ? String(listing.bedrooms) : '',
    bathrooms: listing.bathrooms != null ? String(listing.bathrooms) : '',
    receptions: listing.receptions != null ? String(listing.receptions) : '',
    furnished: listing.furnished || '',
    propertyType: listing.propertyType || '',
    addressLine1: listing.address?.line1 || '',
    addressLine2: listing.address?.line2 || '',
    city: listing.address?.city || '',
    county: listing.address?.county || '',
    postalCode: listing.address?.postalCode || '',
    country: listing.address?.country || '',
    matchingAreasText: listing.matchingAreas?.length ? listing.matchingAreas.join('\n') : '',
    latitude: listing.coordinates?.lat != null ? String(listing.coordinates.lat) : '',
    longitude: listing.coordinates?.lng != null ? String(listing.coordinates.lng) : '',
    summary: listing.summary || '',
    description: listing.description || '',
    marketingLinks,
    metadata,
    images,
    media,
  };
}

function buildUpdatePayload(values) {
  const marketingLinks = (values.marketingLinks || [])
    .map((link) => ({
      label: link.label,
      type: link.type,
      url: link.url,
    }))
    .filter((link) => link.label || link.url);

  const metadata = (values.metadata || [])
    .map((entry) => ({
      label: entry.label,
      value: entry.value,
    }))
    .filter((entry) => entry.label || entry.value);

  const matchingAreas = values.matchingAreasText
    ? values.matchingAreasText
        .split(/[\n,]/)
        .map((item) => item.trim())
        .filter(Boolean)
    : [];

  const images = (values.images || [])
    .map((item) => (item?.url ? item.url.trim() : ''))
    .filter(Boolean);

  const media = (values.media || [])
    .map((item) => (item?.url ? item.url.trim() : ''))
    .filter(Boolean);

  return {
    status: values.status,
    availabilityLabel: values.availabilityLabel,
    pricePrefix: values.pricePrefix,
    title: values.title,
    displayAddress: values.displayAddress,
    reference: values.reference,
    rent: {
      amount: values.rentAmount,
      frequency: values.rentFrequency,
      currency: values.rentCurrency,
    },
    bedrooms: values.bedrooms,
    bathrooms: values.bathrooms,
    receptions: values.receptions,
    furnished: values.furnished,
    propertyType: values.propertyType,
    address: {
      line1: values.addressLine1,
      line2: values.addressLine2,
      city: values.city,
      county: values.county,
      postalCode: values.postalCode,
      country: values.country,
    },
    matchingAreas,
    coordinates: {
      lat: values.latitude,
      lng: values.longitude,
    },
    summary: values.summary,
    description: values.description,
    marketing: { links: marketingLinks },
    metadata,
    images,
    media,
  };
}

function formatDateTime(value) {
  if (!value) {
    return '—';
  }

  try {
    const date = new Date(value);
    if (Number.isNaN(date.getTime())) {
      return '—';
    }

    return new Intl.DateTimeFormat('en-GB', {
      day: '2-digit',
      month: 'short',
      year: 'numeric',
      hour: '2-digit',
      minute: '2-digit',
    }).format(date);
  } catch (error) {
    return '—';
  }
}

<<<<<<< HEAD
  function formatDateDisplay(value) {
    if (!value) {
      return '—';
    }

    try {
      const date = new Date(value);
      if (Number.isNaN(date.getTime())) {
        return '—';
      }

      return new Intl.DateTimeFormat('en-GB', {
        day: '2-digit',
        month: 'short',
        year: 'numeric',
      }).format(date);
    } catch (error) {
      return '—';
    }
  }

  function formatFlattenedKey(path) {
    if (!path) {
      return '';
    }

    return path
      .replace(/\[(\d+)\]/g, '.$1')
      .split('.')
      .map((segment) => segment.trim())
      .filter(Boolean)
      .map((segment) => {
        if (/^\d+$/.test(segment)) {
          return `#${Number(segment) + 1}`;
        }

        return segment
          .replace(/[_-]+/g, ' ')
          .replace(/\b\w/g, (char) => char.toUpperCase());
      })
      .join(' • ');
  }

  function formatFlattenedValue(value) {
    if (value == null) {
      return '—';
    }

    if (value instanceof Date) {
      return formatDateDisplay(value);
    }

    if (Array.isArray(value)) {
      if (!value.length) {
        return '—';
      }

      const formatted = value
        .map((item) => formatFlattenedValue(item))
        .filter((entry) => entry && entry !== '—');

      return formatted.length ? formatted.join(', ') : '—';
    }

    const type = typeof value;
    if (type === 'boolean') {
      return value ? 'Yes' : 'No';
    }

    if (type === 'number') {
      return Number.isFinite(value) ? value.toLocaleString('en-GB') : String(value);
    }

    if (type === 'string') {
      const trimmed = value.trim();
      if (!trimmed) {
        return '—';
      }

      const parsedTimestamp = Date.parse(trimmed);
      if (Number.isFinite(parsedTimestamp) && trimmed.length >= 8) {
        return formatDateDisplay(trimmed) || trimmed;
      }

      return trimmed;
    }

    if (type === 'object') {
      const entries = Object.entries(value);
      if (!entries.length) {
        return '—';
      }

      return entries
        .map(([key, entryValue]) => `${formatFlattenedKey(key)}: ${formatFlattenedValue(entryValue)}`)
        .join('; ');
    }

    return String(value);
  }

  function flattenRecord(record, { maxDepth = 3, skipNull = false, prefix = '' } = {}) {
    if (!record || typeof record !== 'object' || record instanceof Date) {
      return [];
    }

    const pairs = [];

    const traverse = (value, currentPath, depth) => {
      if (value instanceof Date) {
        pairs.push({ key: currentPath, value });
        return;
      }

      if (typeof value !== 'object' || value === null) {
        if (skipNull && (value == null || value === '')) {
          return;
        }
        pairs.push({ key: currentPath, value });
        return;
      }

      if (depth >= maxDepth) {
        if (skipNull && (value == null || value === '')) {
          return;
        }
        pairs.push({ key: currentPath, value });
        return;
      }

      const entries = Array.isArray(value)
        ? value.map((entry, index) => [String(index), entry])
        : Object.entries(value);

      for (const [key, entryValue] of entries) {
        const nextPath = currentPath
          ? Array.isArray(value)
            ? `${currentPath}[${key}]`
            : `${currentPath}.${key}`
          : Array.isArray(value)
            ? `[${key}]`
            : key;

        traverse(entryValue, nextPath, depth + 1);
      }
    };

    traverse(record, prefix, 0);

    return pairs;
  }
=======
function formatDateDisplay(value) {
  if (!value) {
    return '—';
  }

  try {
    const date = new Date(value);
    if (Number.isNaN(date.getTime())) {
      return '—';
    }

    return new Intl.DateTimeFormat('en-GB', {
      day: '2-digit',
      month: 'short',
      year: 'numeric',
    }).format(date);
  } catch (error) {
    return '—';
  }
}
>>>>>>> 226c7dcd

function formatRelativeTime(value) {
  if (!value) {
    return '';
  }

  try {
    const date = new Date(value);
    if (Number.isNaN(date.getTime())) {
      return '';
    }

    const diffMs = Date.now() - date.getTime();
    const diffMinutes = Math.round(diffMs / 60000);
    if (diffMinutes < 1) {
      return 'just now';
    }
    if (diffMinutes < 60) {
      return `${diffMinutes} min${diffMinutes === 1 ? '' : 's'} ago`;
    }
    const diffHours = Math.round(diffMinutes / 60);
    if (diffHours < 24) {
      return `${diffHours} hr${diffHours === 1 ? '' : 's'} ago`;
    }
    const diffDays = Math.round(diffHours / 24);
    if (diffDays < 30) {
      return `${diffDays} day${diffDays === 1 ? '' : 's'} ago`;
    }
    const diffMonths = Math.round(diffDays / 30);
    if (diffMonths < 12) {
      return `${diffMonths} mo${diffMonths === 1 ? '' : 's'} ago`;
    }
    const diffYears = Math.round(diffMonths / 12);
    return `${diffYears} yr${diffYears === 1 ? '' : 's'} ago`;
  } catch (error) {
    return '';
  }
}

function renderDefinitionList(items) {
  if (!items.length) {
    return <p className={styles.metaMuted}>Nothing recorded yet.</p>;
  }

  return (
    <dl className={styles.definitionList}>
      {items.map((item) => (
        <div key={`${item.label}-${item.value}`} className={styles.definitionRow}>
          <dt>{item.label}</dt>
          <dd>
            {item.type === 'phone' ? (
              <a href={`tel:${item.value}`}>{item.value}</a>
            ) : item.type === 'email' ? (
              <a href={`mailto:${item.value}`}>{item.value}</a>
            ) : (
              item.value
            )}
          </dd>
        </div>
      ))}
    </dl>
  );
}

<<<<<<< HEAD
function buildSummaryCards({
  listing,
  formValues,
  listingOffers,
  listingMaintenance,
  heroRentLabel,
  statusLabel,
  statusTone,
  availabilityLabel,
  referenceValue,
  updatedLabel,
  updatedRelative,
}) {
  if (!listing || !formValues) {
    return [];
  }

  const seenApplicants = new Set();
  const seenAgents = new Set();

  listingOffers.forEach((offer) => {
    const applicantKey =
      offer?.contact?.id ||
      offer?.contact?.email ||
      offer?.email ||
      (offer?.contact?.name ? `name:${offer.contact.name}` : null);
    if (applicantKey) {
      seenApplicants.add(applicantKey);
    }

    const agentKey =
      offer?.agent?.id ||
      offer?.agent?.email ||
      (offer?.agent?.name ? `name:${offer.agent.name}` : null);
    if (agentKey) {
      seenAgents.add(agentKey);
    }
  });

  const marketingLinks = Array.isArray(formValues.marketingLinks) ? formValues.marketingLinks : [];
  const marketingCount = marketingLinks.filter((link) => link?.url).length;
  const portalCount = marketingLinks.filter(
    (link) => (link?.type || '').toLowerCase() === 'portal',
  ).length;

  const metadataEntries = Array.isArray(formValues.metadata) ? formValues.metadata : [];
  const metadataCount = metadataEntries.filter((entry) => entry?.label || entry?.value).length;

  const images = Array.isArray(formValues.images) ? formValues.images : [];
  const imagesCount = images.filter((image) => image?.url).length;
  const media = Array.isArray(formValues.media) ? formValues.media : [];
  const mediaCount = media.filter((item) => item?.url).length;

  const summaryText = (formValues.summary || listing.summary || '').trim();
  const summaryWords = summaryText ? summaryText.split(/\s+/).filter(Boolean).length : 0;

  const addressParts = [
    formValues.addressLine1,
    formValues.addressLine2,
    formValues.city,
    formValues.postalCode,
  ]
    .map((entry) => (entry ? String(entry).trim() : ''))
    .filter(Boolean);

  const locationDisplay =
    addressParts.join(', ') ||
    listing.displayAddress ||
    listing.address?.display ||
    listing.address?.line1 ||
    'Address not provided';

  const latestOffer = listingOffers[0];
  const offersHint = latestOffer
    ? `${formatDateDisplay(latestOffer.date) || 'Recently updated'} • ${
        latestOffer.statusLabel || formatOfferStatusLabel(latestOffer.status)
      }`
    : 'No offers recorded yet.';

  const maintenanceOpenCount = listingMaintenance.filter(
    (task) => task?.statusCategory !== 'closed',
  ).length;
  const nextMaintenance = listingMaintenance.find((task) => task?.statusCategory !== 'closed');
  const maintenanceHint = nextMaintenance
    ? `${formatDateDisplay(nextMaintenance.dueAt) || 'No due date'} • ${
        nextMaintenance.statusLabel || nextMaintenance.status
      }`
    : 'No maintenance tasks recorded.';

  const bedroomsValue = formValues.bedrooms ?? listing.bedrooms;
  const bathroomsValue = formValues.bathrooms ?? listing.bathrooms;
  const receptionsValue = formValues.receptions ?? listing.receptions;

  return [
    {
      key: 'offers',
      icon: FaClipboardList,
      label: 'Offers',
      value: String(listingOffers.length),
      hint: offersHint,
      tone: listingOffers.length ? 'info' : 'muted',
    },
    {
      key: 'maintenance',
      icon: FaStickyNote,
      label: 'Maintenance',
      value: String(listingMaintenance.length),
      hint:
        listingMaintenance.length === 0
          ? 'No maintenance tasks recorded.'
          : `${maintenanceOpenCount} open • ${listingMaintenance.length - maintenanceOpenCount} closed`,
      tone: listingMaintenance.length ? 'warning' : 'muted',
    },
    {
      key: 'rent',
      icon: FaMoneyBillWave,
      label: 'Rent',
      value: heroRentLabel,
      hint: availabilityLabel || 'Rent frequency configurable in key facts.',
      tone: heroRentLabel === 'Rent not set' ? 'muted' : 'success',
    },
    {
      key: 'branch',
      icon: FaBuilding,
      label: 'Branch',
      value: listing.branch?.name || 'Not assigned',
      hint: listing.branch?.contact?.phone || listing.branch?.contact?.email || null,
      tone: listing.branch?.name ? 'info' : 'muted',
    },
    {
      key: 'negotiator',
      icon: FaUserPlus,
      label: 'Negotiator',
      value: listing.negotiator?.name || 'Not assigned',
      hint: listing.negotiator?.contact?.email || listing.negotiator?.contact?.phone || null,
      tone: listing.negotiator?.name ? 'info' : 'muted',
    },
    {
      key: 'applicants',
      icon: FaUserFriends,
      label: 'Applicants',
      value: String(seenApplicants.size),
      hint: seenApplicants.size
        ? 'Unique contacts across linked offers.'
        : 'No applicants recorded yet.',
      tone: seenApplicants.size ? 'info' : 'muted',
    },
    {
      key: 'agents',
      icon: FaUsers,
      label: 'Agents',
      value: String(seenAgents.size),
      hint: seenAgents.size ? 'Agents involved in the latest offers.' : 'No agents assigned yet.',
      tone: seenAgents.size ? 'info' : 'muted',
    },
    {
      key: 'status',
      icon: FaBalanceScale,
      label: 'Status',
      value: statusLabel,
      hint: availabilityLabel || null,
      tone: statusTone,
    },
    {
      key: 'location',
      icon: FaMapMarkedAlt,
      label: 'Location',
      value: locationDisplay,
      hint: formValues.postalCode || listing.address?.postalCode || null,
      tone: addressParts.length ? 'info' : 'muted',
    },
    {
      key: 'summary',
      icon: FaAlignLeft,
      label: 'Summary',
      value: summaryWords ? 'Ready' : 'Missing',
      hint: summaryWords ? `${summaryWords} words` : 'Add a short portal summary.',
      tone: summaryWords ? 'success' : 'muted',
    },
    {
      key: 'beds',
      icon: FaBed,
      label: 'Bedrooms',
      value: bedroomsValue != null && bedroomsValue !== '' ? String(bedroomsValue) : '—',
      hint: `Baths ${bathroomsValue ?? '—'} • Receptions ${receptionsValue ?? '—'}`,
      tone: bedroomsValue ? 'info' : 'muted',
    },
    {
      key: 'media',
      icon: FaImages,
      label: 'Media items',
      value: String(imagesCount + mediaCount),
      hint: `${imagesCount} images • ${mediaCount} embeds`,
      tone: imagesCount + mediaCount ? 'info' : 'muted',
    },
    {
      key: 'marketing',
      icon: FaBullhorn,
      label: 'Marketing links',
      value: String(marketingCount),
      hint: portalCount ? `${portalCount} portal links` : 'No marketing links added yet.',
      tone: marketingCount ? 'info' : 'muted',
    },
    {
      key: 'metadata',
      icon: FaListUl,
      label: 'Metadata entries',
      value: String(metadataCount),
      hint: metadataCount ? 'Synced from Apex27.' : 'No additional metadata recorded.',
      tone: metadataCount ? 'info' : 'muted',
    },
    {
      key: 'reference',
      icon: FaGavel,
      label: 'Reference',
      value: referenceValue,
      hint: statusLabel ? `Status ${statusLabel}` : null,
      tone: referenceValue && referenceValue !== '—' ? 'info' : 'muted',
    },
    {
      key: 'updated',
      icon: FaCalendarCheck,
      label: 'Last updated',
      value: updatedLabel,
      hint: updatedRelative || null,
      tone: 'muted',
    },
  ];
=======
function flattenRecord(value, prefix = '') {
  if (value === null || value === undefined) {
    return [{ key: prefix, value: null }];
  }

  if (Array.isArray(value)) {
    if (!value.length) {
      return [{ key: prefix, value: [] }];
    }

    return value.flatMap((item, index) => {
      const nextPrefix = prefix ? `${prefix}[${index}]` : `[${index}]`;
      return flattenRecord(item, nextPrefix);
    });
  }

  if (typeof value === 'object') {
    const entries = Object.entries(value);
    if (!entries.length) {
      return [{ key: prefix, value: {} }];
    }

    return entries.flatMap(([key, nested]) => {
      const nextPrefix = prefix ? `${prefix}.${key}` : key;
      return flattenRecord(nested, nextPrefix);
    });
  }

  return [{ key: prefix, value }];
}

function formatFlattenedValue(value) {
  if (value === null || value === undefined) {
    return '—';
  }

  if (typeof value === 'boolean') {
    return value ? 'true' : 'false';
  }

  if (typeof value === 'number') {
    return Number.isFinite(value) ? value.toString() : '—';
  }

  if (typeof value === 'string') {
    return value.length ? value : '—';
  }

  return JSON.stringify(value);
>>>>>>> 226c7dcd
}

export default function AdminListingDetailsPage() {
  const router = useRouter();
  const { user, loading: sessionLoading } = useSession();
  const isAdmin = user?.role === 'admin';

  const [listing, setListing] = useState(null);
  const [loading, setLoading] = useState(true);
  const [error, setError] = useState('');
  const [formValues, setFormValues] = useState(null);
  const [initialValues, setInitialValues] = useState(null);
  const [saving, setSaving] = useState(false);
  const [saveError, setSaveError] = useState('');
  const [saveSuccess, setSaveSuccess] = useState('');
  const [validationErrors, setValidationErrors] = useState([]);
  const [activeTab, setActiveTab] = useState('main-details');

  const listingId = useMemo(() => {
    if (!router.isReady) {
      return null;
    }
    const { id } = router.query;
    return Array.isArray(id) ? id[0] : id;
  }, [router.isReady, router.query]);

  const fetchListing = useCallback(async () => {
    if (!listingId) {
      return;
    }

    setLoading(true);
    setError('');

    try {
      const basePath = router?.basePath ?? '';
      const response = await fetch(`${basePath}/api/admin/listings/${encodeURIComponent(listingId)}`);
      if (!response.ok) {
        if (response.status === 404) {
          throw new Error('Listing not found');
        }
        throw new Error('Failed to fetch listing');
      }
      const payload = await response.json();
      setListing(payload.listing || null);
    } catch (err) {
      console.error(err);
      setError(err.message || 'Unable to load listing');
      setListing(null);
    } finally {
      setLoading(false);
    }
  }, [listingId, router.basePath]);

  useEffect(() => {
    if (!isAdmin || !listingId) {
      if (!isAdmin && !sessionLoading) {
        setLoading(false);
      }
      return;
    }

    fetchListing();
  }, [fetchListing, isAdmin, listingId, sessionLoading]);

  useEffect(() => {
    if (!listing) {
      setFormValues(null);
      setInitialValues(null);
      return;
    }

    const next = createFormStateFromListing(listing);
    const cloned = cloneFormValues(next);
    setFormValues(cloned);
    setInitialValues(cloneFormValues(next));
    setSaveError('');
    setSaveSuccess('');
    setValidationErrors([]);
  }, [listing]);

  useEffect(() => {
    setActiveTab('main-details');
  }, [listingId]);

  const pageTitle = useMemo(() => {
    const address = formValues?.displayAddress || listing?.displayAddress;
    return address ? `${address} • Aktonz Admin` : 'Listing details • Aktonz Admin';
  }, [formValues, listing]);

  const formDirty = useMemo(() => {
    if (!formValues || !initialValues) {
      return false;
    }
    return JSON.stringify(formValues) !== JSON.stringify(initialValues);
  }, [formValues, initialValues]);

  const updateForm = useCallback((updater) => {
    setFormValues((prev) => {
      if (!prev) {
        return prev;
      }
      const base = { ...prev };
      return typeof updater === 'function' ? updater(base) : updater;
    });
    setSaveError('');
    setSaveSuccess('');
    setValidationErrors([]);
  }, []);

  const branchDetails = useMemo(() => {
    const branch = listing?.branch;
    if (!branch) {
      return [];
    }

    const details = [];
    if (branch.name) {
      details.push({ label: 'Branch', value: branch.name });
    }
    if (branch.address) {
      details.push({ label: 'Branch address', value: branch.address });
    }
    if (branch.contact?.phone) {
      details.push({ label: 'Branch phone', value: branch.contact.phone, type: 'phone' });
    }
    if (branch.contact?.email) {
      details.push({ label: 'Branch email', value: branch.contact.email, type: 'email' });
    }
    return details;
  }, [listing]);

  const negotiatorDetails = useMemo(() => {
    const negotiator = listing?.negotiator;
    if (!negotiator) {
      return [];
    }

    const details = [];
    if (negotiator.name) {
      details.push({ label: 'Negotiator', value: negotiator.name });
    }
    if (negotiator.contact?.phone) {
      details.push({ label: 'Negotiator phone', value: negotiator.contact.phone, type: 'phone' });
    }
    if (negotiator.contact?.email) {
      details.push({ label: 'Negotiator email', value: negotiator.contact.email, type: 'email' });
    }
    return details;
  }, [listing]);

  const heroRentLabel = useMemo(() => {
    if (formValues) {
      return formatHeroRent(formValues.rentAmount, formValues.rentFrequency, formValues.rentCurrency);
    }
    return formatHeroRent(listing?.rent?.amount, listing?.rent?.frequency, listing?.rent?.currency);
  }, [formValues, listing]);

  const listingOffers = useMemo(() => {
    const offers = Array.isArray(listing?.offers) ? listing.offers : [];
    return offers.slice().sort((a, b) => {
      const right = new Date(b.updatedAt || b.date || 0).getTime();
      const left = new Date(a.updatedAt || a.date || 0).getTime();
      return right - left;
    });
  }, [listing]);

  const listingMaintenance = useMemo(() => {
    const tasks = Array.isArray(listing?.maintenanceTasks) ? listing.maintenanceTasks : [];
    return tasks.slice().sort((a, b) => {
      const left = Number.isFinite(a.dueTimestamp) ? a.dueTimestamp : Infinity;
      const right = Number.isFinite(b.dueTimestamp) ? b.dueTimestamp : Infinity;
      if (left !== right) {
        return left - right;
      }
      const leftUpdated = Number.isFinite(a.updatedAtTimestamp) ? a.updatedAtTimestamp : 0;
      const rightUpdated = Number.isFinite(b.updatedAtTimestamp) ? b.updatedAtTimestamp : 0;
      return rightUpdated - leftUpdated;
    });
  }, [listing]);

  const interestedParties = useMemo(() => {
    const parties = [];
    const seen = new Set();
    listingOffers.forEach((offer) => {
      const name = offer?.contact?.name || offer?.name || offer?.email || 'Applicant';
      const key = offer?.contact?.email || offer?.contact?.phone || offer?.email || offer?.id || name;
      if (key && !seen.has(key)) {
        seen.add(key);
        const status = offer?.status;
        parties.push({
          name,
          status,
          statusLabel: formatOfferStatusLabel(status),
          updatedAt: offer?.updatedAt || offer?.date,
        });
      }
    });
    return parties;
  }, [listingOffers]);

  const matchingAreasList = useMemo(() => {
    if (formValues?.matchingAreasText) {
      return formValues.matchingAreasText
        .split(/[\n,]/)
        .map((item) => item.trim())
        .filter(Boolean);
    }
    if (Array.isArray(listing?.matchingAreas)) {
      return listing.matchingAreas.filter((item) => typeof item === 'string' && item.trim().length);
    }
    return [];
  }, [formValues?.matchingAreasText, listing]);

  const noteEntries = useMemo(() => {
    const entries = [];
    const raw = listing?.raw || {};

    const addEntry = (label, value) => {
      if (typeof value !== 'string') {
        return;
      }
      const trimmed = value.trim();
      if (trimmed) {
        entries.push({ label, value: trimmed });
      }
    };

    addEntry('Summary note', raw.summary || listing?.summary || '');
    addEntry('Print summary', raw.printSummary || '');

    for (let index = 1; index <= 6; index += 1) {
      addEntry(`Custom note ${index}`, raw[`customDescription${index}`] || '');
    }

    if (Array.isArray(raw.bullets)) {
      raw.bullets
        .map((bullet) => (typeof bullet === 'string' ? bullet.trim() : ''))
        .filter(Boolean)
        .forEach((bullet, index) => {
          entries.push({ label: `Highlight ${index + 1}`, value: bullet });
        });
    }

    return entries;
  }, [listing]);

  const financialEntries = useMemo(() => {
    const entries = [];
    const raw = listing?.raw || {};

    if (listing?.rent?.amount != null) {
      const label = formatHeroRent(listing.rent.amount, listing.rent.frequency, listing.rent.currency);
      if (label && label !== 'Rent not set') {
        entries.push({ label: 'Asking rent', value: label });
      }
    }

    if (raw.minimumTermMonths) {
      entries.push({ label: 'Minimum term', value: `${raw.minimumTermMonths} months` });
    }

    if (raw.councilTaxBand) {
      entries.push({ label: 'Council tax band', value: raw.councilTaxBand });
    }

    if (raw.councilTaxAmount != null) {
      const formatted = formatCurrencyValue(raw.councilTaxAmount, raw.priceCurrency || 'GBP');
      if (formatted) {
        entries.push({ label: 'Council tax', value: formatted });
      }
    }

    if (raw.serviceChargeAmount != null) {
      const formatted = formatCurrencyValue(raw.serviceChargeAmount, raw.priceCurrency || 'GBP');
      if (formatted) {
        entries.push({ label: 'Service charge', value: formatted });
      }
    }

    if (raw.groundRentAmount != null) {
      const formatted = formatCurrencyValue(raw.groundRentAmount, raw.priceCurrency || 'GBP');
      if (formatted) {
        entries.push({ label: 'Ground rent', value: formatted });
      }
    }

    if (raw.totalIncomeText) {
      entries.push({ label: 'Total income', value: raw.totalIncomeText });
    }

    if (raw.saleFee) {
      const formatted = formatCurrencyValue(raw.saleFee, raw.priceCurrency || 'GBP');
      if (formatted) {
        entries.push({ label: 'Sale fee', value: formatted });
      }
    }

    if (raw.groundRentDescription) {
      entries.push({ label: 'Ground rent notes', value: raw.groundRentDescription });
    }

    if (raw.serviceChargeDescription) {
      entries.push({ label: 'Service charge notes', value: raw.serviceChargeDescription });
    }

    return entries;
  }, [listing]);

  const valuationEntries = useMemo(() => {
    const entries = [];
    const raw = listing?.raw || {};

    if (raw.valuationRent != null) {
      const formatted = formatCurrencyValue(raw.valuationRent, raw.priceCurrency || 'GBP');
      if (formatted) {
        entries.push({ label: 'Valuation rent', value: formatted });
      }
    }

    if (raw.valuationPrice != null) {
      const formatted = formatCurrencyValue(raw.valuationPrice, raw.priceCurrency || 'GBP');
      if (formatted) {
        entries.push({ label: 'Valuation price', value: formatted });
      }
    }

    if (raw.dateOfInstruction) {
      entries.push({ label: 'Instruction date', value: formatDateDisplay(raw.dateOfInstruction) });
    }

    if (raw.dateAvailableFrom) {
      entries.push({ label: 'Available from', value: formatDateDisplay(raw.dateAvailableFrom) });
    }

    if (raw.leaseYearsRemaining != null) {
      entries.push({ label: 'Lease years remaining', value: String(raw.leaseYearsRemaining) });
    }

    return entries;
  }, [listing]);

  const auctionEntries = useMemo(() => {
    const entries = [];
    const sale = (listing?.raw && typeof listing.raw === 'object' && listing.raw.sale) || {};

    if (sale.auctionDate) {
      entries.push({ label: 'Auction date', value: formatDateDisplay(sale.auctionDate) });
    }

    if (sale.auctionTime) {
      entries.push({ label: 'Auction time', value: sale.auctionTime });
    }

    if (sale.auctionLocation) {
      entries.push({ label: 'Auction location', value: sale.auctionLocation });
    }

    if (sale.auctionGuidePrice != null) {
      const formatted = formatCurrencyValue(sale.auctionGuidePrice, listing?.rent?.currency || 'GBP');
      if (formatted) {
        entries.push({ label: 'Guide price', value: formatted });
      }
    }

    if (sale.auctionNotes) {
      entries.push({ label: 'Auction notes', value: sale.auctionNotes });
    }

    return entries;
  }, [listing]);

  const roomEntries = useMemo(() => {
    const entries = [];
    const raw = listing?.raw || {};

    const addEntry = (label, value) => {
      const numeric = Number(value);
      if (Number.isFinite(numeric) && numeric > 0) {
        entries.push({ label, value: numeric });
      }
    };

    addEntry('Bedrooms', listing?.bedrooms);
    addEntry('Bathrooms', listing?.bathrooms);
    addEntry('Receptions', listing?.receptions);
    addEntry('Ensuites', raw.ensuites);
    addEntry('Toilets', raw.toilets);
    addEntry('Kitchens', raw.kitchens);
    addEntry('Dining rooms', raw.diningRooms);
    addEntry('Garages', raw.garages);
    addEntry('Parking spaces', raw.parkingSpaces);
    addEntry('Floors', raw.floors);

    return entries;
  }, [listing]);

  const featureGroups = useMemo(() => {
    const raw = listing?.raw || {};

    const normaliseList = (value) => {
      if (!value) {
        return [];
      }
      if (Array.isArray(value)) {
        return value
          .map((entry) => {
            if (typeof entry === 'string') {
              return entry.trim();
            }
            if (entry && typeof entry === 'object' && entry.label) {
              return String(entry.label).trim();
            }
            return '';
          })
          .filter(Boolean);
      }
      if (typeof value === 'string') {
        return value
          .split(/[;,\n]/)
          .map((part) => part.trim())
          .filter(Boolean);
      }
      return [];
    };

    const groups = [
      { label: 'Custom features', items: normaliseList(raw.customFeatures) },
      { label: 'Parking', items: normaliseList(raw.parkingFeatures) },
      { label: 'Heating', items: normaliseList(raw.heatingFeatures) },
      { label: 'Outside space', items: normaliseList(raw.outsideSpaceFeatures) },
      { label: 'Accessibility', items: normaliseList(raw.accessibilityFeatures) },
      { label: 'Utilities', items: normaliseList(raw.includedUtilities) },
      { label: 'Water supply', items: normaliseList(raw.waterSupplyFeatures) },
      { label: 'Electricity supply', items: normaliseList(raw.electricitySupplyFeatures) },
      { label: 'Broadband', items: normaliseList(raw.broadbandSupplyFeatures) },
      { label: 'Flood sources', items: normaliseList(raw.floodSources) },
    ];

    return groups.filter((group) => group.items.length);
  }, [listing]);

  const marketingLinksCount = useMemo(() => {
    if (formValues?.marketingLinks?.length) {
      return formValues.marketingLinks.filter((link) => (link?.label || link?.url)?.trim()).length;
    }
    if (Array.isArray(listing?.marketing?.links)) {
      return listing.marketing.links.filter((link) => (link?.label || link?.url)?.trim()).length;
    }
    return 0;
  }, [formValues?.marketingLinks, listing]);

  const metadataEntriesCount = useMemo(() => {
    if (formValues?.metadata?.length) {
      return formValues.metadata.filter((entry) => (entry?.label || entry?.value)?.trim()).length;
    }
    if (Array.isArray(listing?.metadata)) {
      return listing.metadata.filter((entry) => (entry?.label || entry?.value)?.trim()).length;
    }
    return 0;
  }, [formValues?.metadata, listing]);

  const apexFields = Array.isArray(listing?.apexFields) ? listing.apexFields : null;
  const apexRaw = listing?.apexRaw ?? null;

  const apexEntries = useMemo(() => {
    let entries = Array.isArray(apexFields) ? apexFields : [];

    if (!entries.length && apexRaw) {
      entries = flattenRecord(apexRaw);
    }

    return entries
      .filter((entry) => entry && typeof entry.key === 'string' && entry.key.length)
      .map((entry) => ({ key: entry.key, value: entry.value }));
  }, [apexFields, apexRaw]);

  const tabItems = useMemo(() => {
    const mediaCount = Array.isArray(formValues?.images)
      ? formValues.images.filter((image) => (image?.url || '').trim().length).length
      : Array.isArray(listing?.images)
        ? listing.images.filter((url) => typeof url === 'string' && url.trim().length).length
        : 0;
    const offersCount = listingOffers.length;
    const interestedCount = interestedParties.length;
    const applicantsCount = matchingAreasList.length;
    const valuationCount = valuationEntries.length;
    const roomsCount = roomEntries.length;
    const featuresCount = featureGroups.reduce((total, group) => total + group.items.length, 0) + metadataEntriesCount;

    return [
      { id: 'main-details', label: 'Main Details', icon: FaClipboardList, targetId: 'section-main-details' },
      { id: 'notes', label: 'Notes', icon: FaStickyNote, targetId: 'section-notes', badge: noteEntries.length || null },
      { id: 'financials', label: 'Financials', icon: FaMoneyBillWave, targetId: 'section-financials', badge: financialEntries.length || null },
      {
        id: 'agency',
        label: 'Agency',
        icon: FaBuilding,
        targetId: 'section-agency',
        badge: branchDetails.length + negotiatorDetails.length || null,
      },
      { id: 'leads', label: 'Leads', icon: FaUserPlus, targetId: 'section-leads', badge: offersCount || null },
      {
        id: 'interested-parties',
        label: 'Interested Parties',
        icon: FaUserFriends,
        targetId: 'section-interested-parties',
        badge: interestedCount || null,
      },
      {
        id: 'matching-applicants',
        label: 'Matching Applicants',
        icon: FaUsers,
        targetId: 'section-matching-applicants',
        badge: applicantsCount || null,
      },
      {
        id: 'valuations',
        label: 'Valuations',
        icon: FaBalanceScale,
        targetId: 'section-valuations',
        badge: valuationCount || null,
      },
      { id: 'address', label: 'Address & Map', icon: FaMapMarkedAlt, targetId: 'section-address' },
      { id: 'descriptions', label: 'Descriptions', icon: FaAlignLeft, targetId: 'section-descriptions' },
      { id: 'rooms', label: 'Rooms', icon: FaBed, targetId: 'section-rooms', badge: roomsCount || null },
      { id: 'media', label: 'Media', icon: FaImages, targetId: 'section-media', badge: mediaCount || null },
      {
        id: 'marketing',
        label: 'Marketing',
        icon: FaBullhorn,
        targetId: 'section-marketing',
        badge: marketingLinksCount || null,
      },
      {
        id: 'features',
        label: 'Features & Restrictions',
        icon: FaListUl,
        targetId: 'section-features',
        badge: featuresCount || null,
      },
      {
        id: 'auctions',
        label: 'Auctions',
        icon: FaGavel,
        targetId: 'section-auctions',
        badge: auctionEntries.length || null,
      },
      {
        id: 'viewings',
        label: 'Viewings',
        icon: FaCalendarCheck,
        targetId: 'section-viewings',
        badge: listingMaintenance.length || null,
      },
      {
        id: 'apex-record',
        label: 'Apex27 Data',
        icon: FaClipboardList,
        targetId: 'section-apex',
        badge: apexEntries.length || null,
      },
    ];
  }, [
    apexEntries.length,
    branchDetails.length,
    auctionEntries.length,
    featureGroups,
    financialEntries.length,
    formValues?.images,
    interestedParties.length,
    listing,
    listingMaintenance.length,
    listingOffers.length,
    marketingLinksCount,
    matchingAreasList.length,
    metadataEntriesCount,
    negotiatorDetails.length,
    noteEntries.length,
    roomEntries.length,
    valuationEntries.length,
  ]);

  const handleTabClick = useCallback((item) => {
    setActiveTab(item.id);
    if (typeof window !== 'undefined') {
      const section = document.getElementById(item.targetId);
      if (section) {
        section.scrollIntoView({ behavior: 'smooth', block: 'start' });
      }
    }
  }, []);

  const handleSubmit = useCallback(
    async (event) => {
      event.preventDefault();
      if (!formValues || !listingId) {
        return;
      }

      setSaving(true);
      setSaveError('');
      setSaveSuccess('');
      setValidationErrors([]);

      try {
        const payload = buildUpdatePayload(formValues);
        const basePath = router?.basePath ?? '';
        const response = await fetch(`${basePath}/api/admin/listings/${encodeURIComponent(listingId)}`, {
          method: 'PATCH',
          headers: { 'content-type': 'application/json' },
          body: JSON.stringify(payload),
        });

        if (!response.ok) {
          const errorPayload = await response.json().catch(() => null);
          const message = errorPayload?.error || 'Failed to save listing changes.';
          setSaveError(message);
          setValidationErrors(Array.isArray(errorPayload?.details) ? errorPayload.details.filter(Boolean) : []);
          return;
        }

        const result = await response.json();
        setListing(result.listing || null);
        setSaveSuccess('Listing changes saved.');
        setValidationErrors([]);
      } catch (err) {
        console.error(err);
        setSaveError('Failed to save listing changes.');
      } finally {
        setSaving(false);
      }
    },
    [formValues, listingId, router.basePath],
  );

  const handleReset = useCallback(() => {
    if (!initialValues) {
      return;
    }
    setFormValues(cloneFormValues(initialValues));
    setSaveError('');
    setSaveSuccess('');
    setValidationErrors([]);
  }, [initialValues]);

  const addMarketingLink = useCallback(() => {
    updateForm((prev) => ({
      ...prev,
      marketingLinks: [...(prev.marketingLinks || []), { label: '', type: 'link', url: '' }],
    }));
  }, [updateForm]);

  const updateMarketingLink = useCallback(
    (index, field, value) => {
      updateForm((prev) => {
        const links = [...(prev.marketingLinks || [])];
        const current = links[index] || { label: '', type: 'link', url: '' };
        links[index] = { ...current, [field]: value };
        return { ...prev, marketingLinks: links };
      });
    },
    [updateForm],
  );

  const removeMarketingLink = useCallback(
    (index) => {
      updateForm((prev) => {
        const links = [...(prev.marketingLinks || [])];
        links.splice(index, 1);
        return { ...prev, marketingLinks: links };
      });
    },
    [updateForm],
  );

  const addImage = useCallback(() => {
    updateForm((prev) => ({
      ...prev,
      images: [...(prev.images || []), { url: '' }],
    }));
  }, [updateForm]);

  const updateImage = useCallback(
    (index, value) => {
      updateForm((prev) => {
        const items = [...(prev.images || [])];
        const current = items[index] || { url: '' };
        items[index] = { ...current, url: value };
        return { ...prev, images: items };
      });
    },
    [updateForm],
  );

  const removeImage = useCallback(
    (index) => {
      updateForm((prev) => {
        const items = [...(prev.images || [])];
        items.splice(index, 1);
        return { ...prev, images: items };
      });
    },
    [updateForm],
  );

  const moveImage = useCallback(
    (index, direction) => {
      updateForm((prev) => {
        const items = [...(prev.images || [])];
        const targetIndex = index + direction;
        if (targetIndex < 0 || targetIndex >= items.length) {
          return prev;
        }

        const nextItems = [...items];
        const [moved] = nextItems.splice(index, 1);
        nextItems.splice(targetIndex, 0, moved);
        return { ...prev, images: nextItems };
      });
    },
    [updateForm],
  );

  const addMediaItem = useCallback(() => {
    updateForm((prev) => ({
      ...prev,
      media: [...(prev.media || []), { url: '' }],
    }));
  }, [updateForm]);

  const updateMediaItem = useCallback(
    (index, value) => {
      updateForm((prev) => {
        const items = [...(prev.media || [])];
        const current = items[index] || { url: '' };
        items[index] = { ...current, url: value };
        return { ...prev, media: items };
      });
    },
    [updateForm],
  );

  const removeMediaItem = useCallback(
    (index) => {
      updateForm((prev) => {
        const items = [...(prev.media || [])];
        items.splice(index, 1);
        return { ...prev, media: items };
      });
    },
    [updateForm],
  );

  const moveMediaItem = useCallback(
    (index, direction) => {
      updateForm((prev) => {
        const items = [...(prev.media || [])];
        const targetIndex = index + direction;
        if (targetIndex < 0 || targetIndex >= items.length) {
          return prev;
        }

        const nextItems = [...items];
        const [moved] = nextItems.splice(index, 1);
        nextItems.splice(targetIndex, 0, moved);
        return { ...prev, media: nextItems };
      });
    },
    [updateForm],
  );

  const addMetadataEntry = useCallback(() => {
    updateForm((prev) => ({
      ...prev,
      metadata: [...(prev.metadata || []), { label: '', value: '' }],
    }));
  }, [updateForm]);

  const updateMetadataEntry = useCallback(
    (index, field, value) => {
      updateForm((prev) => {
        const entries = [...(prev.metadata || [])];
        const current = entries[index] || { label: '', value: '' };
        entries[index] = { ...current, [field]: value };
        return { ...prev, metadata: entries };
      });
    },
    [updateForm],
  );

  const removeMetadataEntry = useCallback(
    (index) => {
      updateForm((prev) => {
        const entries = [...(prev.metadata || [])];
        entries.splice(index, 1);
        return { ...prev, metadata: entries };
      });
    },
    [updateForm],
  );

  const renderContent = () => {
    if (sessionLoading || (loading && !listing && !error)) {
      return <div className={styles.stateMessage}>Loading listing details…</div>;
    }

    if (!isAdmin) {
      return <div className={styles.stateMessage}>You need admin access to view this listing.</div>;
    }

    if (error) {
      return <div className={styles.stateMessage}>{error}</div>;
    }

    if (!listing || !formValues) {
      return <div className={styles.stateMessage}>Listing details unavailable.</div>;
    }

    const statusOption = STATUS_OPTIONS.find((option) => option.value === formValues.status);
    const statusLabel = statusOption ? statusOption.label : listing.statusLabel;
    const statusTone = STATUS_TONES[formValues.status] || 'info';
    const availabilityLabel = formValues.availabilityLabel || listing.availabilityLabel;
    const referenceValue = formValues.reference || '—';
    const updatedLabel = formatDateTime(listing.updatedAt);
    const updatedRelative = formatRelativeTime(listing.updatedAt);
<<<<<<< HEAD
    const listingOffers = (Array.isArray(listing.offers) ? listing.offers : [])
      .slice()
      .sort((a, b) => {
        const right = new Date(b.updatedAt || b.date || 0).getTime();
        const left = new Date(a.updatedAt || a.date || 0).getTime();
        return right - left;
      });
    const listingMaintenance = (Array.isArray(listing.maintenanceTasks)
      ? listing.maintenanceTasks
      : [])
      .slice()
      .sort((a, b) => {
        const left = Number.isFinite(a.dueTimestamp) ? a.dueTimestamp : Infinity;
        const right = Number.isFinite(b.dueTimestamp) ? b.dueTimestamp : Infinity;
        if (left !== right) {
          return left - right;
        }
        const leftUpdated = Number.isFinite(a.updatedAtTimestamp) ? a.updatedAtTimestamp : 0;
        const rightUpdated = Number.isFinite(b.updatedAtTimestamp) ? b.updatedAtTimestamp : 0;
        return rightUpdated - leftUpdated;
      });

    const summaryCards = buildSummaryCards({
      listing,
      formValues,
      listingOffers,
      listingMaintenance,
      heroRentLabel,
      statusLabel,
      statusTone,
      availabilityLabel,
      referenceValue,
      updatedLabel,
      updatedRelative,
    });

=======
>>>>>>> 226c7dcd
    return (
      <>
      <form className={styles.form} onSubmit={handleSubmit} noValidate>
        <section id="section-main-details" className={styles.hero}>
          <div className={styles.heroTopRow}>
            <Link href="/admin/lettings/available-archive" className={styles.backLink}>
              ← Back to lettings archive
            </Link>
            <div className={styles.heroActions}>
              <button
                type="submit"
                className={styles.primaryButton}
                disabled={!formDirty || saving}
              >
                {saving ? 'Saving…' : 'Save changes'}
              </button>
              <button
                type="button"
                className={styles.secondaryButton}
                onClick={handleReset}
                disabled={!formDirty || saving}
              >
                Discard changes
              </button>
            </div>
          </div>

          {saveSuccess ? (
            <p className={`${styles.statusMessage} ${styles.statusSuccess}`}>{saveSuccess}</p>
          ) : null}
          {saveError ? (
            <p className={`${styles.statusMessage} ${styles.statusError}`}>{saveError}</p>
          ) : null}
          {validationErrors.length ? (
            <ul className={`${styles.statusMessage} ${styles.statusError} ${styles.statusDetails}`}>
              {validationErrors.map((message) => (
                <li key={message}>{message}</li>
              ))}
            </ul>
          ) : null}

          <div className={styles.heroStatusGroup}>
            <div className={styles.formRow}>
              <label className={styles.formLabel} htmlFor="listing-status">
                Status
              </label>
              <select
                id="listing-status"
                className={styles.select}
                value={formValues.status}
                onChange={(event) => updateForm((prev) => ({ ...prev, status: event.target.value }))}
              >
                {STATUS_OPTIONS.map((option) => (
                  <option key={option.value} value={option.value}>
                    {option.label}
                  </option>
                ))}
              </select>
            </div>
            <span className={styles.statusBadge} data-tone={statusTone}>
              {statusLabel}
            </span>
            {availabilityLabel ? <span className={styles.availability}>{availabilityLabel}</span> : null}
          </div>

          <div className={styles.formRow}>
            <label className={styles.formLabel} htmlFor="listing-availability">
              Availability badge label
            </label>
            <input
              id="listing-availability"
              className={styles.input}
              value={formValues.availabilityLabel}
              onChange={(event) => updateForm((prev) => ({ ...prev, availabilityLabel: event.target.value }))}
              placeholder="e.g. Available now"
            />
          </div>

          <div className={styles.formRow}>
            <label className={styles.formLabel} htmlFor="listing-display-address">
              Display address
            </label>
            <input
              id="listing-display-address"
              className={`${styles.input} ${styles.titleInput}`}
              value={formValues.displayAddress}
              onChange={(event) => updateForm((prev) => ({ ...prev, displayAddress: event.target.value }))}
              placeholder="Property headline address"
            />
          </div>

          <div className={styles.formRow}>
            <label className={styles.formLabel} htmlFor="listing-title">
              Marketing headline
            </label>
            <input
              id="listing-title"
              className={styles.input}
              value={formValues.title}
              onChange={(event) => updateForm((prev) => ({ ...prev, title: event.target.value }))}
              placeholder="Optional marketing title"
            />
          </div>

          <div className={styles.formRow}>
            <label className={styles.formLabel} htmlFor="listing-rent-amount">
              Headline rent
            </label>
            <div className={styles.inlineFields}>
              <input
                id="listing-rent-amount"
                className={styles.input}
                value={formValues.rentAmount}
                onChange={(event) => updateForm((prev) => ({ ...prev, rentAmount: event.target.value }))}
                placeholder="2500"
              />
              <select
                className={styles.select}
                value={formValues.rentFrequency}
                onChange={(event) => updateForm((prev) => ({ ...prev, rentFrequency: event.target.value }))}
              >
                <option value="">Select frequency</option>
                {RENT_FREQUENCY_OPTIONS.map((option) => (
                  <option key={option.value} value={option.value}>
                    {option.label}
                  </option>
                ))}
              </select>
              <input
                className={styles.input}
                value={formValues.rentCurrency}
                onChange={(event) => updateForm((prev) => ({ ...prev, rentCurrency: event.target.value }))}
                placeholder="GBP"
              />
            </div>
          </div>

          <div className={styles.heroRent}>{heroRentLabel}</div>

          <div className={styles.heroMetaRow}>
            <span className={styles.metaPill}>Reference {referenceValue}</span>
            <span className={styles.metaPill}>Updated {updatedLabel}</span>
            <span className={styles.metaMuted}>{updatedRelative}</span>
          </div>
        </section>

        {summaryCards.length ? (
          <section className={styles.summarySection} aria-label="Listing overview">
            <div className={styles.summaryGrid}>
              {summaryCards.map((card) => {
                const IconComponent = card.icon;
                const displayValue = card.value != null && card.value !== '' ? card.value : '—';
                return (
                  <article key={card.key} className={styles.summaryCard}>
                    <span className={styles.summaryIcon} data-tone={card.tone}>
                      <IconComponent aria-hidden="true" />
                    </span>
                    <div className={styles.summaryContent}>
                      <p className={styles.summaryLabel}>{card.label}</p>
                      <p className={styles.summaryValue}>{displayValue}</p>
                      {card.hint ? <p className={styles.summaryHint}>{card.hint}</p> : null}
                    </div>
                  </article>
                );
              })}
            </div>
          </section>
        ) : null}

        <section className={styles.panelGroup}>
          <article id="section-rooms" className={styles.panel}>
            <header className={styles.panelHeader}>
              <h2 className={styles.panelTitle}>Key facts</h2>
            </header>
            <div className={styles.panelBody}>
              <div className={styles.formGrid}>
                <div className={styles.formRow}>
                  <label className={styles.formLabel} htmlFor="listing-bedrooms">
                    Bedrooms
                  </label>
                  <input
                    id="listing-bedrooms"
                    className={styles.input}
                    value={formValues.bedrooms}
                    onChange={(event) => updateForm((prev) => ({ ...prev, bedrooms: event.target.value }))}
                    placeholder="e.g. 2"
                  />
                </div>
                <div className={styles.formRow}>
                  <label className={styles.formLabel} htmlFor="listing-bathrooms">
                    Bathrooms
                  </label>
                  <input
                    id="listing-bathrooms"
                    className={styles.input}
                    value={formValues.bathrooms}
                    onChange={(event) => updateForm((prev) => ({ ...prev, bathrooms: event.target.value }))}
                    placeholder="e.g. 1"
                  />
                </div>
                <div className={styles.formRow}>
                  <label className={styles.formLabel} htmlFor="listing-receptions">
                    Receptions
                  </label>
                  <input
                    id="listing-receptions"
                    className={styles.input}
                    value={formValues.receptions}
                    onChange={(event) => updateForm((prev) => ({ ...prev, receptions: event.target.value }))}
                    placeholder="e.g. 1"
                  />
                </div>
                <div className={styles.formRow}>
                  <label className={styles.formLabel} htmlFor="listing-furnished">
                    Furnished state
                  </label>
                  <input
                    id="listing-furnished"
                    className={styles.input}
                    value={formValues.furnished}
                    onChange={(event) => updateForm((prev) => ({ ...prev, furnished: event.target.value }))}
                    placeholder="e.g. Furnished"
                  />
                </div>
                <div className={styles.formRow}>
                  <label className={styles.formLabel} htmlFor="listing-property-type">
                    Property type
                  </label>
                  <input
                    id="listing-property-type"
                    className={styles.input}
                    value={formValues.propertyType}
                    onChange={(event) => updateForm((prev) => ({ ...prev, propertyType: event.target.value }))}
                    placeholder="e.g. Apartment"
                  />
                </div>
                <div className={styles.formRow}>
                  <label className={styles.formLabel} htmlFor="listing-reference-input">
                    Reference
                  </label>
                  <input
                    id="listing-reference-input"
                    className={styles.input}
                    value={formValues.reference}
                    onChange={(event) => updateForm((prev) => ({ ...prev, reference: event.target.value }))}
                  />
                </div>
                <div className={styles.formRow}>
                  <label className={styles.formLabel} htmlFor="listing-price-prefix">
                    Price prefix
                  </label>
                  <input
                    id="listing-price-prefix"
                    className={styles.input}
                    value={formValues.pricePrefix}
                    onChange={(event) => updateForm((prev) => ({ ...prev, pricePrefix: event.target.value }))}
                    placeholder="e.g. Offers over"
                  />
                </div>
              </div>
            </div>
          </article>

          <article id="section-address" className={styles.panel}>
            <header className={styles.panelHeader}>
              <h2 className={styles.panelTitle}>Location</h2>
            </header>
            <div className={styles.panelBody}>
              <div className={styles.formGrid}>
                <div className={styles.formRow}>
                  <label className={styles.formLabel} htmlFor="listing-address-line1">
                    Address line 1
                  </label>
                  <input
                    id="listing-address-line1"
                    className={styles.input}
                    value={formValues.addressLine1}
                    onChange={(event) => updateForm((prev) => ({ ...prev, addressLine1: event.target.value }))}
                  />
                </div>
                <div className={styles.formRow}>
                  <label className={styles.formLabel} htmlFor="listing-address-line2">
                    Address line 2
                  </label>
                  <input
                    id="listing-address-line2"
                    className={styles.input}
                    value={formValues.addressLine2}
                    onChange={(event) => updateForm((prev) => ({ ...prev, addressLine2: event.target.value }))}
                  />
                </div>
                <div className={styles.formRow}>
                  <label className={styles.formLabel} htmlFor="listing-city">
                    Town/City
                  </label>
                  <input
                    id="listing-city"
                    className={styles.input}
                    value={formValues.city}
                    onChange={(event) => updateForm((prev) => ({ ...prev, city: event.target.value }))}
                  />
                </div>
                <div className={styles.formRow}>
                  <label className={styles.formLabel} htmlFor="listing-county">
                    County
                  </label>
                  <input
                    id="listing-county"
                    className={styles.input}
                    value={formValues.county}
                    onChange={(event) => updateForm((prev) => ({ ...prev, county: event.target.value }))}
                  />
                </div>
                <div className={styles.formRow}>
                  <label className={styles.formLabel} htmlFor="listing-postcode">
                    Postcode
                  </label>
                  <input
                    id="listing-postcode"
                    className={styles.input}
                    value={formValues.postalCode}
                    onChange={(event) => updateForm((prev) => ({ ...prev, postalCode: event.target.value }))}
                  />
                </div>
                <div className={styles.formRow}>
                  <label className={styles.formLabel} htmlFor="listing-country">
                    Country
                  </label>
                  <input
                    id="listing-country"
                    className={styles.input}
                    value={formValues.country}
                    onChange={(event) => updateForm((prev) => ({ ...prev, country: event.target.value }))}
                  />
                </div>
              </div>

              <div className={styles.formRow}>
                <label className={styles.formLabel} htmlFor="listing-matching-areas">
                  Matching areas
                </label>
                <textarea
                  id="listing-matching-areas"
                  className={styles.textarea}
                  value={formValues.matchingAreasText}
                  onChange={(event) => updateForm((prev) => ({ ...prev, matchingAreasText: event.target.value }))}
                  placeholder="Add one area per line"
                />
              </div>

              <div className={styles.formGrid}>
                <div className={styles.formRow}>
                  <label className={styles.formLabel} htmlFor="listing-latitude">
                    Latitude
                  </label>
                  <input
                    id="listing-latitude"
                    className={styles.input}
                    value={formValues.latitude}
                    onChange={(event) => updateForm((prev) => ({ ...prev, latitude: event.target.value }))}
                    placeholder="51.5074"
                  />
                </div>
                <div className={styles.formRow}>
                  <label className={styles.formLabel} htmlFor="listing-longitude">
                    Longitude
                  </label>
                  <input
                    id="listing-longitude"
                    className={styles.input}
                    value={formValues.longitude}
                    onChange={(event) => updateForm((prev) => ({ ...prev, longitude: event.target.value }))}
                    placeholder="-0.1278"
                  />
                </div>
              </div>
            </div>
          </article>
        </section>

        <section id="section-notes" className={styles.panel}>
          <header className={styles.panelHeader}>
            <h2 className={styles.panelTitle}>Notes</h2>
          </header>
          <div className={styles.panelBody}>
            {noteEntries.length ? (
              renderDefinitionList(noteEntries)
            ) : (
              <p className={styles.metaMuted}>No notes synced from Apex27.</p>
            )}
          </div>
        </section>

        <section id="section-financials" className={styles.panel}>
          <header className={styles.panelHeader}>
            <h2 className={styles.panelTitle}>Financials</h2>
          </header>
          <div className={styles.panelBody}>
            {financialEntries.length ? (
              renderDefinitionList(financialEntries)
            ) : (
              <p className={styles.metaMuted}>No financial data recorded from Apex27.</p>
            )}
          </div>
        </section>

        <section id="section-media" className={styles.panel}>
          <header className={styles.panelHeader}>
            <h2 className={styles.panelTitle}>Media</h2>
          </header>
          <div className={styles.panelBody}>
            <div className={styles.mediaSection}>
              <div className={styles.mediaSectionHeader}>
                <h3 className={styles.mediaSubheading}>Property images</h3>
                <p className={styles.mediaHint}>Displayed on the listing gallery.</p>
              </div>
              <div className={styles.repeatableList}>
                {(formValues.images || []).map((image, index) => (
                  <div key={`image-${index}`} className={`${styles.repeatableItem} ${styles.mediaItem}`}>
                    <div className={styles.repeatableHeader}>
                      <h4 className={styles.repeatableTitle}>Image {index + 1}</h4>
                      <div className={styles.mediaActions}>
                        <button
                          type="button"
                          className={styles.mediaMoveButton}
                          onClick={() => moveImage(index, -1)}
                          disabled={index === 0}
                        >
                          Move up
                        </button>
                        <button
                          type="button"
                          className={styles.mediaMoveButton}
                          onClick={() => moveImage(index, 1)}
                          disabled={index === (formValues.images?.length || 0) - 1}
                        >
                          Move down
                        </button>
                        <button type="button" className={styles.removeButton} onClick={() => removeImage(index)}>
                          Remove
                        </button>
                      </div>
                    </div>
                    <div className={styles.mediaPreview}>
                      {image.url ? (
                        <img src={image.url} alt={`Preview of image ${index + 1}`} referrerPolicy="no-referrer" />
                      ) : (
                        <span className={styles.mediaEmpty}>Add an image URL to preview.</span>
                      )}
                    </div>
                    <div className={styles.formRow}>
                      <label className={styles.formLabel} htmlFor={`image-url-${index}`}>
                        Image URL
                      </label>
                      <input
                        id={`image-url-${index}`}
                        className={styles.input}
                        value={image.url}
                        onChange={(event) => updateImage(index, event.target.value)}
                        placeholder="https://"
                      />
                    </div>
                  </div>
                ))}
              </div>
              <button type="button" className={styles.secondaryButton} onClick={addImage}>
                Add image
              </button>
              {!formValues.images?.length ? (
                <p className={styles.metaMuted}>No images synced from Apex27 yet.</p>
              ) : null}
            </div>

            <div className={styles.mediaSection}>
              <div className={styles.mediaSectionHeader}>
                <h3 className={styles.mediaSubheading}>Media embeds</h3>
                <p className={styles.mediaHint}>Video tours, Matterport, hosted walkthrough links.</p>
              </div>
              <div className={styles.repeatableList}>
                {(formValues.media || []).map((item, index) => (
                  <div key={`media-${index}`} className={styles.repeatableItem}>
                    <div className={styles.repeatableHeader}>
                      <h4 className={styles.repeatableTitle}>Media item {index + 1}</h4>
                      <div className={styles.mediaActions}>
                        <button
                          type="button"
                          className={styles.mediaMoveButton}
                          onClick={() => moveMediaItem(index, -1)}
                          disabled={index === 0}
                        >
                          Move up
                        </button>
                        <button
                          type="button"
                          className={styles.mediaMoveButton}
                          onClick={() => moveMediaItem(index, 1)}
                          disabled={index === (formValues.media?.length || 0) - 1}
                        >
                          Move down
                        </button>
                        <button type="button" className={styles.removeButton} onClick={() => removeMediaItem(index)}>
                          Remove
                        </button>
                      </div>
                    </div>
                    <div className={styles.formRow}>
                      <label className={styles.formLabel} htmlFor={`media-url-${index}`}>
                        Media URL
                      </label>
                      <input
                        id={`media-url-${index}`}
                        className={styles.input}
                        value={item.url}
                        onChange={(event) => updateMediaItem(index, event.target.value)}
                        placeholder="https://"
                      />
                    </div>
                    {item.url ? (
                      <a className={styles.mediaLinkPreview} href={item.url} target="_blank" rel="noreferrer">
                        Open media in new tab
                      </a>
                    ) : (
                      <span className={styles.mediaEmpty}>Add a media URL to preview.</span>
                    )}
                  </div>
                ))}
              </div>
              <button type="button" className={styles.secondaryButton} onClick={addMediaItem}>
                Add media link
              </button>
              {!formValues.media?.length ? (
                <p className={styles.metaMuted}>No media links recorded.</p>
              ) : null}
            </div>
          </div>
        </section>

        <section className={styles.panelGroup}>
          <article id="section-agency" className={styles.panel}>
            <header className={styles.panelHeader}>
              <h2 className={styles.panelTitle}>Branch &amp; negotiator</h2>
            </header>
            <div className={styles.panelBody}>
              {renderDefinitionList(branchDetails.concat(negotiatorDetails))}
            </div>
          </article>

          <article id="section-marketing" className={styles.panel}>
            <header className={styles.panelHeader}>
              <h2 className={styles.panelTitle}>Marketing links</h2>
            </header>
            <div className={styles.panelBody}>
              <div className={styles.repeatableList}>
                {(formValues.marketingLinks || []).map((link, index) => (
                  <div key={`marketing-${index}`} className={styles.repeatableItem}>
                    <div className={styles.repeatableHeader}>
                      <h3 className={styles.repeatableTitle}>Link {index + 1}</h3>
                      <button
                        type="button"
                        className={styles.removeButton}
                        onClick={() => removeMarketingLink(index)}
                      >
                        Remove
                      </button>
                    </div>
                    <div className={styles.formGrid}>
                      <div className={styles.formRow}>
                        <label className={styles.formLabel} htmlFor={`marketing-label-${index}`}>
                          Label
                        </label>
                        <input
                          id={`marketing-label-${index}`}
                          className={styles.input}
                          value={link.label}
                          onChange={(event) => updateMarketingLink(index, 'label', event.target.value)}
                        />
                      </div>
                      <div className={styles.formRow}>
                        <label className={styles.formLabel} htmlFor={`marketing-type-${index}`}>
                          Type
                        </label>
                        <select
                          id={`marketing-type-${index}`}
                          className={styles.select}
                          value={link.type}
                          onChange={(event) => updateMarketingLink(index, 'type', event.target.value)}
                        >
                          {MARKETING_TYPE_OPTIONS.map((option) => (
                            <option key={option.value} value={option.value}>
                              {option.label}
                            </option>
                          ))}
                        </select>
                      </div>
                    </div>
                    <div className={styles.formRow}>
                      <label className={styles.formLabel} htmlFor={`marketing-url-${index}`}>
                        URL
                      </label>
                      <input
                        id={`marketing-url-${index}`}
                        className={styles.input}
                        value={link.url}
                        onChange={(event) => updateMarketingLink(index, 'url', event.target.value)}
                        placeholder="https://"
                      />
                    </div>
                  </div>
                ))}
              </div>
              <button type="button" className={styles.secondaryButton} onClick={addMarketingLink}>
                Add marketing link
              </button>
              {!formValues.marketingLinks?.length ? (
                <p className={styles.metaMuted}>No marketing links recorded.</p>
              ) : null}
            </div>
          </article>
        </section>

        <section id="section-descriptions" className={styles.panel}>
          <header className={styles.panelHeader}>
            <h2 className={styles.panelTitle}>Property description</h2>
          </header>
          <div className={styles.panelBody}>
            <div className={styles.formRow}>
              <label className={styles.formLabel} htmlFor="listing-summary">
                Summary
              </label>
              <textarea
                id="listing-summary"
                className={styles.textarea}
                value={formValues.summary}
                onChange={(event) => updateForm((prev) => ({ ...prev, summary: event.target.value }))}
                placeholder="Short summary used on portals"
              />
            </div>
            <div className={styles.formRow}>
              <label className={styles.formLabel} htmlFor="listing-description">
                Full description
              </label>
              <textarea
                id="listing-description"
                className={`${styles.textarea} ${styles.descriptionTextarea}`}
                value={formValues.description}
                onChange={(event) => updateForm((prev) => ({ ...prev, description: event.target.value }))}
                placeholder="Detailed property description"
              />
            </div>
          </div>
        </section>

        <section id="section-features" className={styles.panel}>
          <header className={styles.panelHeader}>
            <h2 className={styles.panelTitle}>Features &amp; restrictions</h2>
          </header>
          <div className={styles.panelBody}>
            <div className={styles.featureSummary}>
              <h3 className={styles.featureHeading}>Synced from Apex27</h3>
              {featureGroups.length ? (
                <div className={styles.featureGroupList}>
                  {featureGroups.map((group) => (
                    <div key={group.label} className={styles.featureGroup}>
                      <h4 className={styles.featureGroupTitle}>{group.label}</h4>
                      <ul className={styles.featureList}>
                        {group.items.map((item) => (
                          <li key={`${group.label}-${item}`} className={styles.featureListItem}>
                            {item}
                          </li>
                        ))}
                      </ul>
                    </div>
                  ))}
                </div>
              ) : (
                <p className={styles.metaMuted}>No feature data recorded from Apex27.</p>
              )}
            </div>

            <div className={styles.featureDivider} />
            <h3 className={styles.metadataSubheading}>Additional metadata</h3>

            <div className={styles.repeatableList}>
              {(formValues.metadata || []).map((entry, index) => (
                <div key={`metadata-${index}`} className={styles.repeatableItem}>
                  <div className={styles.repeatableHeader}>
                    <h3 className={styles.repeatableTitle}>Entry {index + 1}</h3>
                    <button
                      type="button"
                      className={styles.removeButton}
                      onClick={() => removeMetadataEntry(index)}
                    >
                      Remove
                    </button>
                  </div>
                  <div className={styles.formGrid}>
                    <div className={styles.formRow}>
                      <label className={styles.formLabel} htmlFor={`metadata-label-${index}`}>
                        Label
                      </label>
                      <input
                        id={`metadata-label-${index}`}
                        className={styles.input}
                        value={entry.label}
                        onChange={(event) => updateMetadataEntry(index, 'label', event.target.value)}
                        placeholder="e.g. EPC rating"
                      />
                    </div>
                    <div className={styles.formRow}>
                      <label className={styles.formLabel} htmlFor={`metadata-value-${index}`}>
                        Value
                      </label>
                      <input
                        id={`metadata-value-${index}`}
                        className={styles.input}
                        value={entry.value}
                        onChange={(event) => updateMetadataEntry(index, 'value', event.target.value)}
                        placeholder="e.g. B"
                      />
                    </div>
                  </div>
                </div>
              ))}
            </div>
            <button type="button" className={styles.secondaryButton} onClick={addMetadataEntry}>
              Add metadata entry
            </button>
            {!formValues.metadata?.length ? (
              <p className={styles.metaMuted}>No additional metadata captured.</p>
            ) : null}
          </div>
        </section>

        <section id="section-apex" className={styles.panel}>
          <header className={styles.panelHeader}>
            <h2 className={styles.panelTitle}>Apex27 record</h2>
          </header>
          <div className={styles.panelBody}>
            {apexEntries.length ? (
              <div className={styles.apexFieldList}>
                {apexEntries.map(({ key, value }) => (
                  <div key={key} className={styles.apexFieldRow}>
                    <span className={styles.apexFieldKey}>{key}</span>
                    <span className={styles.apexFieldValue}>{formatFlattenedValue(value)}</span>
                  </div>
                ))}
              </div>
            ) : (
              <p className={styles.metaMuted}>No Apex27 data available for this listing.</p>
            )}
            {apexRaw ? (
              <details className={styles.apexRawDetails}>
                <summary>View raw Apex27 payload</summary>
                <pre className={styles.apexRawPre}>{JSON.stringify(apexRaw, null, 2)}</pre>
              </details>
            ) : null}
          </div>
        </section>

        <div className={styles.formActions}>
          <button
            type="submit"
            className={styles.primaryButton}
            disabled={!formDirty || saving}
          >
            {saving ? 'Saving…' : 'Save changes'}
          </button>
          <button
            type="button"
            className={styles.secondaryButton}
            onClick={handleReset}
            disabled={!formDirty || saving}
          >
            Discard changes
          </button>
        </div>
      </form>

      <section className={styles.activitySection} id="listing-activity">
        <header className={styles.activityHeader}>
          <h2 className={styles.activityTitle}>Linked activity</h2>
          <p className={styles.activitySubtitle}>
            Offers and maintenance jobs connected to this property across the Aktonz platform.
          </p>
        </header>
        <div className={styles.activityGrid}>
<<<<<<< HEAD
          <article className={styles.activityCard}>
=======
          <article id="section-leads" className={styles.activityCard}>
>>>>>>> 226c7dcd
            <header className={styles.activityCardHeader}>
              <div>
                <h3>Offers</h3>
                <p className={styles.activityCountLabel}>Live and archived offers</p>
              </div>
              <span className={styles.activityCount}>{listingOffers.length}</span>
            </header>
<<<<<<< HEAD
              {listingOffers.length ? (
                <ul className={styles.activityList}>
                  {listingOffers.map((offer) => {
                    const offerDetails = flattenRecord(
                      {
                        id: offer.id,
                        source: offer.source,
                        frequency: offer.frequency,
                        createdAt: offer.createdAt || offer.date,
                        updatedAt: offer.updatedAt,
                        status: offer.statusLabel || formatOfferStatusLabel(offer.status),
                        contact: {
                          name: offer.contact?.name,
                          email: offer.contact?.email || offer.email,
                          phone: offer.contact?.phone,
                        },
                        agent: {
                          name: offer.agent?.name,
                          email: offer.agent?.email,
                          phone: offer.agent?.phone,
                        },
                      },
                      { maxDepth: 2, skipNull: true },
                    )
                      .map(({ key, value }) => ({
                        label: formatFlattenedKey(key),
                        value: formatFlattenedValue(value),
                      }))
                      .filter((detail) => detail.value && detail.value !== '—');

                    return (
                      <li key={offer.id} className={styles.activityListItem}>
                        <div className={styles.activityItemHeader}>
                          <span className={styles.activityPrimary}>
                            {offer.contact?.name || offer.email || 'Applicant'}
                          </span>
                          <span
                            className={`${styles.offerTag} ${
                              offer.type === 'sale' ? styles.offerTagSale : styles.offerTagRent
                            }`}
                          >
                            {offer.type === 'sale' ? 'Sale' : 'Rent'}
                          </span>
                        </div>
                        <div className={styles.activityMetaRow}>
                          <span>{offer.amount || '—'}</span>
                          <span className={styles.activityStatusLabel}>
                            {offer.statusLabel || formatOfferStatusLabel(offer.status)}
                          </span>
                        </div>
                        <div className={styles.activityMetaRow}>
                          <span>{formatDateDisplay(offer.date)}</span>
                          {offer.agent?.name ? <span>Agent {offer.agent.name}</span> : null}
                        </div>
                        {offerDetails.length ? (
                          <details className={styles.activityDetails}>
                            <summary className={styles.activityDetailsSummary}>View record details</summary>
                            <dl className={styles.activityDetailsList}>
                              {offerDetails.map((detail, index) => (
                                <div
                                  key={`${offer.id}-${detail.label}-${index}`}
                                  className={styles.activityDetailsRow}
                                >
                                  <dt>{detail.label}</dt>
                                  <dd>{detail.value}</dd>
                                </div>
                              ))}
                            </dl>
                          </details>
                        ) : null}
                        <Link
                          href={`/admin/offers?id=${encodeURIComponent(offer.id)}`}
                          className={styles.activityLink}
                        >
                          Open offer workspace
                        </Link>
                      </li>
                    );
                  })}
                </ul>
              ) : (
                <p className={styles.activityEmpty}>No offers linked to this listing yet.</p>
              )}
            </article>
=======
            {listingOffers.length ? (
              <ul className={styles.activityList}>
                {listingOffers.map((offer) => (
                  <li key={offer.id} className={styles.activityListItem}>
                    <div className={styles.activityItemHeader}>
                      <span className={styles.activityPrimary}>
                        {offer.contact?.name || offer.email || 'Applicant'}
                      </span>
                      <span
                        className={`${styles.offerTag} ${
                          offer.type === 'sale' ? styles.offerTagSale : styles.offerTagRent
                        }`}
                      >
                        {offer.type === 'sale' ? 'Sale' : 'Rent'}
                      </span>
                    </div>
                    <div className={styles.activityMetaRow}>
                      <span>{offer.amount || '—'}</span>
                      <span className={styles.activityStatusLabel}>
                        {offer.statusLabel || formatOfferStatusLabel(offer.status)}
                      </span>
                    </div>
                    <div className={styles.activityMetaRow}>
                      <span>{formatDateDisplay(offer.date)}</span>
                      {offer.agent?.name ? <span>Agent {offer.agent.name}</span> : null}
                    </div>
                    <Link
                      href={`/admin/offers?id=${encodeURIComponent(offer.id)}`}
                      className={styles.activityLink}
                    >
                      Open offer workspace
                    </Link>
                  </li>
                ))}
              </ul>
            ) : (
              <p className={styles.activityEmpty}>No offers linked to this listing yet.</p>
            )}
          </article>
>>>>>>> 226c7dcd

          <article className={styles.activityCard}>
            <header className={styles.activityCardHeader}>
              <div>
                <h3>Maintenance</h3>
                <p className={styles.activityCountLabel}>Tasks synced from Apex27</p>
              </div>
              <span className={styles.activityCount}>{listingMaintenance.length}</span>
            </header>
<<<<<<< HEAD
              {listingMaintenance.length ? (
                <ul className={styles.activityList}>
                  {listingMaintenance.map((task) => {
                    const maintenanceDetails = flattenRecord(
                      {
                        id: task.id,
                        reference: task.reference,
                        category: task.category,
                        priority: task.priorityLabel || task.priority,
                        status: task.statusLabel,
                        createdAt: task.createdAt,
                        updatedAt: task.updatedAt,
                        dueAt: task.dueAt,
                        property: {
                          name: task.property?.name,
                          address: task.property?.address,
                        },
                        assignee: {
                          name: task.assignee?.name,
                          email: task.assignee?.email,
                          phone: task.assignee?.phone,
                        },
                      },
                      { maxDepth: 2, skipNull: true },
                    )
                      .map(({ key, value }) => ({
                        label: formatFlattenedKey(key),
                        value: formatFlattenedValue(value),
                      }))
                      .filter((detail) => detail.value && detail.value !== '—');

                    return (
                      <li key={task.id} className={styles.activityListItem}>
                        <div className={styles.activityItemHeader}>
                          <span className={styles.activityPrimary}>{task.title}</span>
                          <span className={styles.activityStatusBadge} data-tone={task.statusTone}>
                            {task.statusLabel}
                          </span>
                        </div>
                        <div className={styles.activityMetaRow}>
                          <span>{formatDateDisplay(task.dueAt)}</span>
                          {task.priorityLabel ? (
                            <span className={styles.activityPriorityBadge} data-level={task.priority}>
                              {task.priorityLabel}
                            </span>
                          ) : null}
                        </div>
                        {task.assignee?.name ? (
                          <div className={styles.activityMetaRow}>
                            <span>Assigned to {task.assignee.name}</span>
                          </div>
                        ) : null}
                        {maintenanceDetails.length ? (
                          <details className={styles.activityDetails}>
                            <summary className={styles.activityDetailsSummary}>View task details</summary>
                            <dl className={styles.activityDetailsList}>
                              {maintenanceDetails.map((detail, index) => (
                                <div
                                  key={`${task.id}-${detail.label}-${index}`}
                                  className={styles.activityDetailsRow}
                                >
                                  <dt>{detail.label}</dt>
                                  <dd>{detail.value}</dd>
                                </div>
                              ))}
                            </dl>
                          </details>
                        ) : null}
                        {task.overdue ? (
                          <span className={`${styles.activityTag} ${styles.activityTagOverdue}`}>
                            Overdue
                          </span>
                        ) : task.dueSoon ? (
                          <span className={`${styles.activityTag} ${styles.activityTagSoon}`}>
                            Due soon
                          </span>
                        ) : null}
                      </li>
                    );
                  })}
                </ul>
              ) : (
                <p className={styles.activityEmpty}>No maintenance tasks recorded for this listing.</p>
              )}
            </article>
=======
            {listingMaintenance.length ? (
              <ul className={styles.activityList}>
                {listingMaintenance.map((task) => (
                  <li key={task.id} className={styles.activityListItem}>
                    <div className={styles.activityItemHeader}>
                      <span className={styles.activityPrimary}>{task.title}</span>
                      <span className={styles.activityStatusBadge} data-tone={task.statusTone}>
                        {task.statusLabel}
                      </span>
                    </div>
                    <div className={styles.activityMetaRow}>
                      <span>{formatDateDisplay(task.dueAt)}</span>
                      {task.priorityLabel ? (
                        <span className={styles.activityPriorityBadge} data-level={task.priority}>
                          {task.priorityLabel}
                        </span>
                      ) : null}
                    </div>
                    {task.assignee?.name ? (
                      <div className={styles.activityMetaRow}>
                        <span>Assigned to {task.assignee.name}</span>
                      </div>
                    ) : null}
                    {task.overdue ? (
                      <span className={`${styles.activityTag} ${styles.activityTagOverdue}`}>
                        Overdue
                      </span>
                    ) : task.dueSoon ? (
                      <span className={`${styles.activityTag} ${styles.activityTagSoon}`}>
                        Due soon
                      </span>
                    ) : null}
                  </li>
                ))}
              </ul>
            ) : (
              <p className={styles.activityEmpty}>No maintenance tasks recorded for this listing.</p>
            )}
          </article>
        </div>
      </section>

      <section id="section-interested-parties" className={styles.panel}>
        <header className={styles.panelHeader}>
          <h2 className={styles.panelTitle}>Interested parties</h2>
        </header>
        <div className={styles.panelBody}>
          {interestedParties.length ? (
            <ul className={styles.simpleList}>
              {interestedParties.map((party) => (
                <li key={`${party.name}-${party.updatedAt || party.status}`} className={styles.simpleListItem}>
                  <div className={styles.simpleListPrimary}>{party.name}</div>
                  <div className={styles.simpleListMeta}>
                    {party.statusLabel ? <span>{party.statusLabel}</span> : null}
                    {party.updatedAt ? <span>{formatDateDisplay(party.updatedAt)}</span> : null}
                  </div>
                </li>
              ))}
            </ul>
          ) : (
            <p className={styles.metaMuted}>No interested parties recorded for this listing.</p>
          )}
        </div>
      </section>

      <section id="section-matching-applicants" className={styles.panel}>
        <header className={styles.panelHeader}>
          <h2 className={styles.panelTitle}>Matching applicants</h2>
        </header>
        <div className={styles.panelBody}>
          {matchingAreasList.length ? (
            <ul className={styles.simpleList}>
              {matchingAreasList.map((area) => (
                <li key={area} className={styles.simpleListItem}>
                  <div className={styles.simpleListPrimary}>{area}</div>
                </li>
              ))}
            </ul>
          ) : (
            <p className={styles.metaMuted}>No matching applicant areas recorded.</p>
          )}
        </div>
      </section>

      <section id="section-valuations" className={styles.panel}>
        <header className={styles.panelHeader}>
          <h2 className={styles.panelTitle}>Valuations</h2>
        </header>
        <div className={styles.panelBody}>
          {valuationEntries.length ? (
            renderDefinitionList(valuationEntries)
          ) : (
            <p className={styles.metaMuted}>No valuation information recorded.</p>
          )}
        </div>
      </section>

      <section id="section-auctions" className={styles.panel}>
        <header className={styles.panelHeader}>
          <h2 className={styles.panelTitle}>Auctions</h2>
        </header>
        <div className={styles.panelBody}>
          {auctionEntries.length ? (
            renderDefinitionList(auctionEntries)
          ) : (
            <p className={styles.metaMuted}>No auction details available for this listing.</p>
          )}
        </div>
      </section>

      <section id="section-viewings" className={styles.panel}>
        <header className={styles.panelHeader}>
          <h2 className={styles.panelTitle}>Viewings &amp; site activity</h2>
        </header>
        <div className={styles.panelBody}>
          {listingMaintenance.length ? (
            <ul className={styles.simpleList}>
              {listingMaintenance.map((task) => (
                <li key={task.id} className={styles.simpleListItem}>
                  <div className={styles.simpleListPrimary}>{task.title}</div>
                  <div className={styles.simpleListMeta}>
                    {task.dueAt ? <span>Due {formatDateDisplay(task.dueAt)}</span> : null}
                    {task.statusLabel ? <span>{task.statusLabel}</span> : null}
                  </div>
                </li>
              ))}
            </ul>
          ) : (
            <p className={styles.metaMuted}>No viewings or site activity recorded.</p>
          )}
>>>>>>> 226c7dcd
        </div>
      </section>
      </>
    );
  };

  return (
    <>
      <Head>
        <title>{pageTitle}</title>
      </Head>
      <AdminNavigation items={ADMIN_NAV_ITEMS} />
      <main className={styles.main}>
        <div className={styles.container}>
          <div className={styles.tabLayout}>
            <aside className={styles.tabSidebar}>
              <nav className={styles.tabNav} aria-label="Listing overview">
                <ul className={styles.tabNavList}>
                  {tabItems.map((item) => {
                    const Icon = item.icon;
                    const isActive = activeTab === item.id;
                    return (
                      <li key={item.id} className={styles.tabNavItem}>
                        <button
                          type="button"
                          className={`${styles.tabNavButton} ${isActive ? styles.tabNavButtonActive : ''}`}
                          onClick={() => handleTabClick(item)}
                          aria-current={isActive ? 'page' : undefined}
                        >
                          <Icon aria-hidden="true" className={styles.tabNavIcon} />
                          <span className={styles.tabNavLabel}>{item.label}</span>
                          {item.badge ? <span className={styles.tabNavBadge}>{item.badge}</span> : null}
                        </button>
                      </li>
                    );
                  })}
                </ul>
              </nav>
            </aside>
            <div className={styles.tabContentArea}>{renderContent()}</div>
          </div>
        </div>
      </main>
    </>
  );
}<|MERGE_RESOLUTION|>--- conflicted
+++ resolved
@@ -316,7 +316,6 @@
   }
 }
 
-<<<<<<< HEAD
   function formatDateDisplay(value) {
     if (!value) {
       return '—';
@@ -468,28 +467,6 @@
 
     return pairs;
   }
-=======
-function formatDateDisplay(value) {
-  if (!value) {
-    return '—';
-  }
-
-  try {
-    const date = new Date(value);
-    if (Number.isNaN(date.getTime())) {
-      return '—';
-    }
-
-    return new Intl.DateTimeFormat('en-GB', {
-      day: '2-digit',
-      month: 'short',
-      year: 'numeric',
-    }).format(date);
-  } catch (error) {
-    return '—';
-  }
-}
->>>>>>> 226c7dcd
 
 function formatRelativeTime(value) {
   if (!value) {
@@ -554,7 +531,6 @@
   );
 }
 
-<<<<<<< HEAD
 function buildSummaryCards({
   listing,
   formValues,
@@ -783,57 +759,6 @@
       tone: 'muted',
     },
   ];
-=======
-function flattenRecord(value, prefix = '') {
-  if (value === null || value === undefined) {
-    return [{ key: prefix, value: null }];
-  }
-
-  if (Array.isArray(value)) {
-    if (!value.length) {
-      return [{ key: prefix, value: [] }];
-    }
-
-    return value.flatMap((item, index) => {
-      const nextPrefix = prefix ? `${prefix}[${index}]` : `[${index}]`;
-      return flattenRecord(item, nextPrefix);
-    });
-  }
-
-  if (typeof value === 'object') {
-    const entries = Object.entries(value);
-    if (!entries.length) {
-      return [{ key: prefix, value: {} }];
-    }
-
-    return entries.flatMap(([key, nested]) => {
-      const nextPrefix = prefix ? `${prefix}.${key}` : key;
-      return flattenRecord(nested, nextPrefix);
-    });
-  }
-
-  return [{ key: prefix, value }];
-}
-
-function formatFlattenedValue(value) {
-  if (value === null || value === undefined) {
-    return '—';
-  }
-
-  if (typeof value === 'boolean') {
-    return value ? 'true' : 'false';
-  }
-
-  if (typeof value === 'number') {
-    return Number.isFinite(value) ? value.toString() : '—';
-  }
-
-  if (typeof value === 'string') {
-    return value.length ? value : '—';
-  }
-
-  return JSON.stringify(value);
->>>>>>> 226c7dcd
 }
 
 export default function AdminListingDetailsPage() {
@@ -1660,7 +1585,6 @@
     const referenceValue = formValues.reference || '—';
     const updatedLabel = formatDateTime(listing.updatedAt);
     const updatedRelative = formatRelativeTime(listing.updatedAt);
-<<<<<<< HEAD
     const listingOffers = (Array.isArray(listing.offers) ? listing.offers : [])
       .slice()
       .sort((a, b) => {
@@ -1697,8 +1621,6 @@
       updatedRelative,
     });
 
-=======
->>>>>>> 226c7dcd
     return (
       <>
       <form className={styles.form} onSubmit={handleSubmit} noValidate>
@@ -2485,11 +2407,7 @@
           </p>
         </header>
         <div className={styles.activityGrid}>
-<<<<<<< HEAD
           <article className={styles.activityCard}>
-=======
-          <article id="section-leads" className={styles.activityCard}>
->>>>>>> 226c7dcd
             <header className={styles.activityCardHeader}>
               <div>
                 <h3>Offers</h3>
@@ -2497,7 +2415,6 @@
               </div>
               <span className={styles.activityCount}>{listingOffers.length}</span>
             </header>
-<<<<<<< HEAD
               {listingOffers.length ? (
                 <ul className={styles.activityList}>
                   {listingOffers.map((offer) => {
@@ -2582,47 +2499,6 @@
                 <p className={styles.activityEmpty}>No offers linked to this listing yet.</p>
               )}
             </article>
-=======
-            {listingOffers.length ? (
-              <ul className={styles.activityList}>
-                {listingOffers.map((offer) => (
-                  <li key={offer.id} className={styles.activityListItem}>
-                    <div className={styles.activityItemHeader}>
-                      <span className={styles.activityPrimary}>
-                        {offer.contact?.name || offer.email || 'Applicant'}
-                      </span>
-                      <span
-                        className={`${styles.offerTag} ${
-                          offer.type === 'sale' ? styles.offerTagSale : styles.offerTagRent
-                        }`}
-                      >
-                        {offer.type === 'sale' ? 'Sale' : 'Rent'}
-                      </span>
-                    </div>
-                    <div className={styles.activityMetaRow}>
-                      <span>{offer.amount || '—'}</span>
-                      <span className={styles.activityStatusLabel}>
-                        {offer.statusLabel || formatOfferStatusLabel(offer.status)}
-                      </span>
-                    </div>
-                    <div className={styles.activityMetaRow}>
-                      <span>{formatDateDisplay(offer.date)}</span>
-                      {offer.agent?.name ? <span>Agent {offer.agent.name}</span> : null}
-                    </div>
-                    <Link
-                      href={`/admin/offers?id=${encodeURIComponent(offer.id)}`}
-                      className={styles.activityLink}
-                    >
-                      Open offer workspace
-                    </Link>
-                  </li>
-                ))}
-              </ul>
-            ) : (
-              <p className={styles.activityEmpty}>No offers linked to this listing yet.</p>
-            )}
-          </article>
->>>>>>> 226c7dcd
 
           <article className={styles.activityCard}>
             <header className={styles.activityCardHeader}>
@@ -2632,7 +2508,6 @@
               </div>
               <span className={styles.activityCount}>{listingMaintenance.length}</span>
             </header>
-<<<<<<< HEAD
               {listingMaintenance.length ? (
                 <ul className={styles.activityList}>
                   {listingMaintenance.map((task) => {
@@ -2718,138 +2593,6 @@
                 <p className={styles.activityEmpty}>No maintenance tasks recorded for this listing.</p>
               )}
             </article>
-=======
-            {listingMaintenance.length ? (
-              <ul className={styles.activityList}>
-                {listingMaintenance.map((task) => (
-                  <li key={task.id} className={styles.activityListItem}>
-                    <div className={styles.activityItemHeader}>
-                      <span className={styles.activityPrimary}>{task.title}</span>
-                      <span className={styles.activityStatusBadge} data-tone={task.statusTone}>
-                        {task.statusLabel}
-                      </span>
-                    </div>
-                    <div className={styles.activityMetaRow}>
-                      <span>{formatDateDisplay(task.dueAt)}</span>
-                      {task.priorityLabel ? (
-                        <span className={styles.activityPriorityBadge} data-level={task.priority}>
-                          {task.priorityLabel}
-                        </span>
-                      ) : null}
-                    </div>
-                    {task.assignee?.name ? (
-                      <div className={styles.activityMetaRow}>
-                        <span>Assigned to {task.assignee.name}</span>
-                      </div>
-                    ) : null}
-                    {task.overdue ? (
-                      <span className={`${styles.activityTag} ${styles.activityTagOverdue}`}>
-                        Overdue
-                      </span>
-                    ) : task.dueSoon ? (
-                      <span className={`${styles.activityTag} ${styles.activityTagSoon}`}>
-                        Due soon
-                      </span>
-                    ) : null}
-                  </li>
-                ))}
-              </ul>
-            ) : (
-              <p className={styles.activityEmpty}>No maintenance tasks recorded for this listing.</p>
-            )}
-          </article>
-        </div>
-      </section>
-
-      <section id="section-interested-parties" className={styles.panel}>
-        <header className={styles.panelHeader}>
-          <h2 className={styles.panelTitle}>Interested parties</h2>
-        </header>
-        <div className={styles.panelBody}>
-          {interestedParties.length ? (
-            <ul className={styles.simpleList}>
-              {interestedParties.map((party) => (
-                <li key={`${party.name}-${party.updatedAt || party.status}`} className={styles.simpleListItem}>
-                  <div className={styles.simpleListPrimary}>{party.name}</div>
-                  <div className={styles.simpleListMeta}>
-                    {party.statusLabel ? <span>{party.statusLabel}</span> : null}
-                    {party.updatedAt ? <span>{formatDateDisplay(party.updatedAt)}</span> : null}
-                  </div>
-                </li>
-              ))}
-            </ul>
-          ) : (
-            <p className={styles.metaMuted}>No interested parties recorded for this listing.</p>
-          )}
-        </div>
-      </section>
-
-      <section id="section-matching-applicants" className={styles.panel}>
-        <header className={styles.panelHeader}>
-          <h2 className={styles.panelTitle}>Matching applicants</h2>
-        </header>
-        <div className={styles.panelBody}>
-          {matchingAreasList.length ? (
-            <ul className={styles.simpleList}>
-              {matchingAreasList.map((area) => (
-                <li key={area} className={styles.simpleListItem}>
-                  <div className={styles.simpleListPrimary}>{area}</div>
-                </li>
-              ))}
-            </ul>
-          ) : (
-            <p className={styles.metaMuted}>No matching applicant areas recorded.</p>
-          )}
-        </div>
-      </section>
-
-      <section id="section-valuations" className={styles.panel}>
-        <header className={styles.panelHeader}>
-          <h2 className={styles.panelTitle}>Valuations</h2>
-        </header>
-        <div className={styles.panelBody}>
-          {valuationEntries.length ? (
-            renderDefinitionList(valuationEntries)
-          ) : (
-            <p className={styles.metaMuted}>No valuation information recorded.</p>
-          )}
-        </div>
-      </section>
-
-      <section id="section-auctions" className={styles.panel}>
-        <header className={styles.panelHeader}>
-          <h2 className={styles.panelTitle}>Auctions</h2>
-        </header>
-        <div className={styles.panelBody}>
-          {auctionEntries.length ? (
-            renderDefinitionList(auctionEntries)
-          ) : (
-            <p className={styles.metaMuted}>No auction details available for this listing.</p>
-          )}
-        </div>
-      </section>
-
-      <section id="section-viewings" className={styles.panel}>
-        <header className={styles.panelHeader}>
-          <h2 className={styles.panelTitle}>Viewings &amp; site activity</h2>
-        </header>
-        <div className={styles.panelBody}>
-          {listingMaintenance.length ? (
-            <ul className={styles.simpleList}>
-              {listingMaintenance.map((task) => (
-                <li key={task.id} className={styles.simpleListItem}>
-                  <div className={styles.simpleListPrimary}>{task.title}</div>
-                  <div className={styles.simpleListMeta}>
-                    {task.dueAt ? <span>Due {formatDateDisplay(task.dueAt)}</span> : null}
-                    {task.statusLabel ? <span>{task.statusLabel}</span> : null}
-                  </div>
-                </li>
-              ))}
-            </ul>
-          ) : (
-            <p className={styles.metaMuted}>No viewings or site activity recorded.</p>
-          )}
->>>>>>> 226c7dcd
         </div>
       </section>
       </>
