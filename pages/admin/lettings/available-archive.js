import { useCallback, useEffect, useMemo, useState } from 'react';
import Head from 'next/head';
import Link from 'next/link';
import { useRouter } from 'next/router';

import AdminNavigation, { ADMIN_NAV_ITEMS } from '../../../components/admin/AdminNavigation';
import { useSession } from '../../../components/SessionProvider';
import styles from '../../../styles/AdminLettingsArchive.module.css';
import { formatAdminDate } from '../../../lib/admin/formatters';
<<<<<<< HEAD
=======
import { withBasePath } from '../../../lib/base-path';
>>>>>>> bc79a6b6

const VIEW_OPTIONS = [
  { value: 'available', label: 'Live instructions' },
  { value: 'archived', label: 'Archive' },
  { value: 'all', label: 'All lettings' },
];

function normalizeView(value) {
  if (value === 'archived' || value === 'all') {
    return value;
  }
  return 'available';
}

const DATE_ONLY = {
  day: '2-digit',
  month: 'short',
  year: 'numeric',
};

const DATE_WITH_TIME = {
  day: '2-digit',
  month: 'short',
  hour: '2-digit',
  minute: '2-digit',
};

function formatDate(value) {
  if (!value) {
    return '—';
  }

  const formatted = formatAdminDate(value, DATE_ONLY);
  return formatted || '—';
}

function formatDateTime(value) {
  if (!value) {
    return '—';
  }

  const formatted = formatAdminDate(value, DATE_WITH_TIME);
  return formatted || '—';
}

function formatRelativeTime(value) {
  if (!value) {
    return '';
  }

  try {
    const date = new Date(value);
    if (Number.isNaN(date.getTime())) {
      return '';
    }

    const now = Date.now();
    const diffMs = now - date.getTime();
    const diffMinutes = Math.round(diffMs / 60000);

    if (diffMinutes < 1) {
      return 'just now';
    }
    if (diffMinutes < 60) {
      return `${diffMinutes} min ago`;
    }

    const diffHours = Math.round(diffMinutes / 60);
    if (diffHours < 24) {
      return `${diffHours} hr${diffHours === 1 ? '' : 's'} ago`;
    }

    const diffDays = Math.round(diffHours / 24);
    if (diffDays < 30) {
      return `${diffDays} day${diffDays === 1 ? '' : 's'} ago`;
    }

    const diffMonths = Math.round(diffDays / 30);
    if (diffMonths < 12) {
      return `${diffMonths} mo${diffMonths === 1 ? '' : 's'} ago`;
    }

    const diffYears = Math.round(diffMonths / 12);
    return `${diffYears} yr${diffYears === 1 ? '' : 's'} ago`;
  } catch (error) {
    return '';
  }
}

function buildQuery(filters) {
  const query = {};
  if (filters.view && filters.view !== 'available') {
    query.view = filters.view;
  }
  if (filters.search) {
    query.search = filters.search;
  }
  if (filters.statuses.length === 1) {
    [query.status] = filters.statuses;
  } else if (filters.statuses.length > 1) {
    query.status = filters.statuses;
  }
  return query;
}

export default function AdminLettingsArchivePage() {
  const router = useRouter();
  const { user, loading: sessionLoading } = useSession();
  const isAdmin = user?.role === 'admin';

  const [initialized, setInitialized] = useState(false);
  const [filters, setFilters] = useState({ view: 'available', search: '', statuses: [] });
  const [searchDraft, setSearchDraft] = useState('');
  const [listings, setListings] = useState([]);
  const [summary, setSummary] = useState(null);
  const [loading, setLoading] = useState(true);
  const [error, setError] = useState('');

  useEffect(() => {
    if (!router.isReady || initialized) {
      return;
    }

    const view = normalizeView(typeof router.query.view === 'string' ? router.query.view : 'available');
    const search = typeof router.query.search === 'string' ? router.query.search : '';
    const statusesRaw = router.query.status;
    const statuses = Array.isArray(statusesRaw)
      ? statusesRaw.map((status) => String(status).toLowerCase())
      : statusesRaw
      ? [String(statusesRaw).toLowerCase()]
      : [];

    setFilters({ view, search, statuses });
    setSearchDraft(search);
    setInitialized(true);
  }, [router.isReady, router.query, initialized]);

  useEffect(() => {
    setSearchDraft(filters.search);
  }, [filters.search]);

  const fetchListings = useCallback(async (activeFilters, options = {}) => {
    const signal =
      options && typeof options === 'object' && 'signal' in options ? options.signal : undefined;
    setLoading(true);
    setError('');

    try {
      const params = new URLSearchParams();
      if (activeFilters.view) {
        params.set('view', activeFilters.view);
      }
      if (activeFilters.search) {
        params.set('search', activeFilters.search);
      }
      activeFilters.statuses.forEach((status) => {
        if (status) {
          params.append('status', status);
        }
      });

      const query = params.toString();
      const url = withBasePath(`/api/admin/listings${query ? `?${query}` : ''}`);
      const response = await fetch(url, { signal });
      if (!response.ok) {
        throw new Error('Failed to fetch lettings archive');
      }
      const payload = await response.json();
      if (signal?.aborted) {
        return;
      }
      setListings(Array.isArray(payload.listings) ? payload.listings : []);
      setSummary(payload.summary || null);
    } catch (err) {
      if (
        signal?.aborted ||
        (err && typeof err === 'object' && 'name' in err && err.name === 'AbortError')
      ) {
        return;
      }
      console.error(err);
      setError('Unable to load the lettings archive. Please try again.');
      setListings([]);
    } finally {
      if (!signal?.aborted) {
        setLoading(false);
      }
    }
  }, []);

  useEffect(() => {
    if (!isAdmin || !initialized) {
      if (!isAdmin && !sessionLoading) {
        setLoading(false);
      }
      return;
    }

    const controller = new AbortController();
    fetchListings(filters, { signal: controller.signal });

    return () => {
      controller.abort();
    };
  }, [fetchListings, filters, initialized, isAdmin, sessionLoading]);

  const applyFilters = useCallback(
    (nextFilters) => {
      setFilters((current) => {
        const resolved = typeof nextFilters === 'function' ? nextFilters(current) : nextFilters;
        const normalized = {
          view: normalizeView(resolved.view),
          search: typeof resolved.search === 'string' ? resolved.search.trim() : '',
          statuses: Array.isArray(resolved.statuses)
            ? resolved.statuses
                .map((status) => (typeof status === 'string' ? status.toLowerCase() : ''))
                .filter(Boolean)
            : [],
        };

        if (router.isReady) {
          const query = buildQuery(normalized);
          router.replace({ pathname: router.pathname, query }, undefined, { shallow: true });
        }

        return normalized;
      });
    },
    [router],
  );

  const handleViewChange = (value) => {
    applyFilters({ ...filters, view: value });
  };

  const handleSearchSubmit = (event) => {
    event.preventDefault();
    applyFilters({ ...filters, search: searchDraft });
  };

  const handleResetSearch = () => {
    setSearchDraft('');
    applyFilters({ ...filters, search: '', statuses: [] });
  };

  const handleToggleStatus = (status) => {
    const normalized = String(status).toLowerCase();
    applyFilters((current) => {
      const exists = current.statuses.includes(normalized);
      const nextStatuses = exists
        ? current.statuses.filter((value) => value !== normalized)
        : current.statuses.concat(normalized);
      return { ...current, statuses: nextStatuses };
    });
  };

  const statusBreakdown = useMemo(() => {
    if (!summary) {
      return [];
    }

    const viewKey = filters.view === 'archived' ? 'archived' : filters.view === 'all' ? 'all' : 'available';
    const breakdown = summary?.totals?.[viewKey]?.statusBreakdown;
    if (Array.isArray(breakdown) && breakdown.length) {
      return breakdown;
    }

    const labels = summary?.statusLabels || {};
    return Object.entries(labels).map(([status, label]) => ({ status, label, count: 0 }));
  }, [summary, filters.view]);

  const viewSummary = useMemo(() => {
    if (!summary) {
      return null;
    }

    const viewKey = filters.view === 'archived' ? 'archived' : filters.view === 'all' ? 'all' : 'available';
    return summary.totals?.[viewKey] || null;
  }, [filters.view, summary]);

  const pageTitle = 'Aktonz Admin — Available lettings archive';

  const renderHero = () => {
    const totalCount = viewSummary?.count ?? 0;
    const averageRent = viewSummary?.averageRentLabel || '—';
    const updatedAt = viewSummary?.latestUpdatedAt ? formatDateTime(viewSummary.latestUpdatedAt) : '—';

    return (
      <section className={styles.hero}>
        <header className={styles.heroHeader}>
          <div className={styles.heroMeta}>
            <span className={styles.heroBadge}>Lettings archive</span>
            <h1 className={styles.heroTitle}>Available lettings archive</h1>
            <p className={styles.heroSubtitle}>
              Mirror the Apex27 archive with marketing history, rent levels, and quick access to each listing record.
            </p>
          </div>
          <div className={styles.heroStats}>
            <div className={styles.statCard}>
              <span className={styles.statLabel}>Records in view</span>
              <span className={styles.statValue}>{totalCount}</span>
            </div>
            <div className={styles.statCard}>
              <span className={styles.statLabel}>Average rent</span>
              <span className={styles.statValue}>{averageRent}</span>
            </div>
            <div className={styles.statCard}>
              <span className={styles.statLabel}>Latest update</span>
              <span className={styles.statValue}>{updatedAt}</span>
            </div>
          </div>
        </header>
        {viewSummary?.topAreas?.length ? (
          <div className={styles.heroHighlights}>
            <div>
              <h2 className={styles.highlightTitle}>Top areas</h2>
              <ul className={styles.highlightList}>
                {viewSummary.topAreas.map((area) => (
                  <li key={area.label}>
                    <span>{area.label}</span>
                    <span className={styles.highlightCount}>{area.count}</span>
                  </li>
                ))}
              </ul>
            </div>
            <div>
              <h2 className={styles.highlightTitle}>Bedroom mix</h2>
              <ul className={styles.highlightList}>
                {viewSummary.bedroomMix.length ? (
                  viewSummary.bedroomMix.map((entry) => (
                    <li key={`bedroom-${entry.bedrooms}`}>
                      <span>{entry.bedrooms}-bed</span>
                      <span className={styles.highlightCount}>{entry.count}</span>
                    </li>
                  ))
                ) : (
                  <li>
                    <span>No bedroom data</span>
                  </li>
                )}
              </ul>
            </div>
          </div>
        ) : null}
      </section>
    );
  };

  const renderStatusFilters = () => {
    if (!statusBreakdown.length) {
      return null;
    }

    return (
      <div className={styles.statusFilters}>
        {statusBreakdown.map((entry) => {
          const isActive = filters.statuses.includes(entry.status);
          return (
            <button
              key={entry.status}
              type="button"
              className={`${styles.statusChip} ${isActive ? styles.statusChipActive : ''}`}
              onClick={() => handleToggleStatus(entry.status)}
            >
              <span>{entry.label}</span>
              {entry.count != null ? <span className={styles.statusChipCount}>{entry.count}</span> : null}
            </button>
          );
        })}
      </div>
    );
  };

  const renderMarketingTags = (marketing) => {
    if (!marketing) {
      return null;
    }

    const badges = [];
    if (marketing.hasPortal) {
      badges.push({ key: 'portal', label: 'Portal' });
    }
    if (marketing.hasVideo) {
      badges.push({ key: 'video', label: 'Video tour' });
    }
    if (marketing.hasVirtualTour) {
      badges.push({ key: 'virtual', label: '360° tour' });
    }
    if (marketing.hasSourceLink) {
      badges.push({ key: 'source', label: 'Source' });
    }

    if (!badges.length) {
      return <span className={styles.metaMuted}>No marketing assets logged</span>;
    }

    return badges.map((badge) => (
      <span key={badge.key} className={styles.marketingBadge}>
        {badge.label}
      </span>
    ));
  };

  const renderListings = () => {
    if (loading) {
      return <div className={styles.stateMessage}>Loading lettings archive…</div>;
    }

    if (error) {
      return <div className={styles.stateMessage}>{error}</div>;
    }

    if (!listings.length) {
      return <div className={styles.stateMessage}>No lettings found for the selected filters.</div>;
    }

    return (
      <div className={styles.tableCard}>
        <table className={styles.listTable}>
          <thead>
            <tr>
              <th>Property</th>
              <th>Rent &amp; status</th>
              <th>Marketing</th>
              <th>Updated</th>
            </tr>
          </thead>
          <tbody>
            {listings.map((listing) => (
              <tr key={listing.id}>
                <td>
                  <div className={styles.propertyCell}>
                    {listing.image?.thumbnail ? (
                      <img
                        src={listing.image.thumbnail}
                        alt={listing.displayAddress || listing.title}
                        className={styles.propertyImage}
                        loading="lazy"
                      />
                    ) : (
                      <div className={styles.imagePlaceholder} aria-hidden="true" />
                    )}
                    <div className={styles.propertyDetails}>
                      <div className={styles.propertyAddress}>{listing.displayAddress || listing.title}</div>
                      <div className={styles.propertyMeta}>
                        {listing.bedrooms != null ? `${listing.bedrooms} bed` : 'Beds n/a'} ·{' '}
                        {listing.bathrooms != null ? `${listing.bathrooms} bath` : 'Baths n/a'}
                        {listing.receptions != null ? ` · ${listing.receptions} reception` : ''}
                      </div>
                      <div className={styles.propertyReference}>Ref: {listing.reference}</div>
                      {listing.branch?.name ? (
                        <div className={styles.propertyBranch}>{listing.branch.name}</div>
                      ) : null}
                    </div>
                  </div>
                </td>
                <td>
                  <div className={styles.rentValue}>{listing.rent?.label || 'Rent not set'}</div>
                  {listing.pricePrefix ? (
                    <div className={styles.metaMuted}>{listing.pricePrefix}</div>
                  ) : null}
                  <span className={styles.statusBadge} data-tone={listing.statusTone}>
                    {listing.statusLabel}
                  </span>
                  {listing.availabilityLabel ? (
                    <div className={styles.metaMuted}>{listing.availabilityLabel}</div>
                  ) : null}
                </td>
                <td>
                  <div className={styles.marketingCell}>{renderMarketingTags(listing.marketing)}</div>
                  {listing.matchingAreas?.length ? (
                    <div className={styles.metaMuted}>
                      {listing.matchingAreas.slice(0, 2).join(', ')}
                      {listing.matchingAreas.length > 2 ? '…' : ''}
                    </div>
                  ) : null}
                </td>
                <td>
                  <div className={styles.updatedAt}>{formatDateTime(listing.updatedAt)}</div>
                  <div className={styles.metaMuted}>{formatRelativeTime(listing.updatedAt)}</div>
                  <Link href={`/admin/listings/${encodeURIComponent(listing.id)}`} className={styles.rowLink}>
                    Open listing record
                  </Link>
                </td>
              </tr>
            ))}
          </tbody>
        </table>
      </div>
    );
  };

  const renderFilters = () => (
    <section className={styles.filtersCard}>
      <div className={styles.filterRow}>
        <div className={styles.viewToggle}>
          {VIEW_OPTIONS.map((option) => (
            <button
              key={option.value}
              type="button"
              className={`${styles.viewButton} ${filters.view === option.value ? styles.viewButtonActive : ''}`}
              onClick={() => handleViewChange(option.value)}
            >
              {option.label}
            </button>
          ))}
        </div>
        <form className={styles.searchForm} onSubmit={handleSearchSubmit}>
          <label htmlFor="lettings-archive-search" className="sr-only">
            Search lettings archive
          </label>
          <input
            id="lettings-archive-search"
            type="search"
            value={searchDraft}
            onChange={(event) => setSearchDraft(event.target.value)}
            className={styles.searchInput}
            placeholder="Search by address, reference, or area"
          />
          <button type="submit" className={styles.searchButton}>
            Apply
          </button>
          <button type="button" className={styles.resetButton} onClick={handleResetSearch}>
            Reset
          </button>
        </form>
      </div>
      {renderStatusFilters()}
    </section>
  );

  const renderContent = () => {
    if (sessionLoading) {
      return <div className={styles.stateMessage}>Checking admin access…</div>;
    }

    if (!isAdmin) {
      return <div className={styles.stateMessage}>You need admin access to view the lettings archive.</div>;
    }

    return (
      <>
        {renderHero()}
        {renderFilters()}
        {renderListings()}
      </>
    );
  };

  return (
    <>
      <Head>
        <title>{pageTitle}</title>
      </Head>
      <AdminNavigation items={ADMIN_NAV_ITEMS} />
      <main className={styles.main}>
        <div className={styles.container}>{renderContent()}</div>
      </main>
    </>
  );
}<|MERGE_RESOLUTION|>--- conflicted
+++ resolved
@@ -7,10 +7,7 @@
 import { useSession } from '../../../components/SessionProvider';
 import styles from '../../../styles/AdminLettingsArchive.module.css';
 import { formatAdminDate } from '../../../lib/admin/formatters';
-<<<<<<< HEAD
-=======
 import { withBasePath } from '../../../lib/base-path';
->>>>>>> bc79a6b6
 
 const VIEW_OPTIONS = [
   { value: 'available', label: 'Live instructions' },
