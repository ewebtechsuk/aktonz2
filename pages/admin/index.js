--- conflicted
+++ resolved
@@ -241,7 +241,6 @@
     );
   }
 
-<<<<<<< HEAD
   let valuationsContent;
   if (loading) {
     valuationsContent = <p className={styles.loading}>Loading valuation requests…</p>;
@@ -410,10 +409,7 @@
   }
 
   return (
-=======
-  return renderLayout(
-    'Aktonz Admin — Offers & valuations',
->>>>>>> 8fd936b8
+
     <>
       <header className={styles.pageHeader}>
         <div>
@@ -488,161 +484,8 @@
           </dl>
         </div>
 
-<<<<<<< HEAD
             {valuationsContent}
-=======
-        {loading ? (
-          <p className={styles.loading}>Loading valuation requests…</p>
-        ) : valuations.length ? (
-          <div className={styles.tableScroll}>
-            <table className={styles.table}>
-              <thead>
-                <tr>
-                  <th>Received</th>
-                  <th>Client</th>
-                  <th>Property</th>
-                  <th>Status &amp; notes</th>
-                </tr>
-              </thead>
-              <tbody>
-                {valuations.map((valuation) => (
-                  <tr key={valuation.id}>
-                    <td>
-                      <div className={styles.primaryText}>{formatDate(valuation.createdAt)}</div>
-                      {valuation.updatedAt && (
-                        <div className={styles.meta}>Updated {formatDate(valuation.updatedAt)}</div>
-                      )}
-                    </td>
-                    <td>
-                      <div className={styles.primaryText}>
-                        {valuation.firstName} {valuation.lastName}
-                      </div>
-                      <div className={styles.meta}>
-                        <a href={`mailto:${valuation.email}`}>{valuation.email}</a>
-                      </div>
-                      <div className={styles.meta}>
-                        <a href={`tel:${valuation.phone}`}>{valuation.phone}</a>
-                      </div>
-                    </td>
-                    <td>
-                      <div className={styles.primaryText}>{valuation.address}</div>
-                      {valuation.source ? <div className={styles.meta}>{valuation.source}</div> : null}
-                      {valuation.appointmentAt ? (
-                        <div className={styles.meta}>Appointment {formatDate(valuation.appointmentAt)}</div>
-                      ) : null}
-                    </td>
-                    <td>
-                      <select
-                        className={styles.statusSelect}
-                        value={valuation.status || statusOptions[0]?.value || 'new'}
-                        onChange={(event) => handleStatusChange(valuation, event.target.value)}
-                        disabled={updatingId === valuation.id}
-                      >
-                        {statusOptions.map((option) => (
-                          <option key={option.value} value={option.value}>
-                            {option.label}
-                          </option>
-                        ))}
-                      </select>
-                      <div className={styles.badge}>{formatStatusLabel(valuation.status, statusOptions)}</div>
-                      {valuation.presentation ? (
-                        <div className={styles.meta}>
-                          Style{' '}
-                          {valuation.presentation.presentationUrl ? (
-                            <a
-                              href={valuation.presentation.presentationUrl}
-                              target="_blank"
-                              rel="noreferrer"
-                            >
-                              {valuation.presentation.title || 'View presentation'}
-                            </a>
-                          ) : (
-                            valuation.presentation.title || valuation.presentation.id
-                          )}
-                        </td>
-                        <td>
-                          <div className={styles.primaryText}>
-                            {valuation.firstName} {valuation.lastName}
-                          </div>
-                          <div className={styles.meta}>
-                            <a href={`mailto:${valuation.email}`}>{valuation.email}</a>
-                          </div>
-                          <div className={styles.meta}>
-                            <a href={`tel:${valuation.phone}`}>{valuation.phone}</a>
-                          </div>
-                        </td>
-                        <td>
-                          <div className={styles.primaryText}>{valuation.address}</div>
-                          {valuation.source ? (
-                            <div className={styles.meta}>{valuation.source}</div>
-                          ) : null}
-                          {valuation.appointmentAt ? (
-                            <div className={styles.meta}>Appointment {formatDate(valuation.appointmentAt)}</div>
-                          ) : null}
-                        </td>
-                        <td>
-                          <select
-                            className={styles.statusSelect}
-                            value={valuation.status || statusOptions[0]?.value || 'new'}
-                            onChange={(event) =>
-                              handleStatusChange(valuation, event.target.value)
-                            }
-                            disabled={updatingId === valuation.id}
-                          >
-                            {statusOptions.map((option) => (
-                              <option key={option.value} value={option.value}>
-                                {option.label}
-                              </option>
-                            ))}
-                          </select>
-                          <div className={styles.badge}>
-                            {formatStatusLabel(valuation.status, statusOptions)}
-                          </div>
-                          <Link
-                            href={`/admin/valuations/${encodeURIComponent(valuation.id)}`}
-                            className={styles.rowLink}
-                          >
-                            Manage this valuation
-                          </Link>
-                          {valuation.presentation ? (
-                            <div className={styles.meta}>
-                              Style:{' '}
-                              {valuation.presentation.presentationUrl ? (
-                                <a
-                                  href={valuation.presentation.presentationUrl}
-                                  target="_blank"
-                                  rel="noreferrer"
-                                >
-                                  {valuation.presentation.title || 'View presentation'}
-                                </a>
-                              ) : (
-                                valuation.presentation.title || valuation.presentation.id
-                              )}
-                            </div>
-                          ) : null}
-                          {valuation.presentation?.sentAt ? (
-                            <div className={styles.meta}>
-                              Sent {formatDate(valuation.presentation.sentAt)}
-                            </div>
-                          ) : null}
-                          {valuation.presentation?.message ? (
-                            <p className={styles.note}>
-                              <strong>Message:</strong> {valuation.presentation.message}
-                            </p>
-                          ) : null}
-                          {valuation.notes ? (
-                            <p className={styles.note}>{valuation.notes}</p>
-                          ) : null}
-                        </td>
-                      </tr>
-                    ))}
-                  </tbody>
-                </table>
-              </div>
-            ) : (
-              <p className={styles.emptyState}>No valuation requests just yet.</p>
-            )}
->>>>>>> 8fd936b8
+
           </section>
 
           <section className={styles.panel}>
@@ -680,88 +523,8 @@
               </dl>
             </div>
 
-<<<<<<< HEAD
             {offersContent}
-=======
-            {loading ? (
-              <p className={styles.loading}>Loading offers…</p>
-            ) : offers.length ? (
-              <div className={styles.tableScroll}>
-                <table className={styles.table}>
-                  <thead>
-                    <tr>
-                      <th>Received</th>
-                      <th>Property</th>
-                      <th>Client</th>
-                      <th>Offer</th>
-                    </tr>
-                  </thead>
-                  <tbody>
-                    {offers.map((offer) => (
-                      <tr key={offer.id}>
-                        <td>
-                          <div className={styles.primaryText}>{formatDate(offer.date)}</div>
-                          {offer.agent?.name ? (
-                            <div className={styles.meta}>Handled by {offer.agent.name}</div>
-                          ) : null}
-                        </td>
-                        <td>
-                          <div className={styles.primaryText}>{offer.property?.title || 'Unlinked property'}</div>
-                          {offer.property?.address ? (
-                            <div className={styles.meta}>{offer.property.address}</div>
-                          ) : null}
-                          {offer.property?.link ? (
-                            <div className={styles.meta}>
-                              <a href={offer.property.link} target="_blank" rel="noreferrer">
-                                View listing
-                              </a>
-                            </div>
-                          ) : null}
-                        </td>
-                        <td>
-                          <div className={styles.primaryText}>
-                            {offer.contact?.name || 'Unknown contact'}
-                          </div>
-                          {offer.contact?.email ? (
-                            <div className={styles.meta}>
-                              <a href={`mailto:${offer.contact.email}`}>{offer.contact.email}</a>
-                            </div>
-                          ) : null}
-                          {offer.contact?.phone ? (
-                            <div className={styles.meta}>
-                              <a href={`tel:${offer.contact.phone}`}>{offer.contact.phone}</a>
-                            </div>
-                          ) : null}
-                        </td>
-                        <td>
-                          <div className={styles.primaryText}>{offer.amount}</div>
-                          <div
-                            className={`${styles.offerType} ${
-                              offer.type === 'sale' ? styles.offerTypeSale : styles.offerTypeRent
-                            }`}
-                          >
-                            {offer.type === 'sale' ? 'Sale offer' : 'Tenancy offer'}
-                          </div>
-                          {offer.status ? (
-                            <div className={styles.meta}>{offer.status}</div>
-                          ) : null}
-                          <Link
-                            href={`/admin/offers?id=${encodeURIComponent(offer.id)}`}
-                            className={styles.rowLink}
-                          >
-                            Review this offer
-                          </Link>
-                          {offer.notes ? <p className={styles.note}>{offer.notes}</p> : null}
-                        </td>
-                      </tr>
-                    ))}
-                  </tbody>
-                </table>
-              </div>
-            ) : (
-              <p className={styles.emptyState}>No live offers at the moment.</p>
-            )}
->>>>>>> 8fd936b8
+
           </section>
         </div>
 
