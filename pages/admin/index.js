--- conflicted
+++ resolved
@@ -7,16 +7,12 @@
 import styles from '../../styles/Admin.module.css';
 import { useSession } from '../../components/SessionProvider';
 import { describeMicrosoftConnection } from '../../lib/microsoft-connection-status.js';
-<<<<<<< HEAD
 import {
   formatAdminCurrency,
   formatAdminDate,
   getAdminTimestamp,
   resolveLatestAdminTimestamp,
 } from '../../lib/admin/formatters';
-=======
-import { parseTimestamp, resolveTimestamp } from '../../lib/timestamps.js';
->>>>>>> c2790412
 
 const DEFAULT_STATUS_OPTIONS = [
   { value: 'new', label: 'New' },
@@ -396,14 +392,10 @@
   const valuationsThisWeek = useMemo(() => {
     const weekAgo = Date.now() - 7 * 24 * 60 * 60 * 1000;
 
-<<<<<<< HEAD
     return valuations.filter((valuation) => {
       const createdAt = getAdminTimestamp(valuation.createdAt);
       return createdAt != null && createdAt >= weekAgo;
     }).length;
-=======
-    return valuations.filter((valuation) => parseTimestamp(valuation.createdAt) >= weekAgo).length;
->>>>>>> c2790412
   }, [valuations]);
 
   const salesOffers = useMemo(
