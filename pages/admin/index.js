--- conflicted
+++ resolved
@@ -267,7 +267,6 @@
               <dt>Open</dt>
               <dd>{openValuations.length}</dd>
             </div>
-<<<<<<< HEAD
             <button
               type="button"
               className={styles.refreshButton}
@@ -301,11 +300,7 @@
                   <dd>{valuations.length}</dd>
                 </div>
               </dl>
-=======
-            <div>
-              <dt>Total</dt>
-              <dd>{valuations.length}</dd>
->>>>>>> 0ed2acdc
+
             </div>
           </dl>
         </div>
@@ -378,7 +373,6 @@
                           ) : (
                             valuation.presentation.title || valuation.presentation.id
                           )}
-<<<<<<< HEAD
                         </td>
                         <td>
                           <div className={styles.primaryText}>
@@ -566,56 +560,6 @@
               <p className={styles.emptyState}>No live offers at the moment.</p>
             )}
           </section>
-=======
-                        </div>
-                      ) : null}
-                      {valuation.presentation?.sentAt ? (
-                        <div className={styles.meta}>Sent {formatDate(valuation.presentation.sentAt)}</div>
-                      ) : null}
-                      {valuation.presentation?.message ? (
-                        <p className={styles.note}>
-                          <strong>Message:</strong> {valuation.presentation.message}
-                        </p>
-                      ) : null}
-                      {valuation.notes ? <p className={styles.note}>{valuation.notes}</p> : null}
-                    </td>
-                  </tr>
-                ))}
-              </tbody>
-            </table>
-          </div>
-        ) : (
-          <p className={styles.emptyState}>No valuation requests just yet.</p>
-        )}
-      </section>
-
-      <section id="viewings" className={`${styles.panel} ${styles.anchorSection}`}>
-        <div className={styles.panelHeader}>
-          <div>
-            <h2>Viewings schedule</h2>
-            <p>Coordinate upcoming viewings and keep the team aligned.</p>
-          </div>
-        </div>
-        <p className={styles.emptyState}>Viewing management tools are coming soon.</p>
-      </section>
-
-      <section id="offers" className={`${styles.panel} ${styles.anchorSection}`}>
-        <div className={styles.panelHeader}>
-          <div>
-            <h2>Offers pipeline</h2>
-            <p>Review live sale and tenancy offers captured across the Aktonz platform.</p>
-          </div>
-          <dl className={styles.summaryList}>
-            <div>
-              <dt>Sale</dt>
-              <dd>{salesOffers.length}</dd>
-            </div>
-            <div>
-              <dt>Rent</dt>
-              <dd>{rentalOffers.length}</dd>
-            </div>
-          </dl>
->>>>>>> 0ed2acdc
         </div>
 
         {loading ? (
