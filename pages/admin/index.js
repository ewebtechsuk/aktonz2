import { useCallback, useEffect, useMemo, useState } from 'react';
import Head from 'next/head';
import Link from 'next/link';
import { useRouter } from 'next/router';

import AdminNavigation, { ADMIN_NAV_ITEMS } from '../../components/admin/AdminNavigation';
import styles from '../../styles/Admin.module.css';
import { useSession } from '../../components/SessionProvider';
import { describeMicrosoftConnection } from '../../lib/microsoft-connection-status.js';
<<<<<<< HEAD
import { formatAdminCurrency, formatAdminDate } from '../../lib/admin/formatters';
=======
import { parseTimestamp, resolveTimestamp } from '../../lib/timestamps.js';
>>>>>>> 8ff5e393

const DEFAULT_STATUS_OPTIONS = [
  { value: 'new', label: 'New' },
  { value: 'contacted', label: 'Contacted' },
  { value: 'valuation_sent', label: 'Valuation Sent' },
  { value: 'lost', label: 'Lost' },
  { value: 'archived', label: 'Archived' },
];

const CLOSED_VALUATION_STATUSES = ['lost', 'archived'];

const INITIAL_MICROSOFT_STATUS_STATE = {
  loading: true,
  loaded: false,
  data: null,
  error: null,
};

const DATE_TIME_WITH_HOURS = {
  day: '2-digit',
  month: 'short',
  year: 'numeric',
  hour: '2-digit',
  minute: '2-digit',
};

function formatDate(value) {
  if (!value) {
    return '—';
  }

  const formatted = formatAdminDate(value, DATE_TIME_WITH_HOURS);
  return formatted || value;
}

function formatStatusLabel(status, options) {
  const option = options.find((entry) => entry.value === status);
  if (option) {
    return option.label;
  }

  return options.length ? options[0].label : status;
}

export default function AdminDashboard() {
  const [offers, setOffers] = useState([]);
  const [valuations, setValuations] = useState([]);
  const [maintenanceTasks, setMaintenanceTasks] = useState([]);
  const [statusOptions, setStatusOptions] = useState(DEFAULT_STATUS_OPTIONS);
  const [loading, setLoading] = useState(true);
  const [error, setError] = useState(null);
  const [updatingId, setUpdatingId] = useState(null);
  const [logoutLoading, setLogoutLoading] = useState(false);
  const [logoutError, setLogoutError] = useState(null);
  const [integrationStatus, setIntegrationStatus] = useState('idle');
  const [connectRedirecting, setConnectRedirecting] = useState(false);
  const [microsoftStatus, setMicrosoftStatus] = useState(INITIAL_MICROSOFT_STATUS_STATE);
  const router = useRouter();
  const { user, loading: sessionLoading, clearSession, refresh } = useSession();
  const isAdmin = user?.role === 'admin';

  useEffect(() => {
    if (!router.isReady) {
      return;
    }

    if (router.query.connected === '1') {
      setIntegrationStatus('success');
      setConnectRedirecting(false);
    } else if (typeof router.query.error !== 'undefined') {
      setIntegrationStatus('error');
      setConnectRedirecting(false);
    } else {
      setIntegrationStatus('idle');
    }
  }, [router.isReady, router.query]);

  const integrationStatusMessage = useMemo(() => {
    switch (integrationStatus) {
      case 'success':
        return 'Microsoft Graph connection updated successfully.';
      case 'error':
        return 'Unable to complete Microsoft Graph connection. Please try again.';
      default:
        return null;
    }
  }, [integrationStatus]);

  const loadMicrosoftStatus = useCallback(() => {
    if (!isAdmin) {
      setMicrosoftStatus({ loading: false, loaded: false, data: null, error: null });
      return null;
    }

    setMicrosoftStatus((prev) => ({ ...prev, loading: true, error: null }));

    const controller = new AbortController();

    (async () => {
      try {
        const response = await fetch('/api/microsoft/status', {
          method: 'GET',
          headers: { accept: 'application/json' },
          signal: controller.signal,
        });

        if (!response.ok) {
          throw new Error('Unable to load Microsoft Graph status');
        }

        const payload = await response.json();

        if (controller.signal.aborted) {
          return;
        }

        setMicrosoftStatus({ loading: false, loaded: true, data: payload, error: null });
      } catch (error) {
        if (
          controller.signal.aborted ||
          (typeof DOMException !== 'undefined' && error instanceof DOMException && error.name === 'AbortError') ||
          (error && typeof error === 'object' && 'name' in error && error.name === 'AbortError')
        ) {
          return;
        }

        const message =
          error instanceof Error ? error.message : 'Unable to load Microsoft Graph status';
        setMicrosoftStatus({ loading: false, loaded: true, data: null, error: message });
      }
    })();

    return controller;
  }, [isAdmin]);

  useEffect(() => {
    if (sessionLoading) {
      return;
    }

    const controller = loadMicrosoftStatus();

    return () => {
      if (controller) {
        controller.abort();
      }
    };
  }, [loadMicrosoftStatus, sessionLoading]);

  useEffect(() => {
    if (sessionLoading) {
      return;
    }

    if (integrationStatus !== 'success' && integrationStatus !== 'error') {
      return;
    }

    const controller = loadMicrosoftStatus();

    return () => {
      if (controller) {
        controller.abort();
      }
    };
  }, [integrationStatus, loadMicrosoftStatus, sessionLoading]);

  const baseMicrosoftConnection = useMemo(
    () => describeMicrosoftConnection(microsoftStatus),
    [microsoftStatus],
  );

  const microsoftConnection = useMemo(() => {
    if (connectRedirecting) {
      return {
        status: 'redirecting',
        badgeLabel: 'Redirecting',
        badgeTone: 'info',
        detail: 'Complete the Microsoft consent prompt to finish connecting.',
        buttonLabel: 'Redirecting…',
        buttonDisabled: true,
        suppressQuery: true,
        banner: {
          message: 'Opening Microsoft 365 to update the connector…',
          tone: 'info',
          suppressQuery: true,
        },
      };
    }

    const banner = baseMicrosoftConnection.bannerMessage
      ? {
          message: baseMicrosoftConnection.bannerMessage,
          tone: baseMicrosoftConnection.tone,
          suppressQuery: baseMicrosoftConnection.suppressQuery,
        }
      : null;

    const buttonDisabled = Boolean(baseMicrosoftConnection.actionDisabled || microsoftStatus.loading);
    const buttonLabel =
      microsoftStatus.loading && microsoftStatus.loaded
        ? 'Refreshing status…'
        : baseMicrosoftConnection.actionLabel;

    return {
      status: baseMicrosoftConnection.status,
      badgeLabel: baseMicrosoftConnection.badgeLabel,
      badgeTone: baseMicrosoftConnection.tone,
      detail: baseMicrosoftConnection.detailMessage,
      buttonLabel,
      buttonDisabled,
      suppressQuery: baseMicrosoftConnection.suppressQuery,
      banner,
    };
  }, [baseMicrosoftConnection, connectRedirecting, microsoftStatus.loaded, microsoftStatus.loading]);

  const integrationAlertToneClasses = useMemo(
    () => ({
      success: styles.integrationAlertSuccess,
      error: styles.integrationAlertError,
      warning: styles.integrationAlertWarning,
      info: styles.integrationAlertInfo,
    }),
    [],
  );

  const showQueryMessage = Boolean(integrationStatusMessage && !microsoftConnection.suppressQuery);

  const loadData = useCallback(async (options = {}) => {
    const signal =
      options && typeof options === 'object' && 'signal' in options ? options.signal : undefined;
    if (!isAdmin) {
      setLoading(false);
      return;
    }

    setLoading(true);
    setError(null);

    try {
      const [offersRes, valuationsRes, maintenanceRes] = await Promise.all([
        fetch('/api/admin/offers', { signal }),
        fetch('/api/admin/valuations', { signal }),
        fetch('/api/admin/maintenance', { signal }),
      ]);

      if (!offersRes.ok) {
        throw new Error('Failed to fetch offers');
      }
      if (!valuationsRes.ok) {
        throw new Error('Failed to fetch valuations');
      }
      if (!maintenanceRes.ok) {
        throw new Error('Failed to fetch maintenance tasks');
      }

      const offersJson = await offersRes.json();
      const valuationsJson = await valuationsRes.json();
      const maintenanceJson = await maintenanceRes.json();

      if (signal?.aborted) {
        return;
      }

      setOffers(Array.isArray(offersJson.offers) ? offersJson.offers : []);
      setValuations(Array.isArray(valuationsJson.valuations) ? valuationsJson.valuations : []);
      setMaintenanceTasks(Array.isArray(maintenanceJson.tasks) ? maintenanceJson.tasks : []);

      const resolvedStatusOptions = Array.isArray(valuationsJson.statusOptions)
        ? valuationsJson.statusOptions
            .filter((entry) => entry && typeof entry === 'object' && entry.value)
            .map((entry) => ({
              value: entry.value,
              label:
                entry.label ||
                String(entry.value)
                  .split('_')
                  .map((part) => part.charAt(0).toUpperCase() + part.slice(1))
                  .join(' '),
            }))
        : Array.isArray(valuationsJson.statuses)
        ? valuationsJson.statuses.map((value) => ({
            value,
            label: String(value)
              .split('_')
              .map((part) => part.charAt(0).toUpperCase() + part.slice(1))
              .join(' '),
          }))
        : null;

      if (resolvedStatusOptions && resolvedStatusOptions.length) {
        setStatusOptions(resolvedStatusOptions);
      }
    } catch (err) {
      if (
        signal?.aborted ||
        (err && typeof err === 'object' && 'name' in err && err.name === 'AbortError')
      ) {
        return;
      }
      console.error(err);
      setError('Unable to load the operations dashboard. Please try again.');
    } finally {
      if (!signal?.aborted) {
        setLoading(false);
      }
    }
  }, [isAdmin]);

  useEffect(() => {
    if (!isAdmin) {
      setOffers([]);
      setValuations([]);
      setMaintenanceTasks([]);
      setLoading(false);
      return;
    }

    const controller = new AbortController();
    loadData({ signal: controller.signal });

    return () => {
      controller.abort();
    };
  }, [isAdmin, loadData]);

  const handleStatusChange = useCallback(
    async (valuation, nextStatus) => {
      if (!valuation || valuation.status === nextStatus) {
        return;
      }

      setUpdatingId(valuation.id);
      setError(null);

      try {
        const response = await fetch('/api/admin/valuations', {
          method: 'PATCH',
          headers: { 'content-type': 'application/json' },
          body: JSON.stringify({ id: valuation.id, status: nextStatus }),
        });

        if (!response.ok) {
          throw new Error('Failed to update valuation status');
        }

        const { valuation: updated } = await response.json();
        setValuations((current) =>
          current.map((entry) => (entry.id === updated.id ? { ...entry, ...updated } : entry)),
        );
      } catch (err) {
        console.error(err);
        setError('Unable to update valuation status. Please try again.');
      } finally {
        setUpdatingId(null);
      }
    },
    [],
  );

  const openValuations = useMemo(
    () =>
      valuations.filter(
        (valuation) => !CLOSED_VALUATION_STATUSES.includes((valuation.status || '').toLowerCase()),
      ),
    [valuations],
  );
  const newValuationsCount = useMemo(
    () =>
      valuations.filter((valuation) => (valuation.status || '').toLowerCase() === 'new').length,
    [valuations],
  );
  const scheduledValuationsCount = useMemo(
    () => valuations.filter((valuation) => Boolean(valuation.appointmentAt)).length,
    [valuations],
  );
  const valuationsThisWeek = useMemo(() => {
    const weekAgo = Date.now() - 7 * 24 * 60 * 60 * 1000;

    return valuations.filter((valuation) => parseTimestamp(valuation.createdAt) >= weekAgo).length;
  }, [valuations]);

  const salesOffers = useMemo(
    () => offers.filter((offer) => offer.type === 'sale'),
    [offers],
  );
  const rentalOffers = useMemo(
    () => offers.filter((offer) => offer.type === 'rent'),
    [offers],
  );
  const openMaintenanceTasks = useMemo(
    () => maintenanceTasks.filter((task) => task.statusCategory !== 'closed'),
    [maintenanceTasks],
  );
  const overdueMaintenanceTasks = useMemo(
    () => openMaintenanceTasks.filter((task) => task.overdue),
    [openMaintenanceTasks],
  );
  const dueSoonMaintenanceTasks = useMemo(
    () => openMaintenanceTasks.filter((task) => task.dueSoon && !task.overdue),
    [openMaintenanceTasks],
  );
  const maintenanceTaskList = useMemo(() => maintenanceTasks.slice(), [maintenanceTasks]);

  const dashboardSecondaryLinks = useMemo(
    () => [
      { label: 'Dashboard overview', href: '#dashboard-overview' },
      { label: 'Valuation requests', href: '#valuations' },
      { label: 'Offers workspace', href: '#offers' },
      { label: 'Maintenance tasks', href: '#maintenance' },
      { label: 'Email setup', href: '#email-settings' },
    ],
    [],
  );

  const lastActivityLabel = useMemo(() => {
    const timestamps = [
      ...valuations.map((valuation) => valuation.updatedAt || valuation.createdAt),
      ...offers.map((offer) => offer.updatedAt || offer.date),
      ...maintenanceTasks.map((task) => task.updatedAt || task.dueAt || task.createdAt),
    ]
      .map((value) => {
        if (!value) {
          return null;
        }

        const timestamp = new Date(value).getTime();
        return Number.isNaN(timestamp) ? null : timestamp;
      })
      .filter((value) => typeof value === 'number');

    if (!timestamps.length) {
      return null;
    }

    return formatDate(new Date(Math.max(...timestamps)));
  }, [offers, maintenanceTasks, valuations]);

  const handleConnectClick = useCallback(() => {
    setMicrosoftStatus((prev) => ({ ...prev, error: null }));
    setConnectRedirecting(true);
    window.location.href = '/api/microsoft/connect';
  }, []);

  const handleLogout = useCallback(async () => {
    setLogoutError(null);
    setLogoutLoading(true);

    try {
      const response = await fetch('/api/logout', {
        method: 'POST',
        credentials: 'include',
      });

      if (!response.ok) {
        throw new Error('Unable to sign out. Please try again.');
      }

      clearSession();

      try {
        await refresh();
      } catch (refreshError) {
        console.warn('Failed to refresh session after logout', refreshError);
      }

      await router.push('/login');
    } catch (error) {
      console.error('Admin logout failed', error);
      const message =
        error instanceof Error ? error.message : 'Unable to sign out. Please try again.';
      setLogoutError(message);
    } finally {
      setLogoutLoading(false);
    }
  }, [clearSession, refresh, router]);

  const renderLayout = (title, content, showNavigation = false) => (
    <>
      <Head>
        <title>{title}</title>
      </Head>
      <AdminNavigation
        items={showNavigation ? ADMIN_NAV_ITEMS : []}
        secondaryItems={showNavigation ? dashboardSecondaryLinks : []}
        onLogout={showNavigation ? handleLogout : undefined}
        logoutLoading={logoutLoading}
        logoutLabel="Sign out"
        logoutLoadingLabel="Signing out…"
        errorMessage={logoutError || undefined}
      />
      <main className={styles.main}>
        <div className={styles.container}>{content}</div>
      </main>
    </>
  );

  if (sessionLoading) {
    return renderLayout(
      'Aktonz Admin — Loading',
      <p className={styles.loading}>Checking your admin access…</p>,
    );
  }

  if (!isAdmin) {
    return renderLayout(
      'Aktonz Admin — Access required',
      <>
        <header className={styles.pageHeader}>
          <div>
            <p className={styles.pageEyebrow}>Operations</p>
            <h1 className={styles.pageTitle}>Admin access required</h1>
          </div>
        </header>
        <section className={styles.panel}>
          <p className={styles.emptyState}>
            You need to <Link href="/login">sign in with an admin account</Link> to manage valuation
            requests and offers.
          </p>
        </section>
      </>,
    );
  }

  return renderLayout(
    'Aktonz Admin — Apex dashboard',
    <>
      <header
        id="dashboard-overview"
        className={`${styles.pageHeader} ${styles.dashboardHero} ${styles.anchorSection}`}
      >
        <div className={styles.heroContent}>
          <div className={styles.heroHeading}>
            <p className={styles.pageEyebrow}>Operations</p>
            <h1 className={styles.pageTitle}>Aktonz Apex dashboard</h1>
            <p className={styles.pageIntro}>
              Monitor valuation requests, keep an eye on live offers, and act quickly with the tools
              you use every day.
            </p>
          </div>
          {lastActivityLabel ? (
            <p className={styles.heroMeta}>Last activity {lastActivityLabel}</p>
          ) : null}
          <div className={styles.heroActions}>
            <button
              type="button"
              className={`${styles.refreshButton} ${styles.heroAction}`}
              onClick={loadData}
              disabled={loading}
            >
              Refresh data
            </button>
            <Link href="/admin/valuations" className={`${styles.heroAction} ${styles.heroActionLink}`}>
              Go to valuation workspace
            </Link>
          </div>
        </div>
        <dl className={styles.heroStats}>
          <div>
            <dt>Open valuations</dt>
            <dd>
              <span className={styles.heroStatValue}>{openValuations.length}</span>
              <span className={styles.heroStatDetail}>
                {valuations.length
                  ? `${newValuationsCount} new · ${valuations.length} total`
                  : 'Awaiting first lead'}
              </span>
            </dd>
          </div>
          <div>
            <dt>New this week</dt>
            <dd>
              <span className={styles.heroStatValue}>{valuationsThisWeek}</span>
              <span className={styles.heroStatDetail}>Fresh enquiries in the last 7 days</span>
            </dd>
          </div>
          <div>
            <dt>Appointments booked</dt>
            <dd>
              <span className={styles.heroStatValue}>{scheduledValuationsCount}</span>
              <span className={styles.heroStatDetail}>With an appointment date scheduled</span>
            </dd>
          </div>
          <div>
            <dt>Live offers</dt>
            <dd>
              <span className={styles.heroStatValue}>{offers.length}</span>
              <span className={styles.heroStatDetail}>
                {salesOffers.length} sale · {rentalOffers.length} rent
              </span>
            </dd>
          </div>
          <div>
            <dt>Maintenance</dt>
            <dd>
              <span className={styles.heroStatValue}>{openMaintenanceTasks.length}</span>
              <span className={styles.heroStatDetail}>
                {overdueMaintenanceTasks.length} overdue · {maintenanceTasks.length} total
              </span>
            </dd>
          </div>
        </dl>
      </header>

      <section className={styles.quickActionsSection}>
        <div className={styles.sectionHeader}>
          <h2 className={styles.sectionTitle}>Quick actions</h2>
          <p className={styles.sectionSubtitle}>Jump straight into the work that needs attention.</p>
        </div>
        <div className={styles.quickActionsGrid}>
          <Link href="/admin/valuations" className={styles.quickActionCard}>
            <span className={styles.quickActionLabel}>Valuation pipeline</span>
            <span className={styles.quickActionValue}>{openValuations.length} open leads</span>
            <span className={styles.quickActionMeta}>
              {newValuationsCount} new instructions ready for follow-up.
            </span>
          </Link>
          <Link href="/admin/offers" className={styles.quickActionCard}>
            <span className={styles.quickActionLabel}>Offers workspace</span>
            <span className={styles.quickActionValue}>{offers.length} active offers</span>
            <span className={styles.quickActionMeta}>
              Review sales and tenancy offers from a single queue.
            </span>
          </Link>
          <Link href="/admin/email" className={styles.quickActionCard}>
            <span className={styles.quickActionLabel}>Email preferences</span>
            <span className={styles.quickActionValue}>info@aktonz.com</span>
            <span className={styles.quickActionMeta}>Manage Microsoft 365 connection and routing.</span>
          </Link>
          <button
            type="button"
            onClick={handleConnectClick}
            className={styles.quickActionCard}
            disabled={connectRedirecting}
          >
            <span className={styles.quickActionLabel}>Connect Microsoft 365</span>
            <span className={styles.quickActionValue}>
              {connectRedirecting ? 'Redirecting…' : 'Update Graph link'}
            </span>
            <span className={styles.quickActionMeta}>
              Enable outbound messaging through the Aktonz mailbox.
            </span>
          </button>
        </div>
      </section>

      {error ? <div className={styles.error}>{error}</div> : null}

      <div className={styles.dashboardGrid}>
        <section
          id="valuations"
          className={`${styles.panel} ${styles.anchorSection} ${styles.dashboardPanel} ${styles.dashboardPanelWide}`}
        >
        <div className={styles.panelHeader}>
          <div>
            <h2>Valuation requests</h2>
            <p>Acaboom captures these valuation leads from the website and synchronises them here.</p>
            <div className={styles.panelLinks}>
              <Link href="/admin/valuations" className={styles.panelLink}>
                Manage valuation pipeline
              </Link>
            </div>
          </div>
          <dl className={styles.summaryList}>
            <div>
              <dt>Open</dt>
              <dd>{openValuations.length}</dd>
            </div>
            <div>
              <dt>Total</dt>
              <dd>{valuations.length}</dd>
            </div>
          </dl>
          <button
            type="button"
            className={styles.refreshButton}
            onClick={loadData}
            disabled={loading}
          >
            Refresh
          </button>
        </div>

        {loading ? (
          <p className={styles.loading}>Loading valuation requests…</p>
        ) : valuations.length ? (
          <div className={styles.tableScroll}>
            <table className={styles.table}>
              <thead>
                <tr>
                  <th>Received</th>
                  <th>Client</th>
                  <th>Property</th>
                  <th>Status &amp; notes</th>
                </tr>
              </thead>
              <tbody>
                {valuations.map((valuation) => (
                  <tr key={valuation.id}>
                    <td>
                      <div className={styles.primaryText}>{formatDate(valuation.createdAt)}</div>
                      {valuation.updatedAt && (
                        <div className={styles.meta}>Updated {formatDate(valuation.updatedAt)}</div>
                      )}
                    </td>
                    <td>
                      <div className={styles.primaryText}>
                        {valuation.firstName} {valuation.lastName}
                      </div>
                      <div className={styles.meta}>
                        <a href={`mailto:${valuation.email}`}>{valuation.email}</a>
                      </div>
                      <div className={styles.meta}>
                        <a href={`tel:${valuation.phone}`}>{valuation.phone}</a>
                      </div>
                    </td>
                    <td>
                      <div className={styles.primaryText}>{valuation.address}</div>
                      {valuation.source ? <div className={styles.meta}>{valuation.source}</div> : null}
                      {valuation.appointmentAt ? (
                        <div className={styles.meta}>Appointment {formatDate(valuation.appointmentAt)}</div>
                      ) : null}
                    </td>
                    <td>
                      <select
                        className={styles.statusSelect}
                        value={valuation.status || statusOptions[0]?.value || 'new'}
                        onChange={(event) => handleStatusChange(valuation, event.target.value)}
                        disabled={updatingId === valuation.id}
                      >
                        {statusOptions.map((option) => (
                          <option key={option.value} value={option.value}>
                            {option.label}
                          </option>
                        ))}
                      </select>
                      <div className={styles.badge}>{formatStatusLabel(valuation.status, statusOptions)}</div>
                      <Link
                        href={`/admin/valuations/${encodeURIComponent(valuation.id)}`}
                        className={styles.rowLink}
                      >
                        Manage this valuation
                      </Link>
                      {valuation.presentation ? (
                        <div className={styles.meta}>
                          Style:{' '}
                          {valuation.presentation.presentationUrl ? (
                            <a
                              href={valuation.presentation.presentationUrl}
                              target="_blank"
                              rel="noreferrer"
                            >
                              {valuation.presentation.title || 'View presentation'}
                            </a>
                          ) : (
                            valuation.presentation.title || valuation.presentation.id
                          )}
                        </div>
                      ) : null}
                      {valuation.presentation?.sentAt ? (
                        <div className={styles.meta}>
                          Sent {formatDate(valuation.presentation.sentAt)}
                        </div>
                      ) : null}
                      {valuation.presentation?.message ? (
                        <p className={styles.note}>
                          <strong>Message:</strong> {valuation.presentation.message}
                        </p>
                      ) : null}
                      {valuation.notes ? <p className={styles.note}>{valuation.notes}</p> : null}
                    </td>
                  </tr>
                ))}
              </tbody>
            </table>
          </div>
        ) : (
          <p className={styles.emptyState}>No valuation requests just yet.</p>
        )}
      </section>

        <section
          id="offers"
          className={`${styles.panel} ${styles.anchorSection} ${styles.dashboardPanel} ${styles.dashboardPanelWide}`}
        >
        <div className={styles.panelHeader}>
          <div>
            <h2>Offers pipeline</h2>
            <p>Review live sale and tenancy offers captured across the Aktonz platform.</p>
            <div className={styles.panelLinks}>
              <Link href="/admin/offers" className={styles.panelLink}>
                Manage offers workspace
              </Link>
            </div>
          </div>
          <dl className={styles.summaryList}>
            <div>
              <dt>Sale</dt>
              <dd>{salesOffers.length}</dd>
            </div>
            <div>
              <dt>Rent</dt>
              <dd>{rentalOffers.length}</dd>
            </div>
          </dl>
        </div>

        {loading ? (
          <p className={styles.loading}>Loading offers…</p>
        ) : offers.length ? (
          <div className={styles.tableScroll}>
            <table className={styles.table}>
              <thead>
                <tr>
                  <th>Received</th>
                  <th>Property</th>
                  <th>Client</th>
                  <th>Offer</th>
                </tr>
              </thead>
              <tbody>
                {offers.map((offer) => (
                  <tr key={offer.id}>
                    <td>
                      <div className={styles.primaryText}>{formatDate(offer.date)}</div>
                      {offer.agent?.name ? (
                        <div className={styles.meta}>Handled by {offer.agent.name}</div>
                      ) : null}
                    </td>
                    <td>
                      <div className={styles.primaryText}>{offer.property?.title || 'Unlinked property'}</div>
                      {offer.property?.address ? (
                        <div className={styles.meta}>{offer.property.address}</div>
                      ) : null}
                      {offer.property?.link ? (
                        <div className={styles.meta}>
                          <a href={offer.property.link} target="_blank" rel="noreferrer">
                            View listing
                          </a>
                        </div>
                      ) : null}
                    </td>
                    <td>
                      <div className={styles.primaryText}>
                        {offer.contact?.name || 'Unknown contact'}
                      </div>
                      {offer.contact?.email ? (
                        <div className={styles.meta}>
                          <a href={`mailto:${offer.contact.email}`}>{offer.contact.email}</a>
                        </div>
                      ) : null}
                      {offer.contact?.phone ? (
                        <div className={styles.meta}>
                          <a href={`tel:${offer.contact.phone}`}>{offer.contact.phone}</a>
                        </div>
                      ) : null}
                    </td>
                    <td>
                      <div className={styles.primaryText}>{offer.amount}</div>
                      <div
                        className={`${styles.offerType} ${
                          offer.type === 'sale' ? styles.offerTypeSale : styles.offerTypeRent
                        }`}
                      >
                        {offer.type === 'sale' ? 'Sale offer' : 'Tenancy offer'}
                      </div>
                      {offer.status ? <div className={styles.meta}>{offer.status}</div> : null}
                      <Link
                        href={`/admin/offers?id=${encodeURIComponent(offer.id)}`}
                        className={styles.rowLink}
                      >
                        Review this offer
                      </Link>
                      {Array.isArray(offer.notes) && offer.notes.length ? (
                        <p className={styles.note}>
                          {offer.notes[offer.notes.length - 1].note}
                        </p>
                      ) : null}
                    </td>
                  </tr>
                ))}
              </tbody>
            </table>
          </div>
        ) : (
          <p className={styles.emptyState}>No live offers at the moment.</p>
        )}
        </section>

        <section
          id="maintenance"
          className={`${styles.panel} ${styles.anchorSection} ${styles.dashboardPanel} ${styles.dashboardPanelWide}`}
        >
        <div className={styles.panelHeader}>
          <div>
            <h2>Maintenance tasks</h2>
            <p>Track open repairs, contractor appointments, and resident requests in one view.</p>
          </div>
          <dl className={styles.summaryList}>
            <div>
              <dt>Open</dt>
              <dd>{openMaintenanceTasks.length}</dd>
            </div>
            <div>
              <dt>Due soon</dt>
              <dd>{dueSoonMaintenanceTasks.length}</dd>
            </div>
            <div>
              <dt>Overdue</dt>
              <dd>{overdueMaintenanceTasks.length}</dd>
            </div>
          </dl>
          <button
            type="button"
            className={styles.refreshButton}
            onClick={loadData}
            disabled={loading}
          >
            Refresh
          </button>
        </div>

        {loading ? (
          <p className={styles.loading}>Loading maintenance tasks…</p>
        ) : maintenanceTaskList.length ? (
          <div className={styles.tableScroll}>
            <table className={styles.table}>
              <thead>
                <tr>
                  <th>Due</th>
                  <th>Task</th>
                  <th>Property</th>
                  <th>Status</th>
                </tr>
              </thead>
              <tbody>
                {maintenanceTaskList.map((task) => (
                  <tr key={task.id}>
                    <td>
                      <div className={styles.primaryText}>
                        {task.dueAt ? formatDate(task.dueAt) : 'No due date'}
                      </div>
                      {task.overdue ? (
                        <div className={`${styles.badge} ${styles.maintenanceBadgeOverdue}`}>Overdue</div>
                      ) : task.dueSoon ? (
                        <div className={`${styles.badge} ${styles.maintenanceBadgeSoon}`}>Due soon</div>
                      ) : null}
                    </td>
                    <td>
                      <div className={styles.primaryText}>{task.title}</div>
                      {task.priorityLabel ? (
                        <div className={`${styles.maintenancePriority}`} data-level={task.priority}>
                          {task.priorityLabel}
                        </div>
                      ) : null}
                      {task.reporter?.name ? (
                        <div className={styles.meta}>Reported by {task.reporter.name}</div>
                      ) : null}
                    </td>
                    <td>
                      <div className={styles.primaryText}>
                        {task.property?.title || 'Unlinked property'}
                      </div>
                      {task.property?.address ? (
                        <div className={styles.meta}>{task.property.address}</div>
                      ) : null}
                    </td>
                    <td>
                      <div className={styles.maintenanceStatus} data-tone={task.statusTone}>
                        {task.statusLabel}
                      </div>
                      {task.assignee?.name ? (
                        <div className={styles.meta}>Assigned to {task.assignee.name}</div>
                      ) : null}
                      {task.costEstimate != null ? (
                        <div className={styles.meta}>
                          {`Est. cost ${
                            formatAdminCurrency(task.costEstimate, {
                              currency: 'GBP',
                              maximumFractionDigits: 0,
                            }) || '—'
                          }`}
                        </div>
                      ) : null}
                    </td>
                  </tr>
                ))}
              </tbody>
            </table>
          </div>
        ) : (
          <p className={styles.emptyState}>No maintenance items in progress.</p>
        )}
        </section>

        <section
          id="email-settings"
          className={`${styles.panel} ${styles.anchorSection} ${styles.dashboardPanel}`}
        >
          <div className={styles.panelHeader}>
            <div>
              <h2>Microsoft 365 email</h2>
              <p>
                Connect the info@aktonz.com mailbox so Aktonz can send website forms through Microsoft
                Graph.
              </p>
              <div className={styles.panelLinks}>
                <Link href="/admin/email" className={styles.panelLink}>
                  Open email settings
                </Link>
              </div>
            </div>
            <div className={styles.integrationActions}>
              <div className={styles.integrationState}>
                <span
                  className={styles.integrationStatusBadge}
                  data-tone={microsoftConnection.badgeTone}
                >
                  {microsoftConnection.badgeLabel}
                </span>
                {microsoftConnection.detail ? (
                  <p className={styles.integrationStateMessage}>{microsoftConnection.detail}</p>
                ) : null}
              </div>
              <button
                type="button"
                onClick={handleConnectClick}
                className={styles.integrationButton}
                disabled={microsoftConnection.buttonDisabled}
              >
                {microsoftConnection.buttonLabel}
              </button>
            </div>
          </div>
          {microsoftConnection.banner ? (
            <p
              role="status"
              className={`${styles.integrationAlert} ${
                integrationAlertToneClasses[microsoftConnection.banner.tone] || ''
              }`}
            >
              {microsoftConnection.banner.message}
            </p>
          ) : null}
          {showQueryMessage ? (
            <p
              role="status"
              className={`${styles.integrationAlert} ${
                integrationAlertToneClasses[
                  integrationStatus === 'success' ? 'success' : 'error'
                ] || ''
              }`}
            >
              {integrationStatusMessage}
            </p>
          ) : null}
          <div className={styles.integrationDetails}>
            <ul className={styles.integrationList}>
              <li>Sign in with info@aktonz.com when Microsoft prompts for an account.</li>
              <li>Grant the requested permissions so Aktonz can send messages via Microsoft Graph.</li>
              <li>Tokens are encrypted and saved to <code>.aktonz-ms-tokens.json</code> on the server.</li>
            </ul>
            <p className={styles.integrationStatus}>
              Need help? Visit the <Link href="/admin/email">email workspace</Link> for a full
              breakdown.
            </p>
          </div>
        </section>
      </div>
    </>,
    true,
  );
}<|MERGE_RESOLUTION|>--- conflicted
+++ resolved
@@ -7,11 +7,7 @@
 import styles from '../../styles/Admin.module.css';
 import { useSession } from '../../components/SessionProvider';
 import { describeMicrosoftConnection } from '../../lib/microsoft-connection-status.js';
-<<<<<<< HEAD
 import { formatAdminCurrency, formatAdminDate } from '../../lib/admin/formatters';
-=======
-import { parseTimestamp, resolveTimestamp } from '../../lib/timestamps.js';
->>>>>>> 8ff5e393
 
 const DEFAULT_STATUS_OPTIONS = [
   { value: 'new', label: 'New' },
