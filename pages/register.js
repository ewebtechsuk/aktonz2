import { useState } from 'react';
import Link from 'next/link';
import Head from 'next/head';
import { useRouter } from 'next/router';

import { useSession } from '../components/SessionProvider';
import styles from '../styles/Register.module.css';

export default function Register() {
  const router = useRouter();
<<<<<<< HEAD
  const { refresh, setSession, clearSession } = useSession();
=======
  const { refresh } = useSession();
>>>>>>> 1ba2ca00
  const [status, setStatus] = useState('');
  const [loading, setLoading] = useState(false);

  async function handleSubmit(e) {
    e.preventDefault();
    const formData = new FormData(e.target);
    const email = formData.get('email');
    const password = formData.get('password');
    const confirmPassword = formData.get('confirmPassword');
    if (password !== confirmPassword) {
      setStatus('Passwords do not match');
      return;
    }

    const branchId = process.env.NEXT_PUBLIC_APEX27_BRANCH_ID;
<<<<<<< HEAD
=======

>>>>>>> 1ba2ca00
    const body = { email, password };
    if (branchId) {
      body.branchId = branchId;
    }

    setLoading(true);
    setStatus('Creating your account...');
<<<<<<< HEAD

    try {
      const res = await fetch('/api/register', {
        method: 'POST',
        headers: { 'Content-Type': 'application/json' },
        credentials: 'include',
        body: JSON.stringify(body),
      });
      let data = {};
      try {
        data = await res.json();
      } catch (parseError) {
        data = {};
      }

      if (!res.ok) {
        setStatus(data?.error || data?.message || 'Registration failed');
        setLoading(false);
        return;
      }

      try {
        setSession({ contact: data?.contact || null, email: data?.email || email || null });
      } catch (sessionError) {
        console.warn('Failed to apply session from registration response', sessionError);
      }

      setStatus('Registration successful. Redirecting...');
      try {
        await refresh();
      } catch (refreshError) {
        console.warn('Failed to refresh session after registration', refreshError);
=======

    try {
      const res = await fetch('/api/register', {
        method: 'POST',
        headers: { 'Content-Type': 'application/json' },
        credentials: 'include',
        body: JSON.stringify(body),
      });

      if (res.ok) {
        setStatus('Registration successful. Redirecting...');
        try {
          await refresh();
        } catch (refreshError) {
          console.warn('Failed to refresh session after registration', refreshError);
        }

        router.push('/account');
      } else {
        let data = {};
        try {
          data = await res.json();
        } catch (_) {
          // Ignore JSON parsing issues
        }
        setStatus(data?.error || data?.message || 'Registration failed');

        setLoading(false);
>>>>>>> 1ba2ca00
      }
      router.push('/account');
    } catch (err) {
      console.error('Registration error', err);
      clearSession();
      setStatus('Registration failed');
      setLoading(false);
    }
  }

  return (
    <>
      <Head>
        <title>Create Account | Aktonz</title>
      </Head>
      <div className={styles.container}>
        <div className={styles.brandSection}>
          <h1>Aktonz</h1>
          <p>Insight. Information. Control. Wherever you are.</p>
          <p className={styles.subtitle}>Stay on top of what's happening with your property.</p>
        </div>
        <div className={styles.formSection}>
          <Link href="/">← Back</Link>
          <h2>Create an account</h2>
          <form onSubmit={handleSubmit}>
            <label htmlFor="email">Email address *</label>
            <input id="email" name="email" type="email" autoComplete="email" required disabled={loading} />
            <label htmlFor="password">Password *</label>
            <input
              id="password"
              name="password"
              type="password"
              autoComplete="new-password"
              required
              disabled={loading}
            />
            <label htmlFor="confirmPassword">Confirm Password *</label>
            <input
              id="confirmPassword"
              name="confirmPassword"
              type="password"
              autoComplete="new-password"
              required
              disabled={loading}
            />
            <button type="submit" className={styles.button} disabled={loading}>
              {loading ? 'Creating account…' : 'Register'}
            </button>
          </form>
          {status && <p className={styles.status}>{status}</p>}
          <p className={styles.signIn}>
            Already have an account? <Link href="/login">Sign in</Link>
          </p>
          <p className={styles.legal}>
            By registering you agree to our <Link href="#">privacy policy</Link>.
          </p>
        </div>
      </div>
    </>
  );
}<|MERGE_RESOLUTION|>--- conflicted
+++ resolved
@@ -8,11 +8,8 @@
 
 export default function Register() {
   const router = useRouter();
-<<<<<<< HEAD
   const { refresh, setSession, clearSession } = useSession();
-=======
-  const { refresh } = useSession();
->>>>>>> 1ba2ca00
+
   const [status, setStatus] = useState('');
   const [loading, setLoading] = useState(false);
 
@@ -28,10 +25,7 @@
     }
 
     const branchId = process.env.NEXT_PUBLIC_APEX27_BRANCH_ID;
-<<<<<<< HEAD
-=======
 
->>>>>>> 1ba2ca00
     const body = { email, password };
     if (branchId) {
       body.branchId = branchId;
@@ -39,7 +33,6 @@
 
     setLoading(true);
     setStatus('Creating your account...');
-<<<<<<< HEAD
 
     try {
       const res = await fetch('/api/register', {
@@ -72,36 +65,7 @@
         await refresh();
       } catch (refreshError) {
         console.warn('Failed to refresh session after registration', refreshError);
-=======
 
-    try {
-      const res = await fetch('/api/register', {
-        method: 'POST',
-        headers: { 'Content-Type': 'application/json' },
-        credentials: 'include',
-        body: JSON.stringify(body),
-      });
-
-      if (res.ok) {
-        setStatus('Registration successful. Redirecting...');
-        try {
-          await refresh();
-        } catch (refreshError) {
-          console.warn('Failed to refresh session after registration', refreshError);
-        }
-
-        router.push('/account');
-      } else {
-        let data = {};
-        try {
-          data = await res.json();
-        } catch (_) {
-          // Ignore JSON parsing issues
-        }
-        setStatus(data?.error || data?.message || 'Registration failed');
-
-        setLoading(false);
->>>>>>> 1ba2ca00
       }
       router.push('/account');
     } catch (err) {
