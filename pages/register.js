import { useEffect, useState } from 'react';
import Link from 'next/link';
import Head from 'next/head';
import { useRouter } from 'next/router';

import { useSession } from '../components/SessionProvider';
import styles from '../styles/Register.module.css';

export default function Register() {
  const router = useRouter();
  const { refresh, setSession, clearSession } = useSession();

  const [status, setStatus] = useState('');
  const [loading, setLoading] = useState(false);
  const [emailValue, setEmailValue] = useState('');

  useEffect(() => {
    if (!router.isReady) {
      return;
    }

    const queryEmail = Array.isArray(router.query.email)
      ? router.query.email[0]
      : router.query.email;

    if (typeof queryEmail === 'string' && queryEmail && !emailValue) {
      setEmailValue(queryEmail);
    }
  }, [router.isReady, router.query.email, emailValue]);

  async function handleSubmit(e) {
    e.preventDefault();
    const formData = new FormData(e.target);
    const email = (emailValue || formData.get('email') || '').toString().trim();
    const password = formData.get('password');
    const confirmPassword = formData.get('confirmPassword');
    if (password !== confirmPassword) {
      setStatus('Passwords do not match');
      return;
    }

    const branchId = process.env.NEXT_PUBLIC_APEX27_BRANCH_ID;

    const body = { email, password };
    if (branchId) {
      body.branchId = branchId;
    }

    setLoading(true);
    setStatus('Creating your account...');

    try {
      const res = await fetch('/api/register', {
        method: 'POST',
        headers: { 'Content-Type': 'application/json' },
        credentials: 'include',
        body: JSON.stringify(body),
      });
      let data = {};
      try {
        data = await res.json();
      } catch (parseError) {
        data = {};
      }

      if (!res.ok) {
        setStatus(data?.error || data?.message || 'Registration failed');
        setLoading(false);
        return;
      }

      try {
        setSession({ contact: data?.contact || null, email: data?.email || email || null });
      } catch (sessionError) {
        console.warn('Failed to apply session from registration response', sessionError);
      }

      setStatus('Registration successful. Redirecting...');
      try {
        await refresh();
      } catch (refreshError) {
        console.warn('Failed to refresh session after registration', refreshError);

      }
      router.push('/account');
    } catch (err) {
      console.error('Registration error', err);
      clearSession();
      setStatus('Registration failed');
      setLoading(false);
    }
  }

  return (
    <>
      <Head>
        <title>Create Account | Aktonz</title>
      </Head>
      <div className={styles.container}>
        <div className={styles.brandSection}>
          <h1>Aktonz</h1>
          <p>Insight. Information. Control. Wherever you are.</p>
<<<<<<< HEAD
          <p className={styles.subtitle}>Stay on top of what&rsquo;s happening with your property.</p>
=======
          <p className={styles.subtitle}>Stay on top of what&apos;s happening with your property.</p>
>>>>>>> 108e42c9
        </div>
        <div className={styles.formSection}>
          <Link href="/">← Back</Link>
          <h2>Create an account</h2>
          <form onSubmit={handleSubmit}>
            <label htmlFor="email">Email address *</label>
            <input
              id="email"
              name="email"
              type="email"
              autoComplete="email"
              required
              disabled={loading}
              value={emailValue}
              onChange={(event) => setEmailValue(event.target.value)}
            />
            <label htmlFor="password">Password *</label>
            <input
              id="password"
              name="password"
              type="password"
              autoComplete="new-password"
              required
              disabled={loading}
            />
            <label htmlFor="confirmPassword">Confirm Password *</label>
            <input
              id="confirmPassword"
              name="confirmPassword"
              type="password"
              autoComplete="new-password"
              required
              disabled={loading}
            />
            <button type="submit" className={styles.button} disabled={loading}>
              {loading ? 'Creating account…' : 'Register'}
            </button>
          </form>
          {status && <p className={styles.status}>{status}</p>}
          <p className={styles.signIn}>
            Already have an account? <Link href="/login">Sign in</Link>
          </p>
          <p className={styles.legal}>
            By registering you agree to our <Link href="#">privacy policy</Link>.
          </p>
        </div>
      </div>
    </>
  );
}<|MERGE_RESOLUTION|>--- conflicted
+++ resolved
@@ -100,11 +100,8 @@
         <div className={styles.brandSection}>
           <h1>Aktonz</h1>
           <p>Insight. Information. Control. Wherever you are.</p>
-<<<<<<< HEAD
           <p className={styles.subtitle}>Stay on top of what&rsquo;s happening with your property.</p>
-=======
-          <p className={styles.subtitle}>Stay on top of what&apos;s happening with your property.</p>
->>>>>>> 108e42c9
+
         </div>
         <div className={styles.formSection}>
           <Link href="/">← Back</Link>
