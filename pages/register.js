import { useState } from 'react';
import Link from 'next/link';
import Head from 'next/head';
import { useRouter } from 'next/router';

import { useSession } from '../components/SessionProvider';
import styles from '../styles/Register.module.css';

export default function Register() {
  const router = useRouter();
  const { refresh } = useSession();
  const [status, setStatus] = useState('');
  const [loading, setLoading] = useState(false);

  async function handleSubmit(e) {
    e.preventDefault();
    const formData = new FormData(e.target);
    const email = formData.get('email');
    const password = formData.get('password');
    const confirmPassword = formData.get('confirmPassword');
    if (password !== confirmPassword) {
      setStatus('Passwords do not match');
      return;
    }

    const branchId = process.env.NEXT_PUBLIC_APEX27_BRANCH_ID;
<<<<<<< HEAD
=======

>>>>>>> c8052759
    const body = { email, password };
    if (branchId) {
      body.branchId = branchId;
    }

    setLoading(true);
    setStatus('Creating your account...');
<<<<<<< HEAD

    try {
      const res = await fetch('/api/register', {
        method: 'POST',
        headers: { 'Content-Type': 'application/json' },
        credentials: 'include',
        body: JSON.stringify(body),
      });

      if (res.ok) {
        setStatus('Registration successful. Redirecting...');
        try {
          await refresh();
        } catch (refreshError) {
          console.warn('Failed to refresh session after registration', refreshError);
        }
=======

    try {
      let res;

      try {
        res = await fetch('/api/register', {
          method: 'POST',
          headers: { 'Content-Type': 'application/json' },
          body: JSON.stringify(body),
        });
      } catch (_) {
        // Fall back to the public API if we cannot reach our backend.
      }

      if (!res?.ok && apiKey) {
        try {
          res = await fetch('https://api.apex27.co.uk/contacts', {
            method: 'POST',
            headers: {
              'x-api-key': apiKey,
              accept: 'application/json',
              'Content-Type': 'application/json',
            },
            body: JSON.stringify(body),
          });
        } catch (error) {
          console.error('Fallback registration failed', error);
        }
      }

      if (res?.ok) {
        setStatus('Registration successful. Redirecting...');
        try {
          await refresh();
        } catch (refreshError) {
          console.warn('Failed to refresh session after registration', refreshError);
        }
>>>>>>> c8052759
        router.push('/account');
      } else {
        let data = {};
        try {
          data = await res.json();
        } catch (_) {
          // Ignore JSON parsing issues
        }
<<<<<<< HEAD
        setStatus(data?.error || data?.message || 'Registration failed');
=======
        setStatus(
          data?.error ||
            data?.message ||
            (apiKey ? 'Registration failed' : 'Apex27 API key not configured')
        );
>>>>>>> c8052759
        setLoading(false);
      }
    } catch (err) {
      console.error('Registration error', err);
      setStatus('Registration failed');
      setLoading(false);
    }
  }

  return (
    <>
      <Head>
        <title>Create Account | Aktonz</title>
      </Head>
      <div className={styles.container}>
        <div className={styles.brandSection}>
          <h1>Aktonz</h1>
          <p>Insight. Information. Control. Wherever you are.</p>
          <p className={styles.subtitle}>Stay on top of what's happening with your property.</p>
        </div>
        <div className={styles.formSection}>
          <Link href="/">← Back</Link>
          <h2>Create an account</h2>
          <form onSubmit={handleSubmit}>
            <label htmlFor="email">Email address *</label>
            <input id="email" name="email" type="email" autoComplete="email" required disabled={loading} />
            <label htmlFor="password">Password *</label>
            <input
              id="password"
              name="password"
              type="password"
              autoComplete="new-password"
              required
              disabled={loading}
            />
            <label htmlFor="confirmPassword">Confirm Password *</label>
            <input
              id="confirmPassword"
              name="confirmPassword"
              type="password"
              autoComplete="new-password"
              required
              disabled={loading}
            />
            <button type="submit" className={styles.button} disabled={loading}>
              {loading ? 'Creating account…' : 'Register'}
            </button>
          </form>
          {status && <p className={styles.status}>{status}</p>}
          <p className={styles.signIn}>
            Already have an account? <Link href="/login">Sign in</Link>
          </p>
          <p className={styles.legal}>
            By registering you agree to our <Link href="#">privacy policy</Link>.
          </p>
        </div>
      </div>
    </>
  );
}<|MERGE_RESOLUTION|>--- conflicted
+++ resolved
@@ -24,10 +24,7 @@
     }
 
     const branchId = process.env.NEXT_PUBLIC_APEX27_BRANCH_ID;
-<<<<<<< HEAD
-=======
 
->>>>>>> c8052759
     const body = { email, password };
     if (branchId) {
       body.branchId = branchId;
@@ -35,7 +32,6 @@
 
     setLoading(true);
     setStatus('Creating your account...');
-<<<<<<< HEAD
 
     try {
       const res = await fetch('/api/register', {
@@ -52,45 +48,7 @@
         } catch (refreshError) {
           console.warn('Failed to refresh session after registration', refreshError);
         }
-=======
 
-    try {
-      let res;
-
-      try {
-        res = await fetch('/api/register', {
-          method: 'POST',
-          headers: { 'Content-Type': 'application/json' },
-          body: JSON.stringify(body),
-        });
-      } catch (_) {
-        // Fall back to the public API if we cannot reach our backend.
-      }
-
-      if (!res?.ok && apiKey) {
-        try {
-          res = await fetch('https://api.apex27.co.uk/contacts', {
-            method: 'POST',
-            headers: {
-              'x-api-key': apiKey,
-              accept: 'application/json',
-              'Content-Type': 'application/json',
-            },
-            body: JSON.stringify(body),
-          });
-        } catch (error) {
-          console.error('Fallback registration failed', error);
-        }
-      }
-
-      if (res?.ok) {
-        setStatus('Registration successful. Redirecting...');
-        try {
-          await refresh();
-        } catch (refreshError) {
-          console.warn('Failed to refresh session after registration', refreshError);
-        }
->>>>>>> c8052759
         router.push('/account');
       } else {
         let data = {};
@@ -99,15 +57,8 @@
         } catch (_) {
           // Ignore JSON parsing issues
         }
-<<<<<<< HEAD
         setStatus(data?.error || data?.message || 'Registration failed');
-=======
-        setStatus(
-          data?.error ||
-            data?.message ||
-            (apiKey ? 'Registration failed' : 'Apex27 API key not configured')
-        );
->>>>>>> c8052759
+
         setLoading(false);
       }
     } catch (err) {
