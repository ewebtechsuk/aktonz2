--- conflicted
+++ resolved
@@ -9,13 +9,8 @@
 export default function ToRent({ properties }) {
   const router = useRouter();
   const search = typeof router.query.search === 'string' ? router.query.search : '';
-<<<<<<< HEAD
-  const [viewMode, setViewMode] = useState('list');
-=======
-
   const [viewMode, setViewMode] = useState('list');
 
->>>>>>> c32ddab8
   const filtered = useMemo(() => {
     let list = properties;
     if (search) {
