--- conflicted
+++ resolved
@@ -9,7 +9,6 @@
 export default function ToRent({ properties }) {
   const router = useRouter();
   const search = typeof router.query.search === 'string' ? router.query.search : '';
-<<<<<<< HEAD
   const minPrice =
     router.query.minPrice && !Array.isArray(router.query.minPrice)
       ? Number(router.query.minPrice)
@@ -54,36 +53,7 @@
 
       return true;
     });
-=======
-  const [viewMode, setViewMode] = useState('list');
 
-  const filtered = useMemo(() => {
-    let list = properties;
-    if (search) {
-      const lower = search.toLowerCase();
-      list = list.filter(
-        (p) =>
-          p.title.toLowerCase().includes(lower) ||
-          (p.description && p.description.toLowerCase().includes(lower))
-      );
-    }
-    if (minPrice != null) {
-      list = list.filter((p) => p.priceValue != null && p.priceValue >= minPrice);
-    }
-    if (maxPrice != null) {
-      list = list.filter((p) => p.priceValue != null && p.priceValue <= maxPrice);
-    }
-    if (bedrooms != null) {
-      list = list.filter((p) => p.bedrooms != null && p.bedrooms >= bedrooms);
-    }
-    if (propertyType) {
-      list = list.filter(
-        (p) =>
-          p.propertyType && p.propertyType.toLowerCase() === propertyType
-      );
-    }
-    return list;
->>>>>>> 8560a704
   }, [properties, search, minPrice, maxPrice, bedrooms, propertyType]);
 
   const normalize = (s) => s.toLowerCase().replace(/\s+/g, '_');
