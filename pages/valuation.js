import Head from 'next/head';
import Link from 'next/link';
import { useState } from 'react';
import { useRouter } from 'next/router';
import Link from 'next/link';

import styles from '../styles/Valuation.module.css';
import MortgageCalculator from '../components/MortgageCalculator';
import RentAffordability from '../components/RentAffordability';

const INITIAL_FORM = {
  firstName: '',
  lastName: '',
  email: '',
  phone: '',
  address: '',
  notes: '',
};

export default function Valuation() {
  const router = useRouter();
  const [formValues, setFormValues] = useState(INITIAL_FORM);
  const [submitting, setSubmitting] = useState(false);
  const [status, setStatus] = useState({ type: 'idle', message: '' });

  const handleChange = (event) => {
    const { name, value } = event.target;
    setFormValues((current) => ({
      ...current,
      [name]: value,
    }));
  };

  const handleSubmit = async (event) => {
    event.preventDefault();
    if (submitting) {
      return;
    }

    setSubmitting(true);
    setStatus({ type: 'pending', message: '' });

    try {
      const response = await fetch('/api/valuations', {
        method: 'POST',
        headers: { 'content-type': 'application/json' },
        body: JSON.stringify(formValues),
      });

      const body = await response.json().catch(() => null);

      if (!response.ok) {
        const errorMessage = body?.error || 'We could not process your valuation request.';
        throw new Error(errorMessage);
      }

      const notifications = body?.notifications;
      const emailsSent = notifications?.sent !== false;

      const successMessages = emailsSent
        ? {
            redirect:
              'Thanks! Please check your email to activate your account. Redirecting you to your dashboard…',
            fallback:
              'Thanks! Please check your email to activate your account. You can continue to your account at /account.',
          }
        : {
            redirect:
              'Thanks! Your valuation request has been received. Email notifications are currently unavailable, but our team will follow up shortly. Redirecting you to your dashboard…',
            fallback:
              'Thanks! Your valuation request has been received. Email notifications are currently unavailable. You can continue to your account at /account.',
          };

      setFormValues(INITIAL_FORM);
      setStatus({ type: 'success', message: successMessages.redirect });

      try {
        await router.push('/account');
      } catch (navigationError) {
        console.error('Failed to redirect to account after valuation submission', navigationError);
        setStatus({ type: 'success', message: successMessages.fallback });
      }
    } catch (error) {
      setStatus({
        type: 'error',
        message: error?.message || 'Something went wrong. Please try again.',
      });
    } finally {
      setSubmitting(false);
    }
  };

  return (
    <>
      <Head>
        <title>Book a Property Valuation in London | Aktonz</title>
        <meta
          name="description"
          content="Arrange a free Aktonz property valuation with a local expert and discover the best strategy to sell or let your home."
        />
      </Head>
      <main className={styles.main}>
      <section className={styles.hero}>
        <div className={styles.heroContent}>
          <h1>Book a Property Valuation in London</h1>
          <ul>
            <li>Free, no obligation appointment with a local expert</li>
            <li>Clear marketing strategy for your property</li>
            <li>14,000 buyers and tenants registered last month</li>
          </ul>
        </div>
        <form className={styles.form} onSubmit={handleSubmit}>
          <h2>Book a free valuation</h2>
          <label htmlFor="firstName">
            First name
            <input
              id="firstName"
              name="firstName"
              type="text"
              autoComplete="given-name"
              value={formValues.firstName}
              onChange={handleChange}
              required
            />
          </label>
          <label htmlFor="lastName">
            Last name
            <input
              id="lastName"
              name="lastName"
              type="text"
              autoComplete="family-name"
              value={formValues.lastName}
              onChange={handleChange}
              required
            />
          </label>
          <label htmlFor="email">
            Email
            <input
              id="email"
              name="email"
              type="email"
              autoComplete="email"
              value={formValues.email}
              onChange={handleChange}
              required
            />
          </label>
          <label htmlFor="phone">
            Phone
            <input
              id="phone"
              name="phone"
              type="tel"
              autoComplete="tel"
              value={formValues.phone}
              onChange={handleChange}
              required
            />
          </label>
          <label htmlFor="address">
            Property address
            <input
              id="address"
              name="address"
              type="text"
              autoComplete="street-address"
              value={formValues.address}
              onChange={handleChange}
              required
            />
          </label>
          <label htmlFor="notes">
            Additional notes
            <textarea
              id="notes"
              name="notes"
              value={formValues.notes}
              onChange={handleChange}
              rows={3}
              placeholder="Share ideal times, access notes or anything else we should prepare."
            />
          </label>
          <button type="submit" disabled={submitting}>
            {submitting ? 'Booking valuation…' : 'Book now'}
          </button>
          <p
            className={`${styles.formStatus} ${
              status.type === 'success'
                ? styles.formStatusSuccess
                : status.type === 'error'
                ? styles.formStatusError
                : ''
            }`}
            aria-live="polite"
          >
            {status.message}
          </p>
        </form>
      </section>

      <section className={styles.section}>
        <h2>Why do I need a property valuation?</h2>
        <ul>
          <li>Understand how much your home is worth</li>
          <li>Receive expert marketing advice</li>
          <li>Plan your next move with confidence</li>
        </ul>
      </section>

      <section className={styles.section}>
        <h2>Why choose Aktonz for my property valuation?</h2>
        <ul>
          <li>Local experts across London</li>
          <li>Thousands of buyers and tenants ready to move</li>
<<<<<<< HEAD
          <li>No obligation – it&rsquo;s completely free</li>
=======
          <li>No obligation – it&apos;s completely free</li>
>>>>>>> 108e42c9
        </ul>
      </section>

      <section className={styles.section}>
        <h2>Mortgage Calculator</h2>
        <MortgageCalculator />
      </section>

      <section className={styles.section}>
        <h2>Rent Affordability Calculator</h2>
        <RentAffordability />
      </section>

      <section className={styles.cta}>
        <h2>Book a house or flat valuation with Aktonz</h2>
        <p>Contact our team today and receive a detailed valuation report.</p>
        <Link className={styles.ctaButton} href="/contact">
          Find your nearest office
        </Link>
      </section>

      <section className={styles.opening}>
        <h2>Opening hours</h2>
        <table>
          <tbody>
            <tr>
              <td>Monday - Friday</td>
              <td>9am - 7pm</td>
            </tr>
            <tr>
              <td>Saturday</td>
              <td>10am - 4pm</td>
            </tr>
            <tr>
              <td>Sunday</td>
              <td>Closed</td>
            </tr>
          </tbody>
        </table>
      </section>
    </main>
    </>
  );
}
<|MERGE_RESOLUTION|>--- conflicted
+++ resolved
@@ -214,11 +214,8 @@
         <ul>
           <li>Local experts across London</li>
           <li>Thousands of buyers and tenants ready to move</li>
-<<<<<<< HEAD
           <li>No obligation – it&rsquo;s completely free</li>
-=======
-          <li>No obligation – it&apos;s completely free</li>
->>>>>>> 108e42c9
+
         </ul>
       </section>
 
