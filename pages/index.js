--- conflicted
+++ resolved
@@ -38,29 +38,20 @@
 export async function getStaticProps() {
   const [allSale, allRent] = await Promise.all([
     fetchPropertiesByType('sale', {
-<<<<<<< HEAD
       statuses: ['available', 'under_offer', 'sold', 'sold_stc', 'sale_agreed'],
     }),
     fetchPropertiesByType('rent', {
       statuses: ['available', 'under_offer', 'let_agreed', 'let', 'let_stc', 'let_by'],
-=======
-      statuses: ['available', 'under_offer', 'sold'],
-    }),
-    fetchPropertiesByType('rent', {
-      statuses: ['available', 'under_offer', 'let_agreed', 'let'],
->>>>>>> 27d87932
+
     }),
   ]);
 
   const normalize = (s) => s.toLowerCase().replace(/\s+/g, '_');
   const soldStatuses = ['sold', 'sold_stc', 'sale_agreed'];
   const isAvailable = (p) => p.status && normalize(p.status) === 'available';
-<<<<<<< HEAD
   const isSold = (p) =>
     p.status && soldStatuses.some((s) => normalize(p.status).includes(s));
-=======
-  const isSold = (p) => p.status && normalize(p.status) === 'sold';
->>>>>>> 27d87932
+
   const isLet = (p) => p.status && normalize(p.status).startsWith('let');
 
   const sales = allSale
