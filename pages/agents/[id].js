import PropertyList from '../../components/PropertyList';
import agents from '../../data/agents.json';
import { fetchProperties } from '../../lib/apex27.mjs';

export default function AgentPage({ agent, listings }) {
  if (!agent) {
    return (
      <main>
        <h1>Agent not found</h1>
      </main>
    );
  }

  return (
    <main>
      {agent.photo && (
        <img
          src={agent.photo}
          alt={agent.name}
          style={{ maxWidth: 'var(--size-avatar)' }}
<<<<<<< HEAD
          crossOrigin="anonymous"
=======
>>>>>>> ac6cf441
        />
      )}
      <h1>{agent.name}</h1>
      {agent.bio && <p>{agent.bio}</p>}
      {agent.phone && (
        <p>
          <a href={`tel:${agent.phone}`}>{agent.phone}</a>
        </p>
      )}
      {listings && listings.length > 0 && (
        <section>
          <h2>Active Listings</h2>
          <PropertyList properties={listings} />
        </section>
      )}
    </main>
  );
}

export async function getStaticPaths() {
  const paths = agents.map((a) => ({ params: { id: String(a.id) } }));
  return { paths, fallback: false };
}

export async function getStaticProps({ params }) {
  const agent = agents.find((a) => String(a.id) === String(params.id)) || null;

  const allProperties = await fetchProperties();
  const normalize = (s) => String(s).toLowerCase().replace(/\s+/g, '_');
  const listings = allProperties.filter((p) => {
    if (p.agentId !== params.id) return false;
    const status = normalize(p.status || '');
    return !(
      status.startsWith('sold') ||
      status.startsWith('let') ||
      status.includes('sale_agreed') ||
      status.includes('let_agreed')
    );
  });

  return { props: { agent, listings } };
}<|MERGE_RESOLUTION|>--- conflicted
+++ resolved
@@ -18,10 +18,8 @@
           src={agent.photo}
           alt={agent.name}
           style={{ maxWidth: 'var(--size-avatar)' }}
-<<<<<<< HEAD
           crossOrigin="anonymous"
-=======
->>>>>>> ac6cf441
+
         />
       )}
       <h1>{agent.name}</h1>
