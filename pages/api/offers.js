<<<<<<< HEAD
import {
  createSmtpTransport,
  getNotificationRecipients,
  resolveFromAddress,
  sendMailOrThrow,
} from '../../lib/mailer.mjs';
=======
import { createSmtpTransport, resolveFromAddress } from '../../lib/mailer.js';
>>>>>>> f67e117c

export default async function handler(req, res) {
  if (req.method === 'HEAD') {
    return res.status(200).end();
  }

  if (req.method === 'GET') {
    return res.status(200).json({ status: 'ready' });
  }

  if (req.method !== 'POST') {
    res.setHeader('Allow', ['POST', 'GET', 'HEAD']);
    return res.status(405).end('Method Not Allowed');
  }

  const { propertyId, propertyTitle, price, frequency, name, email } =
    req.body || {};

  if (!propertyId || !price || !name || !email) {
    return res.status(400).json({ error: 'Missing required fields' });
  }

  try {
    if (process.env.APEX27_API_KEY) {
      await fetch('https://api.apex27.co.uk/offers', {
        method: 'POST',
        headers: {
          'x-api-key': process.env.APEX27_API_KEY,
          accept: 'application/json',
          'content-type': 'application/json',
        },
        body: JSON.stringify({
          propertyId,
          price,
          frequency,
          buyer: { name, email },
        }),
      });
    }
  } catch (err) {
    console.error('Failed to add offer to Apex27', err);
  }

  try {
    const transporter = createSmtpTransport();
    const from = resolveFromAddress();
<<<<<<< HEAD
    const aktonzRecipients = getNotificationRecipients();

    await sendMailOrThrow(
      transporter,
      {
        to: aktonzRecipients,
        from,
        replyTo: email,
        subject: `New offer for ${propertyTitle}`,
        text: `${name} <${email}> offered £${price} ${frequency} for property ${propertyId}.`,
      },
      { context: 'offers:internal', expectedRecipients: aktonzRecipients }
    );

    await sendMailOrThrow(
      transporter,
      {
        to: email,
        from,
        subject: 'We received your offer',
        text: `Thank you for your offer on ${propertyTitle}.`,
      },
      { context: 'offers:visitor', expectedRecipients: [email] }
    );
  } catch (err) {
    if (err?.code === 'SMTP_CONFIG_MISSING') {
      console.error('SMTP configuration missing for offers route', err.missing);
      return res
        .status(500)
        .json({ error: 'Email service is not configured.' });
    }
=======
    const aktonz = process.env.AKTONZ_EMAIL || 'info@aktonz.com';
>>>>>>> f67e117c

    if (err?.code === 'SMTP_DELIVERY_FAILED') {
      console.error('SMTP rejected offer notification', err.missing, err.info);
      return res
        .status(502)
        .json({ error: 'Email delivery failed.' });
    }

<<<<<<< HEAD
=======
    await transporter.sendMail({
      to: email,
      from,
      subject: 'We received your offer',
      text: `Thank you for your offer on ${propertyTitle}.`,
    });
  } catch (err) {
    if (err?.code === 'SMTP_CONFIG_MISSING') {
      console.error('SMTP configuration missing for offers route', err.missing);
      return res
        .status(500)
        .json({ error: 'Email service is not configured.' });
    }

>>>>>>> f67e117c
    console.error('Failed to send email notifications', err);
    return res
      .status(500)
      .json({ error: 'Failed to send offer notifications' });
  }

  return res.status(200).json({ ok: true });
}<|MERGE_RESOLUTION|>--- conflicted
+++ resolved
@@ -1,13 +1,10 @@
-<<<<<<< HEAD
 import {
   createSmtpTransport,
   getNotificationRecipients,
   resolveFromAddress,
   sendMailOrThrow,
 } from '../../lib/mailer.mjs';
-=======
-import { createSmtpTransport, resolveFromAddress } from '../../lib/mailer.js';
->>>>>>> f67e117c
+
 
 export default async function handler(req, res) {
   if (req.method === 'HEAD') {
@@ -54,7 +51,6 @@
   try {
     const transporter = createSmtpTransport();
     const from = resolveFromAddress();
-<<<<<<< HEAD
     const aktonzRecipients = getNotificationRecipients();
 
     await sendMailOrThrow(
@@ -86,9 +82,7 @@
         .status(500)
         .json({ error: 'Email service is not configured.' });
     }
-=======
-    const aktonz = process.env.AKTONZ_EMAIL || 'info@aktonz.com';
->>>>>>> f67e117c
+
 
     if (err?.code === 'SMTP_DELIVERY_FAILED') {
       console.error('SMTP rejected offer notification', err.missing, err.info);
@@ -97,23 +91,7 @@
         .json({ error: 'Email delivery failed.' });
     }
 
-<<<<<<< HEAD
-=======
-    await transporter.sendMail({
-      to: email,
-      from,
-      subject: 'We received your offer',
-      text: `Thank you for your offer on ${propertyTitle}.`,
-    });
-  } catch (err) {
-    if (err?.code === 'SMTP_CONFIG_MISSING') {
-      console.error('SMTP configuration missing for offers route', err.missing);
-      return res
-        .status(500)
-        .json({ error: 'Email service is not configured.' });
-    }
 
->>>>>>> f67e117c
     console.error('Failed to send email notifications', err);
     return res
       .status(500)
