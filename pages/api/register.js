--- conflicted
+++ resolved
@@ -1,8 +1,5 @@
 import { loginPortalAccount, registerPortalAccount } from '../../lib/apex27-portal.js';
-<<<<<<< HEAD
 import { applyApiHeaders, handlePreflight } from '../../lib/api-helpers.js';
-=======
->>>>>>> c8052759
 import { clearSession, writeSession } from '../../lib/session.js';
 
 export default async function handler(req, res) {
@@ -30,7 +27,6 @@
 
   try {
     const registration = await registerPortalAccount({ email, password });
-<<<<<<< HEAD
 
     let token = null;
     let contact = registration?.contact || registration || null;
@@ -60,27 +56,7 @@
       null;
 
     if (contactId) {
-=======
 
-    let token = null;
-    let contact = null;
-
-    try {
-      const loginResult = await loginPortalAccount({ email, password });
-      token = loginResult?.token || loginResult?.data?.token || null;
-      contact = loginResult?.contact || loginResult?.data?.contact || registration?.contact || null;
-      if (!contact) {
-        contact = registration?.contact || registration || null;
-      }
-    } catch (loginError) {
-      // Registration succeeded but login failed. We still create a session with minimal context.
-      contact = registration?.contact || registration || null;
-      console.warn('Registration succeeded but login failed', loginError);
-    }
-
-    if (contact?.id || contact?.contactId) {
-      const contactId = contact.id || contact.contactId;
->>>>>>> c8052759
       try {
         writeSession(res, { contactId, token: token || null, email });
       } catch (sessionError) {
@@ -89,12 +65,9 @@
       }
     }
 
-<<<<<<< HEAD
     const responseContact = contact || (contactId ? { contactId } : null);
     res.status(200).json({ ok: true, contact: responseContact, token: token || null });
-=======
-    res.status(200).json({ ok: true, contact: contact || null, token: token || null });
->>>>>>> c8052759
+
   } catch (err) {
     console.error('Failed to register contact', err);
     const message = err instanceof Error ? err.message : 'Failed to register';
