--- conflicted
+++ resolved
@@ -89,12 +89,8 @@
   const rawCountryCode = firstQueryValue(req.query.countryCode);
 
   const normalisedPhone = normalisePhoneDigits(rawPhone);
-<<<<<<< HEAD
   if (!normalisedPhone && (!rawPhone || !String(rawPhone).trim())) {
-=======
-  if (!normalisedPhone) {
 
->>>>>>> 60f0e6a1
     res.status(400).json({ error: 'Missing or invalid phone query parameter' });
     return;
   }
@@ -103,15 +99,11 @@
 
   let contact = null;
   try {
-<<<<<<< HEAD
     contact = await lookupContactByPhone({
       phone: normalisedPhone ?? rawPhone,
       countryCode: normalisedCountryCode,
     });
-=======
-    contact = await lookupContactByPhone({ phone: normalisedPhone, countryCode: normalisedCountryCode });
 
->>>>>>> 60f0e6a1
   } catch (err) {
     console.error('Failed to query Apex27 contact by phone', err);
     res.status(502).json({ error: 'Failed to lookup contact' });
