--- conflicted
+++ resolved
@@ -179,15 +179,12 @@
       registerId(listing?.raw?.sourceId);
       registerId(listing?.raw?.fullReference);
 
-<<<<<<< HEAD
       const { offers: offersList, maintenanceTasks: maintenanceList } =
         await loadCompanionRecords(listingId);
-=======
       const [offersResult, maintenanceResult] = await Promise.allSettled([
         listOffersForAdmin(),
         listMaintenanceTasksForAdmin(),
       ]);
->>>>>>> 9295943d
 
       if (offersResult.status === 'rejected') {
         console.error(
