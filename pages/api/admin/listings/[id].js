import {
  AdminListingValidationError,
  getLettingsListingById,
  serializeListing,
  updateLettingsListingById,
} from '../../../../lib/admin-listings.mjs';
import { getAdminFromSession } from '../../../../lib/admin-users.mjs';
import { readSession } from '../../../../lib/session.js';
import { listOffersForAdmin } from '../../../../lib/offers-admin.mjs';
import { listMaintenanceTasksForAdmin } from '../../../../lib/maintenance-admin.mjs';
import { normalizePropertyIdentifierForComparison } from '../../../../lib/property-id.mjs';

function requireAdmin(req, res) {
  const session = readSession(req);
  const admin = getAdminFromSession(session);

  if (!admin) {
    res.status(401).json({ error: 'Admin authentication required' });
    return null;
  }

  return admin;
}

export default async function handler(req, res) {
  if (!requireAdmin(req, res)) {
    return;
  }

  if (req.method === 'HEAD') {
    res.status(200).end();
    return;
  }

  if (req.method !== 'GET' && req.method !== 'PATCH') {
    res.setHeader('Allow', ['GET', 'PATCH', 'HEAD']);
    res.status(405).end('Method Not Allowed');
    return;
  }

  const { id } = req.query;
  const listingId = Array.isArray(id) ? id[0] : id;

  if (!listingId) {
    res.status(400).json({ error: 'Listing id is required' });
    return;
  }

  if (req.method === 'GET') {
    try {
      const listing = await getLettingsListingById(listingId);
      if (!listing) {
        res.status(404).json({ error: 'Listing not found' });
        return;
      }

<<<<<<< HEAD
      const serialized = serializeListing(listing);
      const comparisonIds = new Set();

      const registerId = (value) => {
        const normalized = normalizePropertyIdentifierForComparison(value);
        if (normalized) {
          comparisonIds.add(normalized);
        }
      };

      registerId(listingId);
      registerId(serialized.id);
      registerId(serialized.reference);
      registerId(listing?.raw?.id);
      registerId(listing?.raw?.externalId);
      registerId(listing?.raw?.externalReference);
      registerId(listing?.raw?.sourceId);
      registerId(listing?.raw?.fullReference);

      const [offers, maintenance] = await Promise.all([
        listOffersForAdmin(),
        listMaintenanceTasksForAdmin(),
      ]);

      const matchesListing = (candidates = []) => {
        for (const candidate of candidates) {
          const normalized = normalizePropertyIdentifierForComparison(candidate);
          if (normalized && comparisonIds.has(normalized)) {
            return true;
          }
        }
        return false;
      };

      const linkedOffers = offers.filter((offer) =>
        matchesListing([
          offer.property?.id,
          offer.property?.reference,
          offer.property?.externalReference,
          offer.property?.sourceId,
          offer.propertyId,
        ]),
      );

      const linkedMaintenance = maintenance.filter((task) =>
        matchesListing([
          task.property?.id,
          task.property?.reference,
          task.property?.externalReference,
        ]),
      );

      res.status(200).json({
        listing: {
          ...serialized,
          offers: linkedOffers,
          maintenanceTasks: linkedMaintenance,
        },
      });
=======
      res.status(200).json({ listing: serializeListing(listing, { includeRaw: true, includeApexFields: true }) });
>>>>>>> 8cff4740
    } catch (error) {
      console.error('Failed to load admin listing by id', listingId, error);
      res.status(500).json({ error: 'Failed to load listing' });
    }
    return;
  }

  if (req.method === 'PATCH') {
    try {
      const updates = req.body && typeof req.body === 'object' ? req.body : {};
      const listing = await updateLettingsListingById(listingId, updates);

      if (!listing) {
        res.status(404).json({ error: 'Listing not found' });
        return;
      }

      res.status(200).json({ listing: serializeListing(listing, { includeRaw: true, includeApexFields: true }) });
    } catch (error) {
      if (error instanceof AdminListingValidationError) {
        res.status(400).json({ error: error.message, details: error.messages });
        return;
      }

      console.error('Failed to update admin listing', listingId, error);
      res.status(500).json({ error: 'Failed to update listing' });
    }
  }
}<|MERGE_RESOLUTION|>--- conflicted
+++ resolved
@@ -54,7 +54,6 @@
         return;
       }
 
-<<<<<<< HEAD
       const serialized = serializeListing(listing);
       const comparisonIds = new Set();
 
@@ -114,9 +113,6 @@
           maintenanceTasks: linkedMaintenance,
         },
       });
-=======
-      res.status(200).json({ listing: serializeListing(listing, { includeRaw: true, includeApexFields: true }) });
->>>>>>> 8cff4740
     } catch (error) {
       console.error('Failed to load admin listing by id', listingId, error);
       res.status(500).json({ error: 'Failed to load listing' });
