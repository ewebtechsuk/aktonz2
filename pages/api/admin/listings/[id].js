--- conflicted
+++ resolved
@@ -65,7 +65,6 @@
   }
 }
 
-<<<<<<< HEAD
 let inflightCompanionRecordsPromise = null;
 let inflightCompanionRecordsListingId = null;
 
@@ -124,42 +123,6 @@
       inflightCompanionRecordsListingId = null;
     }
   }
-=======
-async function loadCompanionRecords(listingId) {
-  const [offersResult, maintenanceResult] = await Promise.allSettled([
-    listOffersForAdmin(),
-    listMaintenanceTasksForAdmin(),
-  ]);
-
-  const offers =
-    offersResult.status === 'fulfilled' && Array.isArray(offersResult.value)
-      ? offersResult.value
-      : [];
-
-  if (offersResult.status === 'rejected') {
-    console.error(
-      'Failed to load admin offers for listing',
-      listingId,
-      offersResult.reason,
-    );
-  }
-
-  const maintenanceTasks =
-    maintenanceResult.status === 'fulfilled' &&
-    Array.isArray(maintenanceResult.value)
-      ? maintenanceResult.value
-      : [];
-
-  if (maintenanceResult.status === 'rejected') {
-    console.error(
-      'Failed to load admin maintenance tasks for listing',
-      listingId,
-      maintenanceResult.reason,
-    );
-  }
-
-  return { offers, maintenanceTasks };
->>>>>>> 71259aea
 }
 
 function requireAdmin(req, res) {
@@ -242,13 +205,6 @@
 
       const { offers: offersList, maintenanceTasks: maintenanceList } =
         await loadCompanionRecords(listingId);
-<<<<<<< HEAD
-=======
-      const [offersResult, maintenanceResult] = await Promise.allSettled([
-        listOffersForAdmin(),
-        listMaintenanceTasksForAdmin(),
-      ]);
->>>>>>> 71259aea
 
       if (offersResult.status === 'rejected') {
         console.error(
