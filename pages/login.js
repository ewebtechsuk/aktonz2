import Link from 'next/link';
import styles from '../styles/Login.module.css';

export default function Login() {
  return (
<<<<<<< HEAD
    <div className={styles.container}>
      <div className={styles.brandSection}>
        <h1>Insight. Information. Control. Wherever you are.</h1>
        <p>Stay on top of what's happening with your property.</p>
      </div>
      <div className={styles.formSection}>
        <Link href="/">← Back</Link>
        <h2>Sign in</h2>
        <form>
          <label htmlFor="email">Email address</label>
          <input id="email" type="email" />
          <label htmlFor="password">Password</label>
          <input id="password" type="password" />
          <div className={styles.formFooter}>
            <label>
              <input type="checkbox" /> Stay signed in
            </label>
            <Link href="#">Forgot Password?</Link>
          </div>
          <button type="submit" className={styles.button}>Sign in</button>
        </form>
        <p className={styles.createAccount}>
          New to My Foxtons? <Link href="#">Create Account</Link>
        </p>
        <p className={styles.legal}>
          By signing in you agree to our <Link href="#">privacy policy</Link>.
        </p>
      </div>
    </div>
=======
    <main className={styles.main}>
      <h1>Login</h1>
      <form>
        <label htmlFor="email">Email</label>
        <input id="email" type="email" placeholder="you@example.com" />
        <label htmlFor="password">Password</label>
        <input id="password" type="password" placeholder="Password" />
        <button type="submit">Sign In</button>
      </form>
    </main>
>>>>>>> b65771f2
  );
}<|MERGE_RESOLUTION|>--- conflicted
+++ resolved
@@ -3,7 +3,6 @@
 
 export default function Login() {
   return (
-<<<<<<< HEAD
     <div className={styles.container}>
       <div className={styles.brandSection}>
         <h1>Insight. Information. Control. Wherever you are.</h1>
@@ -33,17 +32,6 @@
         </p>
       </div>
     </div>
-=======
-    <main className={styles.main}>
-      <h1>Login</h1>
-      <form>
-        <label htmlFor="email">Email</label>
-        <input id="email" type="email" placeholder="you@example.com" />
-        <label htmlFor="password">Password</label>
-        <input id="password" type="password" placeholder="Password" />
-        <button type="submit">Sign In</button>
-      </form>
-    </main>
->>>>>>> b65771f2
+
   );
 }