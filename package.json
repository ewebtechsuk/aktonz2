{
  "name": "aktonz2",
  "version": "1.0.0",
  "description": "",
  "main": "index.js",
  "scripts": {
    "test": "node --experimental-vm-modules node_modules/jest/bin/jest.js",
    "dev": "next dev",
    "build": "next build",
    "postbuild": "mkdir -p out && touch out/.nojekyll",
    "start": "next start",
    "cache": "node scripts/cacheListings.mjs",
    "check-pr": "node scripts/check-pr.mjs",
<<<<<<< HEAD
    "check-ms-connector": "node scripts/check-ms-connector.mjs",
=======
>>>>>>> f5010cf0
    "monitor": "node scripts/monitor-prices.js",
    "sync:scraye": "node scripts/syncScraye.mjs"
  },
  "keywords": [],
  "author": "",
  "license": "ISC",
  "dependencies": {
    "leaflet": "^1.9.4",
    "next": "^15.5.2",
    "nodemailer": "^6.9.11",
    "playwright": "^1.49.0",
    "react": "^19.1.1",
    "react-dom": "^19.1.1",
    "react-icons": "^4.12.0",
    "react-responsive-carousel": "^3.2.23",
    "react-slick": "^0.31.0",
    "slick-carousel": "^1.8.1",
    "stripe": "^17.3.0",
    "undici": "^6.19.5"
  },
  "devDependencies": {
    "@turf/turf": "^7.2.0",
    "https-proxy-agent": "^7.0.6",
    "jest": "^30.1.3"
  }
}<|MERGE_RESOLUTION|>--- conflicted
+++ resolved
@@ -11,10 +11,8 @@
     "start": "next start",
     "cache": "node scripts/cacheListings.mjs",
     "check-pr": "node scripts/check-pr.mjs",
-<<<<<<< HEAD
     "check-ms-connector": "node scripts/check-ms-connector.mjs",
-=======
->>>>>>> f5010cf0
+
     "monitor": "node scripts/monitor-prices.js",
     "sync:scraye": "node scripts/syncScraye.mjs"
   },
