--- conflicted
+++ resolved
@@ -20,10 +20,7 @@
   "license": "ISC",
   "dependencies": {
     "ioredis": "^5.8.0",
-<<<<<<< HEAD
-=======
 
->>>>>>> 912f7327
     "leaflet": "^1.9.4",
     "next": "^15.5.2",
     "nodemailer": "^6.9.11",
