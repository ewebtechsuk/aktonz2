import FavoriteButton from './FavoriteButton';
import { formatRentFrequency } from '../lib/format.mjs';
import { FaBed, FaBath } from 'react-icons/fa';

export default function PropertyCard({ property }) {
  const rawStatus = property.status ? property.status.replace(/_/g, ' ') : null;
  const normalized = rawStatus ? rawStatus.toLowerCase() : '';
  const isArchived =
    normalized.startsWith('sold') ||
    normalized.includes('sale agreed') ||
    normalized.startsWith('let');

  return (
    <div className={`property-card${isArchived ? ' archived' : ''}`}>
      <div className="image-wrapper">
        {property.images && property.images.length > 0 ? (
<<<<<<< HEAD
          <img
            src={property.images[0]}
            alt={`Image of ${property.title}`}
            referrerPolicy="no-referrer"
          />
=======
          isArchived ? (
            <img
              src={property.images[0]}
              alt={`Image of ${property.title}`}
              referrerPolicy="no-referrer"
            />
          ) : (
            <ImageSlider images={property.images} title={property.title} />
          )
>>>>>>> b244584b
        ) : (
          property.image && (
            <img
              src={property.image}
              alt={`Image of ${property.title}`}
              referrerPolicy="no-referrer"
            />
          )
        )}

        {property.featured && (
          <span className="featured-badge">Featured</span>
        )}
        {rawStatus && !isArchived && (
          <span className="status-badge">{rawStatus}</span>
        )}
        {rawStatus && isArchived && (
          <span className="status-overlay">{rawStatus}</span>
        )}
      </div>
      <div className="details">
        <h3 className="title">{property.title}</h3>
        {property.price && (
          <p className="price">
            {property.price}
            {property.rentFrequency &&
              ` ${formatRentFrequency(property.rentFrequency)}`}
          </p>
        )}
        {(property.bedrooms != null || property.bathrooms != null) && (
          <div className="features">
            {property.bedrooms != null && (
              <span className="feature">
                <FaBed aria-hidden="true" />
                {property.bedrooms}
              </span>
            )}
            {property.bathrooms != null && (
              <span className="feature">
                <FaBath aria-hidden="true" />
                {property.bathrooms}
              </span>
            )}
          </div>
        )}
        {property.description && (
          <p className="description">{property.description}</p>
        )}
        {property.id && <FavoriteButton propertyId={property.id} />}
      </div>
    </div>
  );
}<|MERGE_RESOLUTION|>--- conflicted
+++ resolved
@@ -14,23 +14,12 @@
     <div className={`property-card${isArchived ? ' archived' : ''}`}>
       <div className="image-wrapper">
         {property.images && property.images.length > 0 ? (
-<<<<<<< HEAD
           <img
             src={property.images[0]}
             alt={`Image of ${property.title}`}
             referrerPolicy="no-referrer"
           />
-=======
-          isArchived ? (
-            <img
-              src={property.images[0]}
-              alt={`Image of ${property.title}`}
-              referrerPolicy="no-referrer"
-            />
-          ) : (
-            <ImageSlider images={property.images} title={property.title} />
-          )
->>>>>>> b244584b
+
         ) : (
           property.image && (
             <img
