import ImageSlider from './ImageSlider';
import FavoriteButton from './FavoriteButton';
import { formatRentFrequency } from '../lib/format.mjs';
import { FaBed, FaBath } from 'react-icons/fa';

export default function PropertyCard({ property }) {
  const rawStatus = property.status ? property.status.replace(/_/g, ' ') : null;
  const normalized = rawStatus ? rawStatus.toLowerCase() : '';
  const isArchived =
    normalized.startsWith('sold') ||
    normalized.includes('sale agreed') ||
    normalized.startsWith('let');


  return (
    <div className={`property-card${isArchived ? ' archived' : ''}`}>
      <div className="image-wrapper">
        {property.images && property.images.length > 0 ? (
          <ImageSlider images={property.images} title={property.title} />

        ) : (
          property.image && (
            <img
              src={property.image}
              alt={`Image of ${property.title}`}
<<<<<<< HEAD
=======
              loading="lazy"
>>>>>>> e75ea374
              referrerPolicy="no-referrer"
            />
          )
        )}

        {property.featured && (
          <span className="featured-badge">Featured</span>
        )}
        {rawStatus && !isArchived && (
          <span className="status-badge">{rawStatus}</span>
        )}
        {rawStatus && isArchived && (
          <span className="status-overlay">{rawStatus}</span>
        )}
      </div>
      <div className="details">
        <h3 className="title">{property.title}</h3>
        {property.price && (
          <p className="price">
            {property.price}
            {property.rentFrequency &&
              ` ${formatRentFrequency(property.rentFrequency)}`}
          </p>
        )}
        {(property.bedrooms != null || property.bathrooms != null) && (
          <div className="features">
            {property.bedrooms != null && (
              <span className="feature">
                <FaBed aria-hidden="true" />
                {property.bedrooms}
              </span>
            )}
            {property.bathrooms != null && (
              <span className="feature">
                <FaBath aria-hidden="true" />
                {property.bathrooms}
              </span>
            )}
          </div>
        )}
        {property.description && (
          <p className="description">{property.description}</p>
        )}
        {property.id && (
          <FavoriteButton propertyId={property.id} />
        )}
      </div>
    </div>
  );
}<|MERGE_RESOLUTION|>--- conflicted
+++ resolved
@@ -23,10 +23,7 @@
             <img
               src={property.image}
               alt={`Image of ${property.title}`}
-<<<<<<< HEAD
-=======
-              loading="lazy"
->>>>>>> e75ea374
+
               referrerPolicy="no-referrer"
             />
           )
