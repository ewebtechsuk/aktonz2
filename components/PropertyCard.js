--- conflicted
+++ resolved
@@ -29,7 +29,6 @@
   const hasMultipleImages = images.length > 1;
   const hasImages = images.length > 0;
   const [currentImage, setCurrentImage] = useState(0);
-<<<<<<< HEAD
 
   useEffect(() => {
     setCurrentImage(0);
@@ -58,24 +57,7 @@
       event.preventDefault();
       event.stopPropagation();
     }
-=======
 
-  useEffect(() => {
-    setCurrentImage(0);
-  }, [sliderKeyPrefix, images.length]);
-
-  const showPreviousImage = () => {
-    if (!hasMultipleImages) return;
-    setCurrentImage((prev) => (prev === 0 ? images.length - 1 : prev - 1));
-  };
-
-  const showNextImage = () => {
-    if (!hasMultipleImages) return;
-    setCurrentImage((prev) => (prev === images.length - 1 ? 0 : prev + 1));
-  };
-
-  const handleDotClick = (index) => {
->>>>>>> c62d8c99
     if (!hasImages) return;
     setCurrentImage(index);
   };
@@ -118,11 +100,8 @@
                       type="button"
                       key={`${sliderKeyPrefix}-dot-${index}`}
                       className={`gallery-dot${index === currentImage ? ' active' : ''}`}
-<<<<<<< HEAD
                       onClick={(event) => handleDotClick(event, index)}
-=======
-                      onClick={() => handleDotClick(index)}
->>>>>>> c62d8c99
+
                       aria-label={`View image ${index + 1}`}
                       aria-current={index === currentImage ? 'true' : undefined}
                     />
