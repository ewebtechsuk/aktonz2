--- conflicted
+++ resolved
@@ -1,10 +1,5 @@
-<<<<<<< HEAD
 import { Fragment, useEffect, useMemo, useState } from 'react';
 import { formatPricePrefix } from '../lib/format.mjs';
-=======
-import { useEffect, useState } from 'react';
-import { formatPricePrefix as formatSalePricePrefix } from '../lib/format.mjs';
->>>>>>> c79c926a
 import { formatPropertyPriceLabel } from '../lib/rent.js';
 import { FaBed, FaBath, FaCouch } from 'react-icons/fa';
 import { FiClock, FiRefreshCw, FiTrendingUp } from 'react-icons/fi';
@@ -15,19 +10,9 @@
   formatAvailabilityDate,
 } from '../lib/deposits.mjs';
 
-<<<<<<< HEAD
 export default function PropertyCard(props) {
   const property = props?.property ?? {};
   const cardVariant = props?.variant ?? null;
-=======
-const highlightIcons = {
-  clock: FiClock,
-  status: FiRefreshCw,
-  stamp: FiTrendingUp,
-};
-
-export default function PropertyCard({ property, saleHighlights = [], variant: variantProp }) {
->>>>>>> c79c926a
   const rawStatus = property.status ? property.status.replace(/_/g, ' ') : null;
   const normalized = rawStatus ? rawStatus.toLowerCase() : '';
   const isArchived =
@@ -231,7 +216,6 @@
     ? 'Please enquire'
     : null;
 
-<<<<<<< HEAD
   const rentMetaEntries = useMemo(() => {
     if (isSaleListing && !availabilityLabel) {
       return [];
@@ -291,14 +275,6 @@
   ]
     .filter(Boolean)
     .join(' ');
-=======
-  const shouldShowSecurityDeposit = Boolean(securityDepositLabel);
-  const shouldShowHoldingDeposit = Boolean(holdingDepositLabel);
-  const shouldShowAvailability = Boolean(availabilityLabel);
-  const showRentMeta =
-    isRentVariant &&
-    (shouldShowSecurityDeposit || shouldShowHoldingDeposit || shouldShowAvailability);
->>>>>>> c79c926a
 
   const rentChips = [];
   const showRentChips = isRentVariant && rentChips.length > 0;
@@ -310,11 +286,7 @@
   const hasHighlights = highlightItems.length > 0;
 
   return (
-<<<<<<< HEAD
     <div className={rootClassName}>
-=======
-    <div className={cardClassName}>
->>>>>>> c79c926a
       <div className="image-wrapper">
         {hasImages ? (
           <div className={`property-card-gallery${hasMultipleImages ? '' : ' single'}`}>
@@ -417,45 +389,7 @@
         )}
       </div>
       <div className="details">
-<<<<<<< HEAD
         <h3 className="title">{title}</h3>
-=======
-        {hasHighlights && (
-          <div className="property-card__highlights" role="list">
-            {highlightItems.map((highlight, index) => {
-              const IconComponent = highlight?.icon ? highlightIcons[highlight.icon] || null : null;
-              const key = highlight?.key || `${highlight?.label || 'highlight'}-${index}`;
-              const tooltip = highlight?.tooltip || '';
-              const label = highlight?.label || '';
-              if (!label) {
-                return null;
-              }
-              const accessibleLabel = tooltip
-                ? `${label}. ${tooltip}`
-                : label;
-              return (
-                <span
-                  key={key}
-                  className="property-card__highlight"
-                  role="listitem"
-                  tabIndex={tooltip ? 0 : -1}
-                  data-tooltip={tooltip}
-                  aria-label={accessibleLabel}
-                  title={tooltip || undefined}
-                >
-                  {IconComponent && (
-                    <span className="property-card__highlight-icon" aria-hidden="true">
-                      <IconComponent />
-                    </span>
-                  )}
-                  <span className="property-card__highlight-label">{label}</span>
-                </span>
-              );
-            })}
-          </div>
-        )}
-        <h3 className="title">{property.title}</h3>
->>>>>>> c79c926a
         {typeLabel && <p className="type">{typeLabel}</p>}
         {locationText && <p className="location">{locationText}</p>}
         {scrayeReference && (
