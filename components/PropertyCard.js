<<<<<<< HEAD
import { Fragment, useEffect, useState } from 'react';
import { formatPricePrefix } from '../lib/format.mjs';
import { formatPropertyPriceLabel } from '../lib/rent.js';
import { FaBed, FaBath, FaCouch } from 'react-icons/fa';
=======
import { useEffect, useState } from 'react';
import { formatPricePrefix, formatCurrencyGBP, formatRentFrequency } from '../lib/format.mjs';
import { formatPropertyPriceLabel, rentToMonthly } from '../lib/rent.js';
import {
  FaBed,
  FaBath,
  FaCouch,
  FaCalculator,
  FaCalendarAlt,
  FaShieldAlt,
  FaHandHoldingUsd,
} from 'react-icons/fa';
>>>>>>> 3322a9d4
import { formatPropertyTypeLabel } from '../lib/property-type.mjs';
import {
  normalizeDeposit,
  formatDepositDisplay,
  formatAvailabilityDate,
} from '../lib/deposits.mjs';

export default function PropertyCard({ property, variant }) {
  const rawStatus = property.status ? property.status.replace(/_/g, ' ') : null;
  const normalized = rawStatus ? rawStatus.toLowerCase() : '';
  const isArchived =
    normalized.startsWith('sold') ||
    normalized.includes('sale agreed') ||
    normalized.startsWith('let');

  const isRentVariant = variant === 'rent';

  const title = property.title || 'Property';
  const sliderKeyPrefix =
    property.id || property.listingId || property.listing_id || title;

  const galleryImages = Array.isArray(property.images)
    ? property.images
        .map((img) => {
          if (!img) return null;
          if (typeof img === 'string') return img;
          if (img.url) return img.url;
          if (img.thumbnailUrl) return img.thumbnailUrl;
          return null;
        })
        .filter(Boolean)
    : [];

  const images =
    galleryImages.length > 0
      ? galleryImages
      : property.image
      ? [property.image]
      : [];

  const hasMultipleImages = images.length > 1;
  const hasImages = images.length > 0;
  const [currentImage, setCurrentImage] = useState(0);

  useEffect(() => {
    setCurrentImage(0);
  }, [sliderKeyPrefix, images.length]);

  const showPreviousImage = (event) => {
    if (event) {
      event.preventDefault();
      event.stopPropagation();
    }
    if (!hasMultipleImages) return;
    setCurrentImage((prev) => (prev === 0 ? images.length - 1 : prev - 1));
  };

  const showNextImage = (event) => {
    if (event) {
      event.preventDefault();
      event.stopPropagation();
    }
    if (!hasMultipleImages) return;
    setCurrentImage((prev) => (prev === images.length - 1 ? 0 : prev + 1));
  };


  const handleDotClick = (event, index) => {
    if (event) {
      event.preventDefault();
      event.stopPropagation();
    }

    if (!hasImages) return;
    setCurrentImage(index);
  };

  const activeImage = hasImages ? images[currentImage] : null;
  const townCandidate =
    property.city ??
    property.town ??
    property.locality ??
    property.area ??
    property._scraye?.placeName ??
    null;
  const town =
    typeof townCandidate === 'string' && townCandidate.trim()
      ? townCandidate.trim()
      : null;
  const postcodeCandidate =
    property.outcode ??
    property.postcode ??
    property.postCode ??
    property._scraye?.outcode ??
    null;
  const postcode =
    typeof postcodeCandidate === 'string' && postcodeCandidate.trim()
      ? postcodeCandidate.trim().split(/\s+/)[0]
      : null;
  const locationParts = [];
  if (town) locationParts.push(town);
  if (postcode) locationParts.push(postcode);
  const locationText = locationParts.join(' · ');
  const typeLabel =
    property.propertyTypeLabel ??
    property.typeLabel ??
    formatPropertyTypeLabel(property.propertyType ?? property.type ?? null);

  const pricePrefixLabel =
    !property.rentFrequency && property.pricePrefix
      ? formatPricePrefix(property.pricePrefix)
      : '';

  const priceLabel = formatPropertyPriceLabel(property);

  const isSaleListing = property?.transactionType
    ? String(property.transactionType).toLowerCase() === 'sale'
    : !property?.rentFrequency;

  const scrayeReference = (() => {
    if (property?.scrayeReference) {
      return property.scrayeReference;
    }
    if (!isSaleListing) {
      return null;
    }
    if (property?._scraye?.reference) {
      return property._scraye.reference;
    }

    const source = typeof property?.source === 'string' ? property.source.toLowerCase() : '';
    if (source !== 'scraye') {
      return null;
    }

    const sourceId = property?.sourceId ?? property?._scraye?.sourceId;
    if (sourceId) {
      const suffix = String(sourceId).replace(/^scraye-/i, '');
      return suffix ? `SCRAYE-${suffix}` : null;
    }

    if (typeof property?.id === 'string' && property.id.toLowerCase().startsWith('scraye-')) {
      const suffix = property.id.slice(7);
      return suffix ? `SCRAYE-${suffix}` : null;
    }

    return null;
  })();

  const numericPriceValue = (() => {
    if (property?.priceValue != null && Number.isFinite(Number(property.priceValue))) {
      return Number(property.priceValue);
    }
    if (property?.price != null) {
      const parsed = Number(String(property.price).replace(/[^0-9.]/g, ''));
      if (Number.isFinite(parsed)) {
        return parsed;
      }
    }
    return null;
  })();

  const securityDepositInfo = normalizeDeposit(
    property?.securityDeposit,
    numericPriceValue,
    property?.rentFrequency,
    property?.depositType
  );
  const holdingDepositInfo = normalizeDeposit(
    property?.holdingDeposit,
    numericPriceValue,
    property?.rentFrequency
  );

  const isLettings = Boolean(property?.rentFrequency);
  const securityDepositResolved = formatDepositDisplay(securityDepositInfo, {
    fallback: null,
  });
  const holdingDepositResolved = formatDepositDisplay(holdingDepositInfo, {
    fallback: null,
  });
  const securityDepositLabel = securityDepositResolved ?? (isLettings ? 'Please enquire' : null);
  const holdingDepositLabel = holdingDepositResolved ?? (isLettings ? 'Please enquire' : null);

  const availabilityRaw =
    property?.availableAt ??
    property?.availableDate ??
    property?.available_from ??
    property?.availableFrom ??
    property?.available ??
    property?.dateAvailableFrom ??
    property?.dateAvailable ??
    property?.date_available_from ??
    property?.date_available ??
    null;
  const availabilityLabel = availabilityRaw
    ? formatAvailabilityDate(availabilityRaw, {
        fallback: isLettings ? 'Please enquire' : null,
      })
    : isLettings
    ? 'Please enquire'
    : null;

  const rentMetaEntries = [];
  if (!isSaleListing && securityDepositLabel) {
    rentMetaEntries.push({
      key: 'security-deposit',
      label: 'Security deposit',
      value: securityDepositLabel,
    });
  }
  if (!isSaleListing && holdingDepositLabel) {
    rentMetaEntries.push({
      key: 'holding-deposit',
      label: 'Holding deposit',
      value: holdingDepositLabel,
    });
  }
  if (!isSaleListing && availabilityLabel) {
    rentMetaEntries.push({
      key: 'availability',
      label: 'Available from',
      value: availabilityLabel,
    });
  }

  const showRentMeta = rentMetaEntries.length > 0;
  const showRentChips = variant === 'homepage' && rentMetaEntries.length > 0;

  const featureData = [];
  if (property.receptions != null) {
    featureData.push({ key: 'receptions', icon: FaCouch, value: property.receptions });
  }
  if (property.bedrooms != null) {
    featureData.push({ key: 'bedrooms', icon: FaBed, value: property.bedrooms });
  }
  if (property.bathrooms != null) {
    featureData.push({ key: 'bathrooms', icon: FaBath, value: property.bathrooms });
  }

  const renderFeatureItems = (className) =>
    featureData.length > 0 ? (
      <div className={className}>
        {featureData.map(({ key, icon: Icon, value }) => (
          <span key={key} className="feature">
            <Icon aria-hidden="true" />
            {value}
          </span>
        ))}
      </div>
    ) : null;

  const cardClassName = [
    'property-card',
    isArchived ? 'archived' : '',
    variant ? `property-card--${variant}` : '',
  ]
    .filter(Boolean)
    .join(' ');

  const normalizedRentFrequency = formatRentFrequency(property?.rentFrequency);
  const monthlyRentValue =
    isRentVariant && normalizedRentFrequency === 'pa'
      ? rentToMonthly(property?.price ?? property?.priceValue, property?.rentFrequency)
      : null;
  const shouldShowMonthlyRent =
    typeof monthlyRentValue === 'number' && Number.isFinite(monthlyRentValue) && monthlyRentValue > 0;
  const monthlyRentLabel = shouldShowMonthlyRent
    ? `${formatCurrencyGBP(monthlyRentValue, {
        minimumFractionDigits: 0,
        maximumFractionDigits: 0,
      })} pcm`
    : null;

  const rentChips = isRentVariant
    ? [
        shouldShowMonthlyRent && {
          key: 'monthly',
          icon: FaCalculator,
          label: 'Est. pcm',
          value: monthlyRentLabel,
        },
        shouldShowSecurityDeposit && {
          key: 'security',
          icon: FaShieldAlt,
          label: 'Security deposit',
          value: securityDepositLabel,
        },
        shouldShowHoldingDeposit && {
          key: 'holding',
          icon: FaHandHoldingUsd,
          label: 'Holding deposit',
          value: holdingDepositLabel,
        },
        shouldShowAvailability && {
          key: 'availability',
          icon: FaCalendarAlt,
          label: 'Available',
          value: availabilityLabel,
        },
      ].filter(Boolean)
    : [];
  const showRentChips = rentChips.length > 0;

  return (
    <div className={cardClassName}>
      <div className="image-wrapper">
        {hasImages ? (
          <div className={`property-card-gallery${hasMultipleImages ? '' : ' single'}`}>
            {activeImage && (
              <img
                src={activeImage}
                alt={`${title} image ${currentImage + 1}`}
                referrerPolicy="no-referrer"
              />
            )}
            {hasMultipleImages && (
              <>
                <button
                  type="button"
                  className="gallery-control prev"
                  onClick={showPreviousImage}
                  aria-label="View previous image"
                >
                  ‹
                </button>
                <button
                  type="button"
                  className="gallery-control next"
                  onClick={showNextImage}
                  aria-label="View next image"
                >
                  ›
                </button>
                <div
                  className="gallery-dots"
                  role="group"
                  aria-label={`${title} gallery navigation`}
                >
                  {images.map((_, index) => (
                    <button
                      type="button"
                      key={`${sliderKeyPrefix}-dot-${index}`}
                      className={`gallery-dot${index === currentImage ? ' active' : ''}`}
                      onClick={(event) => handleDotClick(event, index)}
                      aria-label={`View image ${index + 1}`}
                      aria-pressed={index === currentImage}
                    />
                  ))}
                </div>
              </>
            )}
          </div>
        ) : (
          <div className="image-placeholder">Image coming soon</div>
        )}

        {variant === 'homepage' && (
          <div className="property-card__overlay" aria-hidden="true">
            <div className="property-card__overlay-inner">
              <div className="property-card__overlay-meta">
                <h3 className="title">{title}</h3>
                {locationText && <p className="location">{locationText}</p>}
              </div>
              <div className="property-card__overlay-footer">
                {priceLabel && (
                  <p className="price">
                    {priceLabel}
                    {pricePrefixLabel && ` ${pricePrefixLabel}`}
                  </p>
                )}
                <span className="property-card__cta">Book a viewing</span>
              </div>
              {showRentChips && (
                <ul className="property-card__rent-chips">
                  {rentMetaEntries.map(({ key, label, value }) => (
                    <li key={key}>
                      <span className="label">{label}</span>
                      <span className="value">{value}</span>
                    </li>
                  ))}
                </ul>
              )}
              {renderFeatureItems('property-card__quick-stats features')}
            </div>
          </div>
        )}

        {property.featured && (
          <span className="featured-badge">Featured</span>
        )}
        {rawStatus && !isArchived && (
          <span className="status-badge">{rawStatus}</span>
        )}
        {rawStatus && isArchived && (
          <span className="status-overlay">{rawStatus}</span>
        )}
      </div>
      <div className="details">
        <h3 className="title">{title}</h3>
        {typeLabel && <p className="type">{typeLabel}</p>}
        {locationText && <p className="location">{locationText}</p>}
        {scrayeReference && (
          <p className="reference">
            Scraye ref: <span>{scrayeReference}</span>
          </p>
        )}
        {priceLabel && (
          <p className="price">
            {priceLabel}
            {pricePrefixLabel && ` ${pricePrefixLabel}`}
          </p>
        )}
        {showRentChips && (
          <div className="rent-chip-row" role="list">
            {rentChips.map((chip) => {
              const Icon = chip.icon;
              return (
                <span key={chip.key} className="rent-chip" role="listitem">
                  <span className="rent-chip__icon" aria-hidden="true">
                    <Icon />
                  </span>
                  <span className="rent-chip__content">
                    <span className="rent-chip__label">{chip.label}</span>
                    <span className="rent-chip__value">{chip.value}</span>
                  </span>
                </span>
              );
            })}
          </div>
        )}
        {!isRentVariant && showRentMeta && (
          <dl className="rent-details">
            {rentMetaEntries.map(({ key, label, value }) => (
              <Fragment key={key}>
                <dt>{label}</dt>
                <dd>{value}</dd>
              </Fragment>
            ))}
          </dl>
        )}
        {variant === 'homepage' ? null : renderFeatureItems('features')}
      </div>
    </div>
  );
}<|MERGE_RESOLUTION|>--- conflicted
+++ resolved
@@ -1,22 +1,7 @@
-<<<<<<< HEAD
 import { Fragment, useEffect, useState } from 'react';
 import { formatPricePrefix } from '../lib/format.mjs';
 import { formatPropertyPriceLabel } from '../lib/rent.js';
 import { FaBed, FaBath, FaCouch } from 'react-icons/fa';
-=======
-import { useEffect, useState } from 'react';
-import { formatPricePrefix, formatCurrencyGBP, formatRentFrequency } from '../lib/format.mjs';
-import { formatPropertyPriceLabel, rentToMonthly } from '../lib/rent.js';
-import {
-  FaBed,
-  FaBath,
-  FaCouch,
-  FaCalculator,
-  FaCalendarAlt,
-  FaShieldAlt,
-  FaHandHoldingUsd,
-} from 'react-icons/fa';
->>>>>>> 3322a9d4
 import { formatPropertyTypeLabel } from '../lib/property-type.mjs';
 import {
   normalizeDeposit,
