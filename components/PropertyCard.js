--- conflicted
+++ resolved
@@ -1,10 +1,5 @@
-<<<<<<< HEAD
 import { Fragment, useEffect, useMemo, useState } from 'react';
 import { formatCurrencyGBP, formatPricePrefix } from '../lib/format.mjs';
-=======
-import { useEffect, useState } from 'react';
-import { formatPricePrefix as formatSalePricePrefix } from '../lib/format.mjs';
->>>>>>> 03b2ccda
 import { formatPropertyPriceLabel } from '../lib/rent.js';
 import { FaBed, FaBath, FaCouch } from 'react-icons/fa';
 import { FiClock, FiRefreshCw, FiTrendingUp } from 'react-icons/fi';
@@ -15,7 +10,6 @@
   formatAvailabilityDate,
 } from '../lib/deposits.mjs';
 
-<<<<<<< HEAD
 function formatSalePricePrefix(prefix) {
   if (prefix == null) {
     return null;
@@ -94,15 +88,6 @@
 export default function PropertyCard({ property: propertyProp, variant: variantProp } = {}) {
   const property = propertyProp ?? {};
   const cardVariant = variantProp ?? null;
-=======
-const highlightIcons = {
-  clock: FiClock,
-  status: FiRefreshCw,
-  stamp: FiTrendingUp,
-};
-
-export default function PropertyCard({ property, saleHighlights = [], variant: variantProp }) {
->>>>>>> 03b2ccda
   const rawStatus = property.status ? property.status.replace(/_/g, ' ') : null;
   const normalized = rawStatus ? rawStatus.toLowerCase() : '';
   const isArchived =
@@ -378,7 +363,6 @@
     ? 'Please enquire'
     : null;
 
-<<<<<<< HEAD
   const rentMetaEntries = useMemo(() => {
     if (isSaleListing && !availabilityLabel) {
       return [];
@@ -441,14 +425,6 @@
   ]
     .filter(Boolean)
     .join(' ');
-=======
-  const shouldShowSecurityDeposit = Boolean(securityDepositLabel);
-  const shouldShowHoldingDeposit = Boolean(holdingDepositLabel);
-  const shouldShowAvailability = Boolean(availabilityLabel);
-  const showRentMeta =
-    isRentVariant &&
-    (shouldShowSecurityDeposit || shouldShowHoldingDeposit || shouldShowAvailability);
->>>>>>> 03b2ccda
 
   const rentChips = [];
   const showRentChips = isRentVariant && rentChips.length > 0;
@@ -460,11 +436,7 @@
   const hasHighlights = highlightItems.length > 0;
 
   return (
-<<<<<<< HEAD
     <div className={rootClassName}>
-=======
-    <div className={cardClassName}>
->>>>>>> 03b2ccda
       <div className="image-wrapper">
         {hasImages ? (
           <div className={`property-card-gallery${hasMultipleImages ? '' : ' single'}`}>
@@ -567,45 +539,7 @@
         )}
       </div>
       <div className="details">
-<<<<<<< HEAD
         <h3 className="title">{title}</h3>
-=======
-        {hasHighlights && (
-          <div className="property-card__highlights" role="list">
-            {highlightItems.map((highlight, index) => {
-              const IconComponent = highlight?.icon ? highlightIcons[highlight.icon] || null : null;
-              const key = highlight?.key || `${highlight?.label || 'highlight'}-${index}`;
-              const tooltip = highlight?.tooltip || '';
-              const label = highlight?.label || '';
-              if (!label) {
-                return null;
-              }
-              const accessibleLabel = tooltip
-                ? `${label}. ${tooltip}`
-                : label;
-              return (
-                <span
-                  key={key}
-                  className="property-card__highlight"
-                  role="listitem"
-                  tabIndex={tooltip ? 0 : -1}
-                  data-tooltip={tooltip}
-                  aria-label={accessibleLabel}
-                  title={tooltip || undefined}
-                >
-                  {IconComponent && (
-                    <span className="property-card__highlight-icon" aria-hidden="true">
-                      <IconComponent />
-                    </span>
-                  )}
-                  <span className="property-card__highlight-label">{label}</span>
-                </span>
-              );
-            })}
-          </div>
-        )}
-        <h3 className="title">{property.title}</h3>
->>>>>>> 03b2ccda
         {typeLabel && <p className="type">{typeLabel}</p>}
         {locationText && <p className="location">{locationText}</p>}
         {scrayeReference && (
@@ -619,7 +553,6 @@
             {pricePrefixLabel && ` ${pricePrefixLabel}`}
           </p>
         )}
-<<<<<<< HEAD
         {isSaleListing ? (
           showSaleHighlights ? (
             <dl className="sale-details">
@@ -632,27 +565,6 @@
             </dl>
           ) : null
         ) : showRentMeta ? (
-=======
-        {showRentChips && (
-          <div className="rent-chip-row" role="list">
-            {rentChips.map((chip) => {
-              const Icon = chip.icon;
-              return (
-                <span key={chip.key} className="rent-chip" role="listitem">
-                  <span className="rent-chip__icon" aria-hidden="true">
-                    <Icon />
-                  </span>
-                  <span className="rent-chip__content">
-                    <span className="rent-chip__label">{chip.label}</span>
-                    <span className="rent-chip__value">{chip.value}</span>
-                  </span>
-                </span>
-              );
-            })}
-          </div>
-        )}
-        {!isRentVariant && showRentMeta && (
->>>>>>> 03b2ccda
           <dl className="rent-details">
             {rentMetaEntries.map(({ key, label, value }) => (
               <Fragment key={key}>
