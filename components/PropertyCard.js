--- conflicted
+++ resolved
@@ -1,10 +1,8 @@
 import { useEffect, useState } from 'react';
-<<<<<<< HEAD
 import { formatPricePrefix } from '../lib/format.mjs';
 import { formatPropertyPriceLabel } from '../lib/rent.js';
 import { FaBed, FaBath, FaCouch } from 'react-icons/fa';
 import { FiClock, FiRefreshCw, FiTrendingUp } from 'react-icons/fi';
-=======
 import { formatPricePrefix, formatCurrencyGBP, formatRentFrequency } from '../lib/format.mjs';
 import { formatPropertyPriceLabel, rentToMonthly } from '../lib/rent.js';
 import {
@@ -16,7 +14,6 @@
   FaShieldAlt,
   FaHandHoldingUsd,
 } from 'react-icons/fa';
->>>>>>> 72237147
 import { formatPropertyTypeLabel } from '../lib/property-type.mjs';
 import {
   normalizeDeposit,
@@ -24,7 +21,6 @@
   formatAvailabilityDate,
 } from '../lib/deposits.mjs';
 
-<<<<<<< HEAD
 const saleHighlightIcons = {
   clock: FiClock,
   status: FiRefreshCw,
@@ -32,9 +28,7 @@
 };
 
 export default function PropertyCard({ property, saleHighlights = [] }) {
-=======
 export default function PropertyCard({ property, variant }) {
->>>>>>> 72237147
   const rawStatus = property.status ? property.status.replace(/_/g, ' ') : null;
   const normalized = rawStatus ? rawStatus.toLowerCase() : '';
   const isArchived =
@@ -237,9 +231,7 @@
     !isSaleListing &&
     (shouldShowSecurityDeposit || shouldShowHoldingDeposit || shouldShowAvailability);
 
-<<<<<<< HEAD
   const hasSaleHighlights = Array.isArray(saleHighlights) && saleHighlights.length > 0;
-=======
   const normalizedRentFrequency = formatRentFrequency(property?.rentFrequency);
   const monthlyRentValue =
     isRentVariant && normalizedRentFrequency === 'pa'
@@ -283,7 +275,6 @@
       ].filter(Boolean)
     : [];
   const showRentChips = rentChips.length > 0;
->>>>>>> 72237147
 
   return (
     <div className={`property-card${isArchived ? ' archived' : ''}`}>
