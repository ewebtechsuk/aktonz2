--- conflicted
+++ resolved
@@ -4,14 +4,11 @@
 export default function PropertyCard({ property }) {
   const rawStatus = property.status ? property.status.replace(/_/g, ' ') : null;
   const normalized = rawStatus ? rawStatus.toLowerCase() : '';
-<<<<<<< HEAD
   const isArchived =
     normalized.startsWith('sold') ||
     normalized.includes('sale agreed') ||
     normalized.startsWith('let');
-=======
-  const isArchived = normalized === 'sold' || normalized.startsWith('let');
->>>>>>> 27d87932
+
 
   return (
     <div className={`property-card${isArchived ? ' archived' : ''}`}>
