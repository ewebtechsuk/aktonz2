--- conflicted
+++ resolved
@@ -30,7 +30,6 @@
   const hasImages = images.length > 0;
   const [currentImage, setCurrentImage] = useState(0);
 
-<<<<<<< HEAD
   const normalizedDescription =
     typeof property.description === 'string'
       ? property.description.replace(/\s+/g, ' ').trim()
@@ -46,9 +45,7 @@
       .trimEnd()}…`;
   }
 
-  
-=======
->>>>>>> 752f69b8
+
   useEffect(() => {
     setCurrentImage(0);
   }, [sliderKeyPrefix, images.length]);
