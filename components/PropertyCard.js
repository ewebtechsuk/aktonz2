--- conflicted
+++ resolved
@@ -1,22 +1,8 @@
 import { useEffect, useState } from 'react';
-<<<<<<< HEAD
 import { formatPricePrefix as formatSalePricePrefix } from '../lib/format.mjs';
 import { formatPropertyPriceLabel } from '../lib/rent.js';
 import { FaBed, FaBath, FaCouch } from 'react-icons/fa';
 import { FiClock, FiRefreshCw, FiTrendingUp } from 'react-icons/fi';
-=======
-import { formatPricePrefix, formatCurrencyGBP, formatRentFrequency } from '../lib/format.mjs';
-import { formatPropertyPriceLabel, rentToMonthly } from '../lib/rent.js';
-import {
-  FaBed,
-  FaBath,
-  FaCouch,
-  FaCalculator,
-  FaCalendarAlt,
-  FaShieldAlt,
-  FaHandHoldingUsd,
-} from 'react-icons/fa';
->>>>>>> 3322a9d4
 import { formatPropertyTypeLabel } from '../lib/property-type.mjs';
 import {
   normalizeDeposit,
@@ -24,7 +10,6 @@
   formatAvailabilityDate,
 } from '../lib/deposits.mjs';
 
-<<<<<<< HEAD
 const saleHighlightIcons = {
   clock: FiClock,
   status: FiRefreshCw,
@@ -32,9 +17,6 @@
 };
 
 export default function PropertyCard({ property, saleHighlights = [], variant: variantProp }) {
-=======
-export default function PropertyCard({ property, variant }) {
->>>>>>> 3322a9d4
   const rawStatus = property.status ? property.status.replace(/_/g, ' ') : null;
   const normalized = rawStatus ? rawStatus.toLowerCase() : '';
   const isArchived =
@@ -42,7 +24,6 @@
     normalized.includes('sale agreed') ||
     normalized.startsWith('let');
 
-<<<<<<< HEAD
   const variant = variantProp || (property?.rentFrequency ? 'rent' : 'sale');
   const cardClassName = [
     'property-card',
@@ -51,9 +32,6 @@
   ]
     .filter(Boolean)
     .join(' ');
-=======
-  const isRentVariant = variant === 'rent';
->>>>>>> 3322a9d4
 
   const title = property.title || 'Property';
   const sliderKeyPrefix =
@@ -248,53 +226,7 @@
     !isSaleListing &&
     (shouldShowSecurityDeposit || shouldShowHoldingDeposit || shouldShowAvailability);
 
-<<<<<<< HEAD
   const hasSaleHighlights = Array.isArray(saleHighlights) && saleHighlights.length > 0;
-=======
-  const normalizedRentFrequency = formatRentFrequency(property?.rentFrequency);
-  const monthlyRentValue =
-    isRentVariant && normalizedRentFrequency === 'pa'
-      ? rentToMonthly(property?.price ?? property?.priceValue, property?.rentFrequency)
-      : null;
-  const shouldShowMonthlyRent =
-    typeof monthlyRentValue === 'number' && Number.isFinite(monthlyRentValue) && monthlyRentValue > 0;
-  const monthlyRentLabel = shouldShowMonthlyRent
-    ? `${formatCurrencyGBP(monthlyRentValue, {
-        minimumFractionDigits: 0,
-        maximumFractionDigits: 0,
-      })} pcm`
-    : null;
-
-  const rentChips = isRentVariant
-    ? [
-        shouldShowMonthlyRent && {
-          key: 'monthly',
-          icon: FaCalculator,
-          label: 'Est. pcm',
-          value: monthlyRentLabel,
-        },
-        shouldShowSecurityDeposit && {
-          key: 'security',
-          icon: FaShieldAlt,
-          label: 'Security deposit',
-          value: securityDepositLabel,
-        },
-        shouldShowHoldingDeposit && {
-          key: 'holding',
-          icon: FaHandHoldingUsd,
-          label: 'Holding deposit',
-          value: holdingDepositLabel,
-        },
-        shouldShowAvailability && {
-          key: 'availability',
-          icon: FaCalendarAlt,
-          label: 'Available',
-          value: availabilityLabel,
-        },
-      ].filter(Boolean)
-    : [];
-  const showRentChips = rentChips.length > 0;
->>>>>>> 3322a9d4
 
   return (
     <div className={cardClassName}>
