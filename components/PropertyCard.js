--- conflicted
+++ resolved
@@ -220,7 +220,6 @@
     !isSaleListing &&
     (shouldShowSecurityDeposit || shouldShowHoldingDeposit || shouldShowAvailability);
 
-<<<<<<< HEAD
   const featureData = [];
   if (property.receptions != null) {
     featureData.push({ key: 'receptions', icon: FaCouch, value: property.receptions });
@@ -251,51 +250,6 @@
   ]
     .filter(Boolean)
     .join(' ');
-=======
-  const normalizedRentFrequency = formatRentFrequency(property?.rentFrequency);
-  const monthlyRentValue =
-    isRentVariant && normalizedRentFrequency === 'pa'
-      ? rentToMonthly(property?.price ?? property?.priceValue, property?.rentFrequency)
-      : null;
-  const shouldShowMonthlyRent =
-    typeof monthlyRentValue === 'number' && Number.isFinite(monthlyRentValue) && monthlyRentValue > 0;
-  const monthlyRentLabel = shouldShowMonthlyRent
-    ? `${formatCurrencyGBP(monthlyRentValue, {
-        minimumFractionDigits: 0,
-        maximumFractionDigits: 0,
-      })} pcm`
-    : null;
-
-  const rentChips = isRentVariant
-    ? [
-        shouldShowMonthlyRent && {
-          key: 'monthly',
-          icon: FaCalculator,
-          label: 'Est. pcm',
-          value: monthlyRentLabel,
-        },
-        shouldShowSecurityDeposit && {
-          key: 'security',
-          icon: FaShieldAlt,
-          label: 'Security deposit',
-          value: securityDepositLabel,
-        },
-        shouldShowHoldingDeposit && {
-          key: 'holding',
-          icon: FaHandHoldingUsd,
-          label: 'Holding deposit',
-          value: holdingDepositLabel,
-        },
-        shouldShowAvailability && {
-          key: 'availability',
-          icon: FaCalendarAlt,
-          label: 'Available',
-          value: availabilityLabel,
-        },
-      ].filter(Boolean)
-    : [];
-  const showRentChips = rentChips.length > 0;
->>>>>>> 72237147
 
   return (
     <div className={cardClassName}>
