import ImageSlider from './ImageSlider';
import FavoriteButton from './FavoriteButton';
import { formatRentFrequency } from '../lib/format.mjs';
import { FaBed, FaBath } from 'react-icons/fa';

export default function PropertyCard({ property }) {
  const rawStatus = property.status ? property.status.replace(/_/g, ' ') : null;
  const normalized = rawStatus ? rawStatus.toLowerCase() : '';
  const isArchived =
    normalized.startsWith('sold') ||
    normalized.includes('sale agreed') ||
    normalized.startsWith('let');


  return (
    <div className={`property-card${isArchived ? ' archived' : ''}`}>
      <div className="image-wrapper">
        {property.images && property.images.length > 0 ? (
          <ImageSlider images={property.images} title={property.title} />

        ) : (
          property.image && (
            <img
              src={property.image}
              alt={`Image of ${property.title}`}
<<<<<<< HEAD
              loading="lazy"
=======
              loading="eager"
>>>>>>> 322baec7
            />
          )
        )}
        {property.featured && (
          <span className="featured-badge">Featured</span>
        )}
        {rawStatus && !isArchived && (
          <span className="status-badge">{rawStatus}</span>
        )}
        {rawStatus && isArchived && (
          <span className="status-overlay">{rawStatus}</span>
        )}
      </div>
      <div className="details">
        <h3 className="title">{property.title}</h3>
        {property.price && (
          <p className="price">
            {property.price}
            {property.rentFrequency &&
              ` ${formatRentFrequency(property.rentFrequency)}`}
          </p>
        )}
        {(property.bedrooms != null || property.bathrooms != null) && (
          <div className="features">
            {property.bedrooms != null && (
              <span className="feature">
                <FaBed aria-hidden="true" />
                {property.bedrooms}
              </span>
            )}
            {property.bathrooms != null && (
              <span className="feature">
                <FaBath aria-hidden="true" />
                {property.bathrooms}
              </span>
            )}
          </div>
        )}
        {property.description && (
          <p className="description">{property.description}</p>
        )}
        {property.id && (
          <FavoriteButton propertyId={property.id} />
        )}
      </div>
    </div>
  );
}<|MERGE_RESOLUTION|>--- conflicted
+++ resolved
@@ -23,11 +23,8 @@
             <img
               src={property.image}
               alt={`Image of ${property.title}`}
-<<<<<<< HEAD
               loading="lazy"
-=======
-              loading="eager"
->>>>>>> 322baec7
+
             />
           )
         )}
