import ImageSlider from './ImageSlider';
import FavoriteButton from './FavoriteButton';
import { formatRentFrequency } from '../lib/format.mjs';
import { FaBed, FaBath } from 'react-icons/fa';

export default function PropertyCard({ property }) {
  const rawStatus = property.status ? property.status.replace(/_/g, ' ') : null;
  const normalized = rawStatus ? rawStatus.toLowerCase() : '';
  const isArchived =
    normalized.startsWith('sold') ||
    normalized.includes('sale agreed') ||
    normalized.startsWith('let');


  return (
    <div className={`property-card${isArchived ? ' archived' : ''}`}>
      <div className="image-wrapper">
        {property.images && property.images.length > 0 ? (
          <ImageSlider images={property.images} title={property.title} />

        ) : (
          property.image && (
<<<<<<< HEAD
            <img
              src={property.image}
              alt={`Image of ${property.title}`}
              loading="lazy"
              crossOrigin="anonymous"
              referrerPolicy="no-referrer"
            />
          )
        )}
=======
              <img
                src={property.image}
                alt={`Image of ${property.title}`}
                loading="lazy"
              />
            )
          )}
>>>>>>> ac6cf441
        {property.featured && (
          <span className="featured-badge">Featured</span>
        )}
        {rawStatus && !isArchived && (
          <span className="status-badge">{rawStatus}</span>
        )}
        {rawStatus && isArchived && (
          <span className="status-overlay">{rawStatus}</span>
        )}
      </div>
      <div className="details">
        <h3 className="title">{property.title}</h3>
        {property.price && (
          <p className="price">
            {property.price}
            {property.rentFrequency &&
              ` ${formatRentFrequency(property.rentFrequency)}`}
          </p>
        )}
        {(property.bedrooms != null || property.bathrooms != null) && (
          <div className="features">
            {property.bedrooms != null && (
              <span className="feature">
                <FaBed aria-hidden="true" />
                {property.bedrooms}
              </span>
            )}
            {property.bathrooms != null && (
              <span className="feature">
                <FaBath aria-hidden="true" />
                {property.bathrooms}
              </span>
            )}
          </div>
        )}
        {property.description && (
          <p className="description">{property.description}</p>
        )}
        {property.id && (
          <FavoriteButton propertyId={property.id} />
        )}
      </div>
    </div>
  );
}<|MERGE_RESOLUTION|>--- conflicted
+++ resolved
@@ -20,7 +20,6 @@
 
         ) : (
           property.image && (
-<<<<<<< HEAD
             <img
               src={property.image}
               alt={`Image of ${property.title}`}
@@ -30,15 +29,7 @@
             />
           )
         )}
-=======
-              <img
-                src={property.image}
-                alt={`Image of ${property.title}`}
-                loading="lazy"
-              />
-            )
-          )}
->>>>>>> ac6cf441
+
         {property.featured && (
           <span className="featured-badge">Featured</span>
         )}
