import ImageSlider from './ImageSlider';
import FavoriteButton from './FavoriteButton';
import { formatRentFrequency } from '../lib/format.mjs';
import { FaBed, FaBath } from 'react-icons/fa';

export default function PropertyCard({ property }) {
  const rawStatus = property.status ? property.status.replace(/_/g, ' ') : null;
  const normalized = rawStatus ? rawStatus.toLowerCase() : '';
  const isArchived =
    normalized.startsWith('sold') ||
    normalized.includes('sale agreed') ||
    normalized.startsWith('let');


  return (
    <div className={`property-card${isArchived ? ' archived' : ''}`}>
      <div className="image-wrapper">
        {property.images && property.images.length > 0 ? (
          <ImageSlider images={property.images} title={property.title} />

        ) : (
          property.image && (
            <img
              src={property.image}
              alt={`Image of ${property.title}`}
<<<<<<< HEAD
=======

>>>>>>> 30d0d7a3
              referrerPolicy="no-referrer"
            />
          )
        )}

        {property.featured && (
          <span className="featured-badge">Featured</span>
        )}
        {rawStatus && !isArchived && (
          <span className="status-badge">{rawStatus}</span>
        )}
        {rawStatus && isArchived && (
          <span className="status-overlay">{rawStatus}</span>
        )}
      </div>
      <div className="details">
        <h3 className="title">{property.title}</h3>
        {property.price && (
          <p className="price">
            {property.price}
            {property.rentFrequency &&
              ` ${formatRentFrequency(property.rentFrequency)}`}
          </p>
        )}
        {(property.bedrooms != null || property.bathrooms != null) && (
          <div className="features">
            {property.bedrooms != null && (
              <span className="feature">
                <FaBed aria-hidden="true" />
                {property.bedrooms}
              </span>
            )}
            {property.bathrooms != null && (
              <span className="feature">
                <FaBath aria-hidden="true" />
                {property.bathrooms}
              </span>
            )}
          </div>
        )}
        {property.description && (
          <p className="description">{property.description}</p>
        )}
        {property.id && (
          <FavoriteButton propertyId={property.id} />
        )}
      </div>
    </div>
  );
}<|MERGE_RESOLUTION|>--- conflicted
+++ resolved
@@ -23,10 +23,7 @@
             <img
               src={property.image}
               alt={`Image of ${property.title}`}
-<<<<<<< HEAD
-=======
 
->>>>>>> 30d0d7a3
               referrerPolicy="no-referrer"
             />
           )
