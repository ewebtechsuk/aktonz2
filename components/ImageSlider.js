import dynamic from 'next/dynamic';
import styles from '../styles/ImageSlider.module.css';

const Slider = dynamic(() => import('react-slick'), { ssr: false });

export default function ImageSlider({ images = [], title = '' }) {
  if (!images || images.length === 0) return null;

  const settings = {
    dots: true,
    arrows: true,
    infinite: true,
    slidesToShow: 1,
    slidesToScroll: 1,
  };

  return (
    <div className={styles.slider}>
      <Slider {...settings}>
        {images.map((src, i) => (
          <div key={i} className={styles.slide}>
            <img
              src={src}
              alt={`${title || 'Property'} image ${i + 1}`}
<<<<<<< HEAD
              loading={i === 0 ? 'eager' : 'lazy'}
=======
              loading="eager"
>>>>>>> 322baec7
            />
          </div>
        ))}
      </Slider>
    </div>
  );
}
<|MERGE_RESOLUTION|>--- conflicted
+++ resolved
@@ -22,11 +22,8 @@
             <img
               src={src}
               alt={`${title || 'Property'} image ${i + 1}`}
-<<<<<<< HEAD
               loading={i === 0 ? 'eager' : 'lazy'}
-=======
-              loading="eager"
->>>>>>> 322baec7
+
             />
           </div>
         ))}
