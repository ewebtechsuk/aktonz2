--- conflicted
+++ resolved
@@ -23,10 +23,7 @@
               src={src}
               alt={`${title || 'Property'} image ${i + 1}`}
               loading={i === 0 ? 'eager' : 'lazy'}
-<<<<<<< HEAD
-=======
 
->>>>>>> b9f04f86
             />
           </div>
         ))}
