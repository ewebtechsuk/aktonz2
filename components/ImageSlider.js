--- conflicted
+++ resolved
@@ -22,13 +22,10 @@
             <img
               src={src}
               alt={`${title || 'Property'} image ${i + 1}`}
-<<<<<<< HEAD
-              loading="eager"
-=======
+
               loading={i === 0 ? 'eager' : 'lazy'}
               crossOrigin="anonymous"
 
->>>>>>> d47cc6a9
             />
           </div>
         ))}
