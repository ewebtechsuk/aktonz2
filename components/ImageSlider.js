import dynamic from 'next/dynamic';
import styles from '../styles/ImageSlider.module.css';

const Slider = dynamic(() => import('react-slick'), { ssr: false });

export default function ImageSlider({ images = [], title = '' }) {
  if (!images || images.length === 0) return null;

  const settings = {
    dots: true,
    arrows: true,
    infinite: true,
    slidesToShow: 1,
    slidesToScroll: 1,
  };

  return (
    <div className={styles.slider}>
      <Slider {...settings}>
        {images.map((src, i) => (
          <div key={i} className={styles.slide}>
            <img
              src={src}
              alt={`${title || 'Property'} image ${i + 1}`}
              loading={i === 0 ? 'eager' : 'lazy'}
<<<<<<< HEAD
              crossOrigin="anonymous"
=======

>>>>>>> 122e95cb
            />
          </div>
        ))}
      </Slider>
    </div>
  );
}
<|MERGE_RESOLUTION|>--- conflicted
+++ resolved
@@ -23,11 +23,8 @@
               src={src}
               alt={`${title || 'Property'} image ${i + 1}`}
               loading={i === 0 ? 'eager' : 'lazy'}
-<<<<<<< HEAD
               crossOrigin="anonymous"
-=======
 
->>>>>>> 122e95cb
             />
           </div>
         ))}
