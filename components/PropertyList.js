import Link from 'next/link';
import PropertyCard from './PropertyCard';
import { resolvePropertyIdentifier } from '../lib/property-id.mjs';
<<<<<<< HEAD
=======

>>>>>>> 0f2d9879

export default function PropertyList({ properties }) {
  return (
    <div className="property-list">
      {properties.map((property, index) => {
        if (!property) {
          return null;
        }
        const propertyId = resolvePropertyIdentifier(property);
<<<<<<< HEAD
=======

>>>>>>> 0f2d9879
        const cardProps =
          propertyId && property?.id !== propertyId
            ? { ...property, id: propertyId }
            : property;
        const key = propertyId ?? `${property?.title ?? 'property'}-${index}`;

        if (!propertyId) {
          return (
            <div key={key} className="property-link property-card-wrapper">
              <PropertyCard property={cardProps} />
            </div>
          );
        }

        return (
          <Link
            href={`/property/${encodeURIComponent(propertyId)}`}
            key={key}
            className="property-link"
          >
            <PropertyCard property={cardProps} />
          </Link>
        );
      })}
    </div>
  );
}<|MERGE_RESOLUTION|>--- conflicted
+++ resolved
@@ -1,10 +1,7 @@
 import Link from 'next/link';
 import PropertyCard from './PropertyCard';
 import { resolvePropertyIdentifier } from '../lib/property-id.mjs';
-<<<<<<< HEAD
-=======
 
->>>>>>> 0f2d9879
 
 export default function PropertyList({ properties }) {
   return (
@@ -14,10 +11,6 @@
           return null;
         }
         const propertyId = resolvePropertyIdentifier(property);
-<<<<<<< HEAD
-=======
-
->>>>>>> 0f2d9879
         const cardProps =
           propertyId && property?.id !== propertyId
             ? { ...property, id: propertyId }
