import Link from 'next/link';
import { useRef } from 'react';
import PropertyCard from './PropertyCard';
import { resolvePropertyIdentifier } from '../lib/property-id.mjs';


export default function PropertyList({
  properties = [],
  layout = 'default',
  enableSlider = false,
<<<<<<< HEAD
  variant,
=======
  className = '',
  getSaleHighlights,
>>>>>>> c79c926a
}) {
  const listRef = useRef(null);

  const handleScroll = (direction) => {
    const list = listRef.current;
    if (!list) {
      return;
    }

    const firstCard = list.querySelector('.property-card-wrapper');
    if (!firstCard) {
      return;
    }

    const { width: cardWidth } = firstCard.getBoundingClientRect();
    if (typeof window === 'undefined') {
      return;
    }

    const computedStyles = window.getComputedStyle(list);
    const gapValue = computedStyles.columnGap || computedStyles.gap || '0';
    const gap = Number.parseFloat(gapValue) || 0;
    const scrollAmount = (cardWidth + gap) * direction;

    list.scrollBy({
      left: scrollAmount,
      behavior: 'smooth',
    });
  };

  const listClassName = [
    'property-list',
    layout === 'five-per-row' ? 'property-list--five-per-row' : '',
    enableSlider ? 'property-list--scrollable' : '',
<<<<<<< HEAD
    variant ? `property-list--${variant}` : '',
=======
    className,
>>>>>>> c79c926a
  ]
    .filter(Boolean)
    .join(' ');

  const listContent = (
    <div ref={listRef} className={listClassName}>
      {properties.map((property, index) => {
        if (!property) {
          return null;
        }
        const propertyId = resolvePropertyIdentifier(property);
        const explicitKey = property?._cardKey;

        const cardProps =
          propertyId && property?.id !== propertyId
            ? { ...property, id: propertyId }
            : property;
        const keyBase =
          propertyId ??
          property?.id ??
          property?.reference ??
          property?.fullReference ??
          property?.title ??
          'property';
        const key = explicitKey ?? `${keyBase}-${index}`;

        const externalUrl = property.externalUrl;
        if (!propertyId) {
          if (externalUrl) {
            return (
              <a
                key={key}
                href={externalUrl}
                target="_blank"
                rel="noopener noreferrer"
                className="property-link property-card-wrapper"
              >
<<<<<<< HEAD
                <PropertyCard property={cardProps} variant={variant} />
=======
                <PropertyCard
                  property={cardProps}
                  saleHighlights={
                    typeof getSaleHighlights === 'function' ? getSaleHighlights(cardProps) : undefined
                  }
                />
>>>>>>> c79c926a
              </a>
            );
          }
          return (
            <div key={key} className="property-link property-card-wrapper">
<<<<<<< HEAD
              <PropertyCard property={cardProps} variant={variant} />
=======
              <PropertyCard
                property={cardProps}
                saleHighlights={
                  typeof getSaleHighlights === 'function' ? getSaleHighlights(cardProps) : undefined
                }
              />
>>>>>>> c79c926a
            </div>
          );
        }

        return (
          <Link
            href={`/property/${encodeURIComponent(propertyId)}`}
            key={key}
            className="property-link property-card-wrapper"
          >
<<<<<<< HEAD
            <PropertyCard property={cardProps} variant={variant} />
=======
            <PropertyCard
              property={cardProps}
              saleHighlights={
                typeof getSaleHighlights === 'function' ? getSaleHighlights(cardProps) : undefined
              }
            />
>>>>>>> c79c926a
          </Link>
        );
      })}
    </div>
  );
  if (!enableSlider) {
    return listContent;
  }

  return (
    <div className="property-list-slider">
      {listContent}
      <button
        type="button"
        className="property-list-slider__control property-list-slider__control--prev"
        aria-label="Scroll properties left"
        onClick={() => handleScroll(-1)}
      >
        &#8249;
      </button>
      <button
        type="button"
        className="property-list-slider__control property-list-slider__control--next"
        aria-label="Scroll properties right"
        onClick={() => handleScroll(1)}
      >
        &#8250;
      </button>
    </div>
  );
}<|MERGE_RESOLUTION|>--- conflicted
+++ resolved
@@ -8,12 +8,8 @@
   properties = [],
   layout = 'default',
   enableSlider = false,
-<<<<<<< HEAD
-  variant,
-=======
   className = '',
   getSaleHighlights,
->>>>>>> c79c926a
 }) {
   const listRef = useRef(null);
 
@@ -48,11 +44,7 @@
     'property-list',
     layout === 'five-per-row' ? 'property-list--five-per-row' : '',
     enableSlider ? 'property-list--scrollable' : '',
-<<<<<<< HEAD
-    variant ? `property-list--${variant}` : '',
-=======
     className,
->>>>>>> c79c926a
   ]
     .filter(Boolean)
     .join(' ');
@@ -90,31 +82,23 @@
                 rel="noopener noreferrer"
                 className="property-link property-card-wrapper"
               >
-<<<<<<< HEAD
-                <PropertyCard property={cardProps} variant={variant} />
-=======
                 <PropertyCard
                   property={cardProps}
                   saleHighlights={
                     typeof getSaleHighlights === 'function' ? getSaleHighlights(cardProps) : undefined
                   }
                 />
->>>>>>> c79c926a
               </a>
             );
           }
           return (
             <div key={key} className="property-link property-card-wrapper">
-<<<<<<< HEAD
-              <PropertyCard property={cardProps} variant={variant} />
-=======
               <PropertyCard
                 property={cardProps}
                 saleHighlights={
                   typeof getSaleHighlights === 'function' ? getSaleHighlights(cardProps) : undefined
                 }
               />
->>>>>>> c79c926a
             </div>
           );
         }
@@ -125,16 +109,12 @@
             key={key}
             className="property-link property-card-wrapper"
           >
-<<<<<<< HEAD
-            <PropertyCard property={cardProps} variant={variant} />
-=======
             <PropertyCard
               property={cardProps}
               saleHighlights={
                 typeof getSaleHighlights === 'function' ? getSaleHighlights(cardProps) : undefined
               }
             />
->>>>>>> c79c926a
           </Link>
         );
       })}
