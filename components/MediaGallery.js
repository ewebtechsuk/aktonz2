--- conflicted
+++ resolved
@@ -71,10 +71,7 @@
       <img
         src={url}
         alt={`Property media item ${index + 1}`}
-<<<<<<< HEAD
-=======
-        loading={index === 0 ? 'eager' : 'lazy'}
->>>>>>> e75ea374
+
         referrerPolicy="no-referrer"
       />
     </div>
@@ -129,10 +126,7 @@
                 <img
                   src={src}
                   alt={`Thumbnail ${i + 1}`}
-<<<<<<< HEAD
-=======
-                  loading="lazy"
->>>>>>> e75ea374
+
                   referrerPolicy="no-referrer"
                 />
 
