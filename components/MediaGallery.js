--- conflicted
+++ resolved
@@ -72,10 +72,8 @@
         src={url}
         alt={`Property media item ${index + 1}`}
         loading={index === 0 ? 'eager' : 'lazy'}
-<<<<<<< HEAD
         crossOrigin="anonymous"
-=======
->>>>>>> 122e95cb
+
       />
     </div>
   );
@@ -126,11 +124,8 @@
                 aria-label={`Show slide ${imageOffset + i + 1}`}
                 className={styles.thumbButton}
               >
-<<<<<<< HEAD
                 <img src={src} alt={`Thumbnail ${i + 1}`} loading="lazy" crossOrigin="anonymous" />
-=======
-                <img src={src} alt={`Thumbnail ${i + 1}`} loading="lazy" />
->>>>>>> 122e95cb
+
               </button>
             </li>
           ))}
