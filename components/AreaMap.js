import { useEffect } from 'react';
import { useRouter } from 'next/router';
import styles from '../styles/AreaGuides.module.css';

export default function AreaMap({ regions = [] }) {
  const router = useRouter();

  const findSlug = (name) => {
    const base = name.replace(/ London$/i, '').toLowerCase();
    const match = regions.find(
      (r) => r.name.replace(/ London$/i, '').toLowerCase() === base
    );
    return match ? match.slug : null;
  };

  useEffect(() => {
    if (typeof window === 'undefined') return;

    let map;

    async function initMap() {
      const L = (await import('leaflet')).default;

      L.Icon.Default.mergeOptions({
        iconRetinaUrl: 'https://unpkg.com/leaflet@1.9.4/dist/images/marker-icon-2x.png',
        iconUrl: 'https://unpkg.com/leaflet@1.9.4/dist/images/marker-icon.png',
        shadowUrl: 'https://unpkg.com/leaflet@1.9.4/dist/images/marker-shadow.png',
      });

      map = L.map('area-map', {
        zoomControl: false,
        scrollWheelZoom: false,
      }).setView([51.5, -0.1], 10);

      L.tileLayer('https://{s}.tile.openstreetmap.org/{z}/{x}/{y}.png', {
        attribution:
          '&copy; <a href="https://www.openstreetmap.org/copyright">OpenStreetMap</a> contributors',
      }).addTo(map);

      const shapes = [
        {
          name: 'North London',
<<<<<<< HEAD
          slug: 'north-london',
=======
>>>>>>> ca104d9d
          coords: [
            [51.7, -0.45],
            [51.7, 0.1],
            [51.56, 0.1],
            [51.56, -0.45],
          ],
        },
        {
          name: 'South London',
<<<<<<< HEAD
          slug: 'south-london',
=======
>>>>>>> ca104d9d
          coords: [
            [51.56, -0.4],
            [51.56, 0.1],
            [51.3, 0.1],
            [51.3, -0.4],
          ],
        },
        {
          name: 'East London',
<<<<<<< HEAD
          slug: 'east-london',
=======
>>>>>>> ca104d9d
          coords: [
            [51.56, -0.07],
            [51.6, -0.02],
            [51.63, 0.05],
            [51.6, 0.1],
            [51.6, 0.15],
            [51.57, 0.2],
            [51.56, 0.28],
            [51.52, 0.3],
            [51.49, 0.25],
            [51.49, 0.05],
            [51.5, -0.03],
            [51.51, -0.05],
            [51.53, -0.07],
            [51.56, -0.07],
<<<<<<< HEAD
=======

>>>>>>> ca104d9d
          ],
        },
        {
          name: 'West London',
<<<<<<< HEAD
          slug: 'west-london',
=======
>>>>>>> ca104d9d
          coords: [
            [51.56, -0.5],
            [51.56, -0.2],
            [51.3, -0.2],
            [51.3, -0.5],
          ],
        },
        {
          name: 'Central London',
<<<<<<< HEAD
          slug: 'central-london',
=======
>>>>>>> ca104d9d
          coords: [
            [51.52, -0.15],
            [51.52, 0.05],
            [51.47, 0.05],
            [51.47, -0.15],
          ],
        },
      ];

      shapes.forEach((s) => {
<<<<<<< HEAD
        const slug = findSlug(s.name) || s.slug;
=======
        const slug = findSlug(s.name);
>>>>>>> ca104d9d
        if (!slug) return;

        const polygon = L.polygon(s.coords, {
          color: '#2262CC',
          weight: 1,
          fillOpacity: 0.2,
        })
          .addTo(map)
          .on('click', () => router.push(`/area-guides/${slug}`));

        polygon.bindTooltip(s.name.replace(/ London$/i, ''), {
          permanent: true,
          direction: 'center',
          className: styles.mapTooltip,
        });
      });
    }

    initMap();

    return () => {
      if (map) map.remove();
    };
  }, [regions, router]);

  return <div id="area-map" className={styles.map} />;
}<|MERGE_RESOLUTION|>--- conflicted
+++ resolved
@@ -40,10 +40,7 @@
       const shapes = [
         {
           name: 'North London',
-<<<<<<< HEAD
-          slug: 'north-london',
-=======
->>>>>>> ca104d9d
+
           coords: [
             [51.7, -0.45],
             [51.7, 0.1],
@@ -53,10 +50,8 @@
         },
         {
           name: 'South London',
-<<<<<<< HEAD
           slug: 'south-london',
-=======
->>>>>>> ca104d9d
+
           coords: [
             [51.56, -0.4],
             [51.56, 0.1],
@@ -66,10 +61,8 @@
         },
         {
           name: 'East London',
-<<<<<<< HEAD
           slug: 'east-london',
-=======
->>>>>>> ca104d9d
+
           coords: [
             [51.56, -0.07],
             [51.6, -0.02],
@@ -85,18 +78,13 @@
             [51.51, -0.05],
             [51.53, -0.07],
             [51.56, -0.07],
-<<<<<<< HEAD
-=======
 
->>>>>>> ca104d9d
           ],
         },
         {
           name: 'West London',
-<<<<<<< HEAD
           slug: 'west-london',
-=======
->>>>>>> ca104d9d
+
           coords: [
             [51.56, -0.5],
             [51.56, -0.2],
@@ -106,10 +94,8 @@
         },
         {
           name: 'Central London',
-<<<<<<< HEAD
           slug: 'central-london',
-=======
->>>>>>> ca104d9d
+
           coords: [
             [51.52, -0.15],
             [51.52, 0.05],
@@ -120,11 +106,8 @@
       ];
 
       shapes.forEach((s) => {
-<<<<<<< HEAD
         const slug = findSlug(s.name) || s.slug;
-=======
-        const slug = findSlug(s.name);
->>>>>>> ca104d9d
+
         if (!slug) return;
 
         const polygon = L.polygon(s.coords, {
