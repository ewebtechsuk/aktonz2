import styles from '../styles/Home.module.css';
import SearchBar from './SearchBar';

export default function Hero() {
  return (
    <section className={styles.hero}>
      <div className={styles.heroContent}>
<<<<<<< HEAD
        <h2>London&rsquo;s Estate Agent</h2>
        <p className={styles.subtitle}>Get it done with London&rsquo;s number one</p>
=======
        <h2>London&apos;s Estate Agent</h2>
        <p className={styles.subtitle}>Get it done with London&apos;s number one</p>
>>>>>>> 108e42c9
        <SearchBar />
      </div>
    </section>
  );
}<|MERGE_RESOLUTION|>--- conflicted
+++ resolved
@@ -5,13 +5,9 @@
   return (
     <section className={styles.hero}>
       <div className={styles.heroContent}>
-<<<<<<< HEAD
         <h2>London&rsquo;s Estate Agent</h2>
         <p className={styles.subtitle}>Get it done with London&rsquo;s number one</p>
-=======
-        <h2>London&apos;s Estate Agent</h2>
-        <p className={styles.subtitle}>Get it done with London&apos;s number one</p>
->>>>>>> 108e42c9
+
         <SearchBar />
       </div>
     </section>
