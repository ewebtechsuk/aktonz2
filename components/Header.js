import Link from 'next/link';
import Image from 'next/image';
import { useState } from 'react';
import { useRouter } from 'next/router';
import styles from '../styles/Header.module.css';

export default function Header() {
  const [mobileOpen, setMobileOpen] = useState(false);
  const toggleMobile = () => setMobileOpen(!mobileOpen);
  const closeMobile = () => setMobileOpen(false);
  const router = useRouter();
  const isPropertiesActive =
    router.pathname.startsWith('/for-sale') ||
    router.pathname.startsWith('/commercial-for-sale') ||
    router.pathname.startsWith('/commercial-to-rent');

  return (
    <header className={styles.header}>
      <div className={styles.logo}>
        <Link href="/">
          <Image
            src="https://aktonz.com/wp-content/uploads/2020/02/Milky-Black-Minimalist-Beauty-Logo-300x300.png"
            alt="Aktonz"
            width={60}
            height={60}
          />
        </Link>
      </div>
      <nav className={styles.nav}>
        <ul className={styles.navList}>
          <li className={styles.navItem}>
            <Link href="/" className={router.pathname === '/' ? styles.active : ''}>Home</Link>
          </li>
          <li className={`${styles.navItem} ${styles.hasMega}`}>
            <span className={isPropertiesActive ? styles.active : ''}>Properties</span>
            <div className={styles.megaMenu}>
              <div>
                <h4>Buy</h4>
<<<<<<< HEAD
                <Link
                  href="/for-sale"
                  className={router.pathname === '/for-sale' ? styles.active : ''}
                >
                  Residential
                </Link>
                <Link
                  href="/commercial-for-sale"
                  className={
                    router.pathname === '/commercial-for-sale' ? styles.active : ''
                  }
                >
                  Commercial
                </Link>
              </div>
              <div>
                <h4>Rent</h4>
                <Link
                  href="/to-rent"
                  className={router.pathname === '/to-rent' ? styles.active : ''}
                >
                  Residential
                </Link>
                <Link
                  href="/commercial-to-rent"
                  className={
                    router.pathname === '/commercial-to-rent' ? styles.active : ''
                  }
                >
                  Commercial
                </Link>
              </div>
            </div>
          </li>
          <li className={styles.navItem}>
            <Link
              href="/to-rent"
              className={router.pathname === '/to-rent' ? styles.active : ''}
            >
              To Rent
            </Link>
          </li>
          <li className={styles.navItem}>
            <Link
              href="/sell"
              className={router.pathname === '/sell' ? styles.active : ''}
            >
              Sell
            </Link>
          </li>
          <li className={styles.navItem}>
            <Link
              href="/contact"
              className={router.pathname === '/contact' ? styles.active : ''}
            >
              Contact
            </Link>
          </li>
          <li className={styles.navItem}>
            <Link
              href="/login"
              className={router.pathname === '/login' ? styles.active : ''}
            >
              Login
            </Link>
          </li>
=======
                <Link href="/for-sale">Residential</Link>
                <Link href="/commercial-for-sale">Commercial</Link>
              </div>
              <div>
                <h4>Rent</h4>
                <Link href="/to-rent">Residential</Link>
                <Link href="/commercial-to-rent">Commercial</Link>
              </div>
            </div>
          </li>
          <li className={styles.navItem}><Link href="/sell">Sell</Link></li>
          <li className={styles.navItem}><Link href="/contact">Contact</Link></li>
          <li className={styles.navItem}><Link href="/login">Login</Link></li>
>>>>>>> e34795a5
        </ul>
      </nav>
      <button className={styles.hamburger} onClick={toggleMobile} aria-label="Menu">
        <span></span>
        <span></span>
        <span></span>
      </button>
      {mobileOpen && (
        <div className={styles.mobileMenu}>
          <ul>
<<<<<<< HEAD
            <li>
              <Link
                href="/"
                onClick={closeMobile}
                className={router.pathname === '/' ? styles.active : ''}
              >
                Home
              </Link>
            </li>
            <li>
              <Link
                href="/for-sale"
                onClick={closeMobile}
                className={router.pathname === '/for-sale' ? styles.active : ''}
              >
                For Sale
              </Link>
            </li>
            <li>
              <Link
                href="/commercial-for-sale"
                onClick={closeMobile}
                className={
                  router.pathname === '/commercial-for-sale' ? styles.active : ''
                }
              >
                Commercial For Sale
              </Link>
            </li>
            <li>
              <Link
                href="/to-rent"
                onClick={closeMobile}
                className={router.pathname === '/to-rent' ? styles.active : ''}
              >
                To Rent
              </Link>
            </li>
            <li>
              <Link
                href="/commercial-to-rent"
                onClick={closeMobile}
                className={
                  router.pathname === '/commercial-to-rent' ? styles.active : ''
                }
              >
                Commercial To Rent
              </Link>
            </li>
            <li>
              <Link
                href="/sell"
                onClick={closeMobile}
                className={router.pathname === '/sell' ? styles.active : ''}
              >
                Sell
              </Link>
            </li>
            <li>
              <Link
                href="/contact"
                onClick={closeMobile}
                className={router.pathname === '/contact' ? styles.active : ''}
              >
                Contact
              </Link>
            </li>
            <li>
              <Link
                href="/login"
                onClick={closeMobile}
                className={router.pathname === '/login' ? styles.active : ''}
              >
                Login
              </Link>
            </li>
=======
            <li><Link href="/" onClick={closeMobile}>Home</Link></li>
            <li><Link href="/for-sale" onClick={closeMobile}>For Sale</Link></li>
            <li><Link href="/commercial-for-sale" onClick={closeMobile}>Commercial For Sale</Link></li>
            <li><Link href="/to-rent" onClick={closeMobile}>To Rent</Link></li>
            <li><Link href="/commercial-to-rent" onClick={closeMobile}>Commercial To Rent</Link></li>
            <li><Link href="/sell" onClick={closeMobile}>Sell</Link></li>
            <li><Link href="/contact" onClick={closeMobile}>Contact</Link></li>
            <li><Link href="/login" onClick={closeMobile}>Login</Link></li>
>>>>>>> e34795a5
          </ul>
        </div>
      )}
    </header>
  );
}<|MERGE_RESOLUTION|>--- conflicted
+++ resolved
@@ -36,7 +36,6 @@
             <div className={styles.megaMenu}>
               <div>
                 <h4>Buy</h4>
-<<<<<<< HEAD
                 <Link
                   href="/for-sale"
                   className={router.pathname === '/for-sale' ? styles.active : ''}
@@ -103,21 +102,7 @@
               Login
             </Link>
           </li>
-=======
-                <Link href="/for-sale">Residential</Link>
-                <Link href="/commercial-for-sale">Commercial</Link>
-              </div>
-              <div>
-                <h4>Rent</h4>
-                <Link href="/to-rent">Residential</Link>
-                <Link href="/commercial-to-rent">Commercial</Link>
-              </div>
-            </div>
-          </li>
-          <li className={styles.navItem}><Link href="/sell">Sell</Link></li>
-          <li className={styles.navItem}><Link href="/contact">Contact</Link></li>
-          <li className={styles.navItem}><Link href="/login">Login</Link></li>
->>>>>>> e34795a5
+
         </ul>
       </nav>
       <button className={styles.hamburger} onClick={toggleMobile} aria-label="Menu">
@@ -128,7 +113,6 @@
       {mobileOpen && (
         <div className={styles.mobileMenu}>
           <ul>
-<<<<<<< HEAD
             <li>
               <Link
                 href="/"
@@ -205,16 +189,7 @@
                 Login
               </Link>
             </li>
-=======
-            <li><Link href="/" onClick={closeMobile}>Home</Link></li>
-            <li><Link href="/for-sale" onClick={closeMobile}>For Sale</Link></li>
-            <li><Link href="/commercial-for-sale" onClick={closeMobile}>Commercial For Sale</Link></li>
-            <li><Link href="/to-rent" onClick={closeMobile}>To Rent</Link></li>
-            <li><Link href="/commercial-to-rent" onClick={closeMobile}>Commercial To Rent</Link></li>
-            <li><Link href="/sell" onClick={closeMobile}>Sell</Link></li>
-            <li><Link href="/contact" onClick={closeMobile}>Contact</Link></li>
-            <li><Link href="/login" onClick={closeMobile}>Login</Link></li>
->>>>>>> e34795a5
+
           </ul>
         </div>
       )}
