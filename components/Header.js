--- conflicted
+++ resolved
@@ -12,12 +12,10 @@
             alt="Aktonz"
             width={40}
             height={40}
-<<<<<<< HEAD
-            priority
-=======
+
             crossOrigin="anonymous"
 
->>>>>>> d47cc6a9
+
           />
         </Link>
       </div>
