--- conflicted
+++ resolved
@@ -11,7 +11,6 @@
   const navLinks = (
     <>
       <Link href="/for-sale" className={styles.navLink} onClick={closeMenu}>
-<<<<<<< HEAD
         Buy
       </Link>
       <Link href="/to-rent" className={styles.navLink} onClick={closeMenu}>
@@ -43,29 +42,13 @@
       </Link>
       <Link href="/login" className={styles.login} onClick={closeMenu}>
         Login
-=======
-        <FaHome className={styles.icon} />
-        <span className={styles.label}>Buy</span>
-      </Link>
-      <Link href="/to-rent" className={styles.navLink} onClick={closeMenu}>
-        <FaKey className={styles.icon} />
-        <span className={styles.label}>Rent</span>
-      </Link>
-      <Link href="/favourites" className={styles.navLink} onClick={closeMenu}>
-        <FaHeart className={styles.icon} />
-        <span className={styles.label}>Favourites</span>
-      </Link>
-      <Link href="/account" className={styles.navLink} onClick={closeMenu}>
-        <FaUser className={styles.icon} />
-        <span className={styles.label}>Account</span>
->>>>>>> 2942532d
+
       </Link>
     </>
   );
 
   return (
     <header className={styles.header}>
-<<<<<<< HEAD
       <div className={styles.container}>
         <div className={styles.logo}>
           <Link href="/">Aktonz</Link>
@@ -87,32 +70,13 @@
         </div>
       </div>
 
-=======
-      <div className={styles.logo}>
-        <Link href="/">Aktonz</Link>
-      </div>
 
-      <nav className={styles.nav}>{navLinks}</nav>
-
-      <button
-        className={styles.hamburger}
-        onClick={toggleMenu}
-        aria-label="Toggle menu"
-      >
-        <span></span>
-        <span></span>
-        <span></span>
-      </button>
-
->>>>>>> 2942532d
       <nav
         className={`${styles.mobileMenu} ${menuOpen ? styles.menuOpen : ''}`}
       >
         {navLinks}
-<<<<<<< HEAD
         {actionLinks}
-=======
->>>>>>> 2942532d
+
       </nav>
     </header>
   );
