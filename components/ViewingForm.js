--- conflicted
+++ resolved
@@ -35,10 +35,7 @@
       const endpoint = process.env.NEXT_PUBLIC_BOOK_VIEWING_API
         ? `${process.env.NEXT_PUBLIC_BOOK_VIEWING_API.replace(/\/$/, '')}/${propertyId}/viewings`
         : `${router.basePath}/api/book-viewing`;
-<<<<<<< HEAD
-=======
 
->>>>>>> 2d7aea70
       const res = await fetch(endpoint, {
         method: 'POST',
         headers: { 'Content-Type': 'application/json' },
