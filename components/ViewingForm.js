--- conflicted
+++ resolved
@@ -79,21 +79,15 @@
         open={open}
         onClose={handleClose}
         title="Book a viewing"
-<<<<<<< HEAD
         description="Let us know when you&rsquo;d like to see this home and we&rsquo;ll confirm the appointment."
-=======
-        description="Let us know when you&apos;d like to see this home and we&apos;ll confirm the appointment."
->>>>>>> 108e42c9
+
         property={property}
       >
         {sent ? (
           <div className={styles.feedback}>
             <h3>Request received</h3>
-<<<<<<< HEAD
             <p>Thank you, we&rsquo;ll be in touch soon to confirm the viewing.</p>
-=======
-            <p>Thank you, we&apos;ll be in touch soon to confirm the viewing.</p>
->>>>>>> 108e42c9
+
             <button type="button" className={styles.feedbackButton} onClick={handleClose}>
               Close
             </button>
