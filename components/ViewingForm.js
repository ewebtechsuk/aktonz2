--- conflicted
+++ resolved
@@ -3,10 +3,8 @@
 import styles from '../styles/ViewingForm.module.css';
 
 export default function ViewingForm({ propertyTitle }) {
-<<<<<<< HEAD
   const router = useRouter();
-=======
->>>>>>> 04b7b5e4
+
   const initialForm = {
     name: '',
     email: '',
@@ -56,25 +54,8 @@
       >
         Book a viewing
       </button>
-<<<<<<< HEAD
       {open && <div className={styles.overlay} onClick={handleClose}></div>}
-=======
-      {open && (
-        <div
-          className={styles.overlay}
-          role="button"
-          tabIndex={0}
-          aria-label="Close modal"
-          onClick={handleClose}
-          onKeyDown={(e) => {
-            if (e.key === 'Enter' || e.key === ' ') {
-              e.preventDefault();
-              handleClose();
-            }
-          }}
-        ></div>
-      )}
->>>>>>> 04b7b5e4
+
       {open && (
         <div className={styles.modal}>
           <div className={styles.header}>
