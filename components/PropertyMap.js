--- conflicted
+++ resolved
@@ -3,11 +3,9 @@
 
 export default function PropertyMap({ properties = [], center = [51.5, -0.1], zoom = 12 }) {
   useEffect(() => {
-<<<<<<< HEAD
     if (typeof window === 'undefined') return;
 
-=======
->>>>>>> 5f76e886
+
     let map;
     async function initMap() {
       const L = (await import('leaflet')).default;
