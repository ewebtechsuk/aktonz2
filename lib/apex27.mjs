import {
  propertyMatchesIdentifier,
  resolvePropertyIdentifier,
  normalizePropertyIdentifierForComparison,
} from './property-id.mjs';

const API_URL = 'https://api.apex27.co.uk/listings';
const REGIONS_URL = 'https://api.apex27.co.uk/search-regions';

const API_KEY = process.env.APEX27_API_KEY;
const HAS_API_KEY = Boolean(API_KEY && API_KEY !== 'X-Api-Key');

function sleep(ms) {
  return new Promise((resolve) => setTimeout(resolve, ms));
}

async function fetchWithRetry(url, options, retries = 3) {
  for (let attempt = 0; attempt <= retries; attempt++) {
    try {
      const res = await fetch(url, options);
      if (res.status !== 429 || attempt === retries) {
        return res;
      }
      const wait = 500 * 2 ** attempt;
      await sleep(wait);
    } catch (err) {
      if (attempt === retries) throw err;
      const wait = 500 * 2 ** attempt;
      await sleep(wait);
    }
  }
}

function resolveTransactionType(listing) {
  if (!listing || typeof listing !== 'object') return null;

  const rentIndicators = new Set([
    'rent',
    'rents',
    'rental',
    'rentals',
    'renting',
    'letting',
    'lettings',
    'let',
    'lease',
    'leasing',
    'tenancy',
    'tenancies',
  ]);
  const saleIndicators = new Set(['sale', 'sales', 'sell', 'selling']);

  const candidates = [
    listing.transactionType,
    listing.transaction_type,
    listing.saleOrRent,
    listing.sale_or_rent,
    listing.saleRent,
    listing.sale_rent,
    listing.marketingType,
    listing.marketing_type,
    listing.transaction,
    listing.transaction_category,
    listing.channel,
    listing.listingType,
    listing.listing_type,
  ];

  for (const raw of candidates) {
    if (!raw) continue;
    const value = String(raw).toLowerCase();
    const tokens = value.split(/[^a-z]+/).filter(Boolean);
    if (tokens.some((token) => rentIndicators.has(token))) {
      return 'rent';
    }
    if (tokens.some((token) => saleIndicators.has(token))) {
      return 'sale';
    }
  }

  if (
    listing.rentFrequency != null ||
    listing.tenancyType != null ||
    listing.rentalFlags != null
  ) {
    return 'rent';
  }

  if (listing.tenure != null || listing.sale != null || listing.saleFlags != null) {
    return 'sale';
  }

  return null;
}

function slugify(str) {
  return String(str)
    .toLowerCase()
    .replace(/[^a-z0-9]+/g, '-')
    .replace(/(^-|-$)+/g, '');
}
// Lazy-load cached listings only when running in a Node environment to avoid
// referencing browser globals during static builds.
async function getCachedProperties() {
  // `process.versions.node` is only present in Node.js. If it's missing, we are
  // likely running in the browser and should skip reading from the filesystem.
  if (typeof process === 'undefined' || !process.versions?.node) {
    return null;
  }
  try {
    const fs = await import('fs/promises');
    const pathMod = await import('path');
    const filePath = pathMod.join(process.cwd(), 'data', 'listings.json');
    const json = await fs.readFile(filePath, 'utf8');
    return JSON.parse(json);
  } catch {
    return null;
  }
}

export function extractMedia(listing) {
  const urls = [];
  const gallery = listing?.gallery || [];
  const push = (u) => {
    if (typeof u === 'string') urls.push(u);
  };
  if (Array.isArray(gallery)) {
    gallery.forEach((item) => {
      const url = typeof item === 'string' ? item : item.url || item.href;
      if (!url) return;
      const lower = url.toLowerCase();
      if (
        lower.includes('matterport.com') ||
        lower.includes('youtube.com') ||
        lower.includes('youtu.be') ||
        lower.includes('vimeo.com') ||
        /\.(mp4|webm|ogg)$/.test(lower)
      ) {
        push(url);
      }
    });
  }
  const extraKeys = [
    'videoTour',
    'virtualTour',
    'tour',
    'video',
    'videoUrl',
    'tourUrl',
  ];
  extraKeys.forEach((k) => {
    const val = listing?.[k];
    if (typeof val === 'string') push(val);
  });
  return urls;
}

export function normalizeImageUrl(img) {
  if (!img) return null;
  if (img.thumbnailUrl) return img.thumbnailUrl;
  if (img.url) return img.url;
  return null;
}

export function normalizeImages(images = []) {
  return images.map((img) => normalizeImageUrl(img)).filter(Boolean);
}

export async function fetchProperties(params = {}) {
  const cached = await getCachedProperties();

  if (!HAS_API_KEY) {
    return cached ?? [];
  }

  const searchParams = new URLSearchParams({
    includeImages: '1',
    includeGallery: '1',
    ...params,
  });

  if (process.env.APEX27_BRANCH_ID) {
    searchParams.set('branchId', process.env.APEX27_BRANCH_ID);
  }

  try {
    const res = await fetchWithRetry(`${API_URL}?${searchParams.toString()}`, {
      headers: {
        'x-api-key': API_KEY,
        accept: 'application/json',
      },
    });

    if (res.status === 403) {
      console.error('Apex27 API key unauthorized (HTTP 403). Falling back to cached data.');
      return cached ?? [];
    }

    if (!res.ok) {
      console.error('Failed to fetch properties', res.status);
      return cached ?? [];
    }

    const data = await res.json();
    if (Array.isArray(data)) return data;
    return data.data || data.properties || [];
  } catch (err) {
    console.error('Failed to fetch properties', err);
    return cached ?? [];
  }
}

export async function fetchPropertyById(id) {
  const cached = await getCachedProperties();
  const idStr = String(id ?? '').trim();

  if (!idStr) {
    return null;
  }

  const findMatchingProperty = (collection) => {
    if (!Array.isArray(collection)) return null;
    return (
      collection.find((item) => propertyMatchesIdentifier(item, idStr)) || null
    );
  };

  const candidateParamSets = (() => {
    const sets = [];
    const seen = new Set();
    const push = (params) => {
      const normalizedEntries = Object.entries(params)
        .map(([key, value]) => [key, value != null ? String(value).trim() : ''])
        .filter(([, value]) => value.length > 0);
      if (normalizedEntries.length === 0) return;
      const normalized = Object.fromEntries(normalizedEntries);
      const key = JSON.stringify(normalized);
      if (seen.has(key)) return;
      seen.add(key);
      sets.push(normalized);
    };

    const numericTokens = Array.from(new Set(idStr.match(/\d+/g) ?? []));
    if (/^\d+$/.test(idStr)) {
      numericTokens.unshift(idStr);
    }

    push({ id: idStr });
    push({ listingId: idStr });
    push({ listing_id: idStr });
    push({ propertyId: idStr });
    push({ property_id: idStr });
    push({ externalId: idStr });
    push({ external_id: idStr });
    push({ fullReference: idStr });
    push({ full_reference: idStr });
    push({ slug: idStr });
    push({ slugName: idStr });
    push({ slug_name: idStr });

    numericTokens.forEach((token) => {
      push({ reference: token });
      push({ referenceNumber: token });
      push({ reference_number: token });
      push({ referenceId: token });
      push({ reference_id: token });
    });

    return sets;
  })();

  const cachedMatch = findMatchingProperty(cached);
  if (cachedMatch) {
    return cachedMatch;
  }

  const targetedLookup = async () => {
    if (!HAS_API_KEY || candidateParamSets.length === 0) {
      return null;
    }

    for (const params of candidateParamSets) {
      for (const transactionType of ['sale', 'rent']) {
        try {
          const results = await fetchProperties({
            transactionType,
            ...params,
          });
          const match = findMatchingProperty(results);
          if (match) {
            return match;
          }
        } catch (error) {
          console.error(
            'Failed to search properties with params',
            params,
            error
          );
        }
        await sleep(150);
      }
    }

    return null;
  };

  const fallbackLookup = async () => {
    const cachedAgain = findMatchingProperty(cached);
    if (cachedAgain) {
      return cachedAgain;
    }

    const targeted = await targetedLookup();
    if (targeted) {
      return targeted;
<<<<<<< HEAD
=======

>>>>>>> 0f2d9879
    }

    if (!HAS_API_KEY) {
      return null;
    }

    try {
      const [sale, rent] = await Promise.all([
        fetchProperties({ transactionType: 'sale' }),
        fetchProperties({ transactionType: 'rent' }),
      ]);

      return (
        findMatchingProperty(sale) || findMatchingProperty(rent) || null
      );
    } catch (error) {
      console.error('Failed to resolve property via fallback lookup', error);
      return null;
    }
  };

  if (!HAS_API_KEY) {
    return await fallbackLookup();
  }

  try {
    const url = new URL(`${API_URL}/${encodeURIComponent(idStr)}`);
    url.searchParams.set('includeImages', '1');
    url.searchParams.set('includeGallery', '1');
    if (process.env.APEX27_BRANCH_ID) {
      url.searchParams.set('branchId', process.env.APEX27_BRANCH_ID);
    }

    const res = await fetchWithRetry(url, {
      headers: {
        'x-api-key': API_KEY,
        accept: 'application/json',
      },
    });

    if (res.status === 403) {
      console.error(
        'Apex27 API key unauthorized (HTTP 403) when fetching property by id.'
      );
      return await fallbackLookup();
    }

    if (res.status === 404) {
      return await fallbackLookup();
    }

    if (!res.ok) {
      console.error('Failed to fetch property', res.status);
      const fallback = await fallbackLookup();
      return fallback;
    }

    const data = await res.json();
    return data.data || data;
  } catch (err) {
    console.error('Failed to fetch property', err);
    return await fallbackLookup();
  }
}

export async function fetchPropertiesByType(type, options = {}) {
  const transactionType = type === 'sale' ? 'sale' : 'rent';
  const {
    statuses,
    minPrice,
    maxPrice,
    bedrooms,
    propertyType,
    limit,
    maxImages,
  } = options;

  const baseParams = { transactionType };
  if (propertyType) baseParams.propertyType = propertyType;

  let properties;
  if (Array.isArray(statuses) && statuses.length > 0) {

    const results = [];
    for (const status of statuses) {
      const props = await fetchProperties({ transactionType, status });
      results.push(Array.isArray(props) ? props : []);
      await sleep(200);
    }

    properties = results.flat();
  } else {
    const props = await fetchProperties(baseParams);
    properties = Array.isArray(props) ? props : [];
  }

  const seenIds = new Set();
  properties = properties.filter((p) => {
    if (!p || typeof p !== 'object') {
      return false;
    }

    const resolvedType = resolveTransactionType(p);
    if (resolvedType !== transactionType) {
      return false;
    }

    const resolvedId = resolvePropertyIdentifier(p);
    const comparableId = normalizePropertyIdentifierForComparison(resolvedId);
    if (comparableId) {
      if (seenIds.has(comparableId)) {
        return false;
      }
      seenIds.add(comparableId);
    }

    return true;
  });

  let list = properties;
  if (transactionType === 'rent') {
    const allowed = ['available', 'under_offer', 'let_agreed', 'let'];
    const normalizeStatus = (s) => s.toLowerCase().replace(/\s+/g, '_');
    list = properties.filter(
      (p) => p.status && allowed.includes(normalizeStatus(p.status))
    );
  }

  if (minPrice != null) {
    list = list.filter((p) => Number(p.price) >= Number(minPrice));
  }
  if (maxPrice != null) {
    list = list.filter((p) => Number(p.price) <= Number(maxPrice));
  }
  if (bedrooms != null) {
    list = list.filter((p) => Number(p.bedrooms) >= Number(bedrooms));
  }
  if (propertyType) {
    const normalizeType = (s) => String(s).toLowerCase().replace(/\s+/g, '_');
    list = list.filter(
      (p) =>
        p.propertyType && normalizeType(p.propertyType) === normalizeType(propertyType)
    );

  }

  const result = list.reduce((acc, p) => {
    const id = resolvePropertyIdentifier(p);
    if (!id) return acc;
    const normalizedImages = normalizeImages(p.images || []);
    const trimmedImages =
      typeof maxImages === 'number' ? normalizedImages.slice(0, maxImages) : normalizedImages;
    acc.push({
      id: String(id),
      agentId:
        p.user?.id != null
          ? String(p.user.id)
          : p.userId != null
          ? String(p.userId)
          : p.negotiatorId != null
          ? String(p.negotiatorId)
          : null,
      title: p.displayAddress || p.address1 || p.title || '',
      description: p.summary || p.description || '',
      price:
        p.price != null
          ? p.priceCurrency === 'GBP'
            ? `£${p.price}`
            : p.price
          : null,
      priceValue: p.price != null ? Number(p.price) : null,
      bedrooms: p.bedrooms ?? null,
      propertyType: p.propertyType ?? null,
      rentFrequency: p.rentFrequency ?? null,
      tenure: p.tenure ?? null,
      image: trimmedImages[0] || null,
      images: trimmedImages,
      media: extractMedia(p),
      status: p.status ?? null,
      featured: p.featured ?? false,
      lat: p.latitude ?? p.lat ?? p.location?.latitude ?? p.location?.lat ?? null,
      lng: p.longitude ?? p.lng ?? p.location?.longitude ?? p.location?.lng ?? null,
    });
    return acc;
  }, []);

  return typeof limit === 'number' ? result.slice(0, limit) : result;
}

export async function fetchSearchRegions() {
  if (!HAS_API_KEY) {
    return [];
  }

  try {
    const res = await fetchWithRetry(REGIONS_URL, {
      headers: {
        'x-api-key': API_KEY,
        accept: 'application/json',
      },
    });

    if (res.status === 403) {
      console.error('Apex27 API key unauthorized (HTTP 403).');
      return [];
    }

    if (!res.ok) {
      console.error('Failed to fetch search regions', res.status);
      return [];
    }

    const data = await res.json();
    const regions = Array.isArray(data) ? data : data.data || data.regions || [];

    if (regions.some((r) => Array.isArray(r.children) && r.children.length)) {
      return regions;
    }

    const map = new Map();
    regions.forEach((r) => {
      map.set(r.id, { ...r, slug: r.slug || slugify(r.name), children: [] });

    });

    const roots = [];
    regions.forEach((r) => {
      const parentId = r.parentId ?? r.parent_id ?? r.parent ?? null;
      const node = map.get(r.id);
      if (parentId && map.has(parentId)) {
        map.get(parentId).children.push(node);
      } else {
        roots.push(node);
      }
    });

    return roots;
  } catch (err) {
    console.error('Failed to fetch search regions', err);
    return [];
  }
}<|MERGE_RESOLUTION|>--- conflicted
+++ resolved
@@ -313,10 +313,7 @@
     const targeted = await targetedLookup();
     if (targeted) {
       return targeted;
-<<<<<<< HEAD
-=======
-
->>>>>>> 0f2d9879
+
     }
 
     if (!HAS_API_KEY) {
