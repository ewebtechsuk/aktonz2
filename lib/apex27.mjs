const API_URL = 'https://api.apex27.co.uk/listings';
const REGIONS_URL = 'https://api.apex27.co.uk/search-regions';

const API_KEY = process.env.APEX27_API_KEY;
const HAS_API_KEY = Boolean(API_KEY && API_KEY !== 'X-Api-Key');

function sleep(ms) {
  return new Promise((resolve) => setTimeout(resolve, ms));
}

async function fetchWithRetry(url, options, retries = 3) {
  for (let attempt = 0; attempt <= retries; attempt++) {
    try {
      const res = await fetch(url, options);
      if (res.status !== 429 || attempt === retries) {
        return res;
      }
      const wait = 500 * 2 ** attempt;
      await sleep(wait);
    } catch (err) {
      if (attempt === retries) throw err;
      const wait = 500 * 2 ** attempt;
      await sleep(wait);
    }
  }
}

function slugify(str) {
  return String(str)
    .toLowerCase()
    .replace(/[^a-z0-9]+/g, '-')
    .replace(/(^-|-$)+/g, '');
}
// Lazy-load cached listings only on the server to avoid bundling fs in the browser
async function getCachedProperties() {
  if (typeof window !== 'undefined') return null;
  try {
    const fs = await import('fs/promises');
    const pathMod = await import('path');
    const filePath = pathMod.join(process.cwd(), 'data', 'listings.json');
    const json = await fs.readFile(filePath, 'utf8');
    return JSON.parse(json);
  } catch {
    return null;
  }
}

export async function fetchProperties(params = {}) {
  const cached = await getCachedProperties();

  if (!HAS_API_KEY) {
    return cached ?? [];
  }

  const searchParams = new URLSearchParams({
    includeImages: '1',
    includeGallery: '1',
    ...params,
  });

  if (process.env.APEX27_BRANCH_ID) {
    searchParams.set('branchId', process.env.APEX27_BRANCH_ID);
  }

  try {
    const res = await fetchWithRetry(`${API_URL}?${searchParams.toString()}`, {
      headers: {
        'x-api-key': API_KEY,
        accept: 'application/json',
      },
    });

    if (res.status === 403) {
      console.error('Apex27 API key unauthorized (HTTP 403). Falling back to cached data.');
      return cached ?? [];
    }

    if (!res.ok) {
      console.error('Failed to fetch properties', res.status);
      return cached ?? [];
    }

    const data = await res.json();
    if (Array.isArray(data)) return data;
    return data.data || data.properties || [];
  } catch (err) {
    console.error('Failed to fetch properties', err);
    return cached ?? [];
  }
}

export async function fetchPropertyById(id) {
  const cached = await getCachedProperties();
  const idStr = String(id);

  if (!HAS_API_KEY) {
    return cached
      ?
          cached.find(
            (p) =>
              String(p.id) === idStr ||
              String(p.listingId) === idStr ||
              String(p.listing_id) === idStr
          ) || null
      : null;
  }

  try {
    const url = new URL(`${API_URL}/${idStr}`);
    url.searchParams.set('includeImages', '1');
    url.searchParams.set('includeGallery', '1');
    if (process.env.APEX27_BRANCH_ID) {
      url.searchParams.set('branchId', process.env.APEX27_BRANCH_ID);
    }

    const res = await fetchWithRetry(url, {
      headers: {
        'x-api-key': API_KEY,
        accept: 'application/json',
      },
    });

    if (res.status === 403) {
      console.error(
        'Apex27 API key unauthorized (HTTP 403) when fetching property by id.'
      );
      return cached
        ?
            cached.find(
              (p) =>
                String(p.id) === idStr ||
                String(p.listingId) === idStr ||
                String(p.listing_id) === idStr
            ) || null
        : null;
    }

    if (!res.ok) {
      console.error('Failed to fetch property', res.status);
      return null;
    }

    const data = await res.json();
    return data.data || data;
  } catch (err) {
    console.error('Failed to fetch property', err);
    return cached
      ?
          cached.find(
            (p) =>
              String(p.id) === idStr ||
              String(p.listingId) === idStr ||
              String(p.listing_id) === idStr
          ) || null
      : null;
  }
}

export async function fetchPropertiesByType(type, options = {}) {
  const transactionType = type === 'sale' ? 'sale' : 'rent';
  const {
    statuses,
    minPrice,
    maxPrice,
    bedrooms,
    propertyType,
  } = options;

  const baseParams = { transactionType };
  if (propertyType) baseParams.propertyType = propertyType;

  let properties;
  if (Array.isArray(statuses) && statuses.length > 0) {
<<<<<<< HEAD
    const results = [];
    for (const status of statuses) {
      const props = await fetchProperties({ transactionType, status });
      results.push(props);
      await sleep(200);
    }
=======
    const results = await Promise.all(
      statuses.map((status) => fetchProperties({ ...baseParams, status }))
    );
>>>>>>> 1c68f3cb
    properties = results.flat();
  } else {
    properties = await fetchProperties(baseParams);
  }

  let list = properties;
  if (transactionType === 'rent') {
    const allowed = ['available', 'under_offer', 'let_agreed', 'let'];
    const normalizeStatus = (s) => s.toLowerCase().replace(/\s+/g, '_');
    list = properties.filter(
      (p) => p.status && allowed.includes(normalizeStatus(p.status))
    );
  }

  if (minPrice != null) {
    list = list.filter((p) => Number(p.price) >= Number(minPrice));
  }
  if (maxPrice != null) {
    list = list.filter((p) => Number(p.price) <= Number(maxPrice));
  }
  if (bedrooms != null) {
    list = list.filter((p) => Number(p.bedrooms) >= Number(bedrooms));
  }
  if (propertyType) {
    const normalizeType = (s) => String(s).toLowerCase().replace(/\s+/g, '_');
    list = list.filter(
      (p) =>
        p.propertyType && normalizeType(p.propertyType) === normalizeType(propertyType)
    );

  }

  return list.reduce((acc, p) => {
    const id = p.id ?? p.listingId ?? p.listing_id;
    if (!id) return acc;
    acc.push({
      id: String(id),
      title: p.displayAddress || p.address1 || p.title || '',
      description: p.summary || p.description || '',
      price:
        p.price != null
          ? p.priceCurrency === 'GBP'
            ? `£${p.price}`
            : p.price
          : null,
      priceValue: p.price != null ? Number(p.price) : null,
      bedrooms: p.bedrooms ?? null,
      propertyType: p.propertyType ?? null,
      rentFrequency: p.rentFrequency ?? null,
      image: p.images && p.images[0] ? p.images[0].url : null,
      images: p.images ? p.images.map((img) => img.url) : [],
      status: p.status ?? null,
      featured: p.featured ?? false,
      lat: p.latitude ?? p.lat ?? p.location?.latitude ?? p.location?.lat ?? null,
      lng: p.longitude ?? p.lng ?? p.location?.longitude ?? p.location?.lng ?? null,
    });
    return acc;
  }, []);
}

export async function fetchSearchRegions() {
  if (!HAS_API_KEY) {
    return [];
  }

  try {
    const res = await fetchWithRetry(REGIONS_URL, {
      headers: {
        'x-api-key': API_KEY,
        accept: 'application/json',
      },
    });

    if (res.status === 403) {
      console.error('Apex27 API key unauthorized (HTTP 403).');
      return [];
    }

    if (!res.ok) {
      console.error('Failed to fetch search regions', res.status);
      return [];
    }

    const data = await res.json();
    const regions = Array.isArray(data) ? data : data.data || data.regions || [];

    if (regions.some((r) => Array.isArray(r.children) && r.children.length)) {
      return regions;
    }

    const map = new Map();
    regions.forEach((r) => {
      map.set(r.id, { ...r, slug: r.slug || slugify(r.name), children: [] });

    });

    const roots = [];
    regions.forEach((r) => {
      const parentId = r.parentId ?? r.parent_id ?? r.parent ?? null;
      const node = map.get(r.id);
      if (parentId && map.has(parentId)) {
        map.get(parentId).children.push(node);
      } else {
        roots.push(node);
      }
    });

    return roots;
  } catch (err) {
    console.error('Failed to fetch search regions', err);
    return [];
  }
}<|MERGE_RESOLUTION|>--- conflicted
+++ resolved
@@ -171,18 +171,13 @@
 
   let properties;
   if (Array.isArray(statuses) && statuses.length > 0) {
-<<<<<<< HEAD
     const results = [];
     for (const status of statuses) {
       const props = await fetchProperties({ transactionType, status });
       results.push(props);
       await sleep(200);
     }
-=======
-    const results = await Promise.all(
-      statuses.map((status) => fetchProperties({ ...baseParams, status }))
-    );
->>>>>>> 1c68f3cb
+
     properties = results.flat();
   } else {
     properties = await fetchProperties(baseParams);
