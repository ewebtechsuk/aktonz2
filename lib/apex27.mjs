--- conflicted
+++ resolved
@@ -176,20 +176,14 @@
 
   let properties;
   if (Array.isArray(statuses) && statuses.length > 0) {
-<<<<<<< HEAD
-=======
-
->>>>>>> c32ddab8
+
     const results = [];
     for (const status of statuses) {
       const props = await fetchProperties({ transactionType, status });
       results.push(props);
       await sleep(200);
     }
-<<<<<<< HEAD
-=======
-
->>>>>>> c32ddab8
+
     properties = results.flat();
   } else {
     properties = await fetchProperties(baseParams);
