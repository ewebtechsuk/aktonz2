--- conflicted
+++ resolved
@@ -160,7 +160,6 @@
 
   let list = properties;
   if (transactionType === 'rent') {
-<<<<<<< HEAD
     const allowed = ['available', 'under_offer', 'let_agreed', 'let'];
     const normalizeStatus = (s) => s.toLowerCase().replace(/\s+/g, '_');
     list = properties.filter(
@@ -183,18 +182,7 @@
       (p) =>
         p.propertyType && normalizeType(p.propertyType) === normalizeType(propertyType)
     );
-=======
-    const allowed = [
-      'available',
-      'under_offer',
-      'let_agreed',
-      'let',
-      'let_stc',
-      'let_by',
-    ];
-    const normalize = (s) => s.toLowerCase().replace(/\s+/g, '_');
-    list = properties.filter((p) => p.status && allowed.includes(normalize(p.status)));
->>>>>>> 88ae831d
+
   }
 
   return list.reduce((acc, p) => {
