const API_URL = 'https://api.apex27.co.uk/listings';
const REGIONS_URL = 'https://api.apex27.co.uk/search-regions';

function slugify(str) {
  return String(str)
    .toLowerCase()
    .replace(/[^a-z0-9]+/g, '-')
    .replace(/(^-|-$)+/g, '');
}
// Lazy-load cached listings only on the server to avoid bundling fs in the browser
async function getCachedProperties() {
  if (typeof window !== 'undefined') return null;
  try {
    const fs = await import('fs/promises');
    const pathMod = await import('path');
    const filePath = pathMod.join(process.cwd(), 'data', 'listings.json');
    const json = await fs.readFile(filePath, 'utf8');
    return JSON.parse(json);
  } catch {
    return null;
  }
}

export async function fetchProperties(params = {}) {
  const cached = await getCachedProperties();

  if (!process.env.APEX27_API_KEY) {
    return cached ?? [];
  }

  const searchParams = new URLSearchParams({
    includeImages: '1',
    includeGallery: '1',
    ...params,
  });

  if (process.env.APEX27_BRANCH_ID) {
    searchParams.set('branchId', process.env.APEX27_BRANCH_ID);
  }

  try {
    const res = await fetch(`${API_URL}?${searchParams.toString()}`, {
      headers: {
        'x-api-key': process.env.APEX27_API_KEY,
        accept: 'application/json',
      },
    });

    if (res.status === 403) {
      console.error('Apex27 API key unauthorized (HTTP 403). Falling back to cached data.');
      return cached ?? [];
    }

    if (!res.ok) {
      console.error('Failed to fetch properties', res.status);
      return cached ?? [];
    }

    const data = await res.json();
    if (Array.isArray(data)) return data;
    return data.data || data.properties || [];
  } catch (err) {
    console.error('Failed to fetch properties', err);
    return cached ?? [];
  }
}

export async function fetchPropertyById(id) {
  const cached = await getCachedProperties();
  const idStr = String(id);

  if (!process.env.APEX27_API_KEY) {
    return cached ? cached.find((p) => String(p.id) === idStr) || null : null;
  }

  try {
    const url = new URL(`${API_URL}/${idStr}`);
    url.searchParams.set('includeImages', '1');
    url.searchParams.set('includeGallery', '1');
    if (process.env.APEX27_BRANCH_ID) {
      url.searchParams.set('branchId', process.env.APEX27_BRANCH_ID);
    }

    const res = await fetch(url, {
      headers: {
        'x-api-key': process.env.APEX27_API_KEY,
        accept: 'application/json',
      },
    });

    if (res.status === 403) {
      console.error('Apex27 API key unauthorized (HTTP 403) when fetching property by id.');
      return cached ? cached.find((p) => String(p.id) === idStr) || null : null;
    }

    if (!res.ok) {
      console.error('Failed to fetch property', res.status);
      return null;
    }

    const data = await res.json();
    return data.data || data;
  } catch (err) {
    console.error('Failed to fetch property', err);
    return cached ? cached.find((p) => String(p.id) === idStr) || null : null;
  }
}

export async function fetchPropertiesByType(type) {
  const transactionType = type === 'sale' ? 'sale' : 'rent';
  const properties = await fetchProperties({ transactionType });

  let list = properties;
  if (transactionType === 'rent') {
    const allowed = ['available', 'under_offer', 'let_agreed', 'let'];
    const normalize = (s) => s.toLowerCase().replace(/\s+/g, '_');
    list = properties.filter((p) => p.status && allowed.includes(normalize(p.status)));
  }

  return list.map((p) => ({
    id: String(p.id),
    title: p.displayAddress || p.address1 || p.title || '',
    description: p.summary || p.description || '',
    price:
      p.price != null
        ? p.priceCurrency === 'GBP'
          ? `£${p.price}`
          : p.price
        : null,
    image: p.images && p.images[0] ? p.images[0].url : null,
    images: p.images ? p.images.map((img) => img.url) : [],
    status: p.status ?? null,
    featured: p.featured ?? false,

  }));
}

export async function fetchSearchRegions() {
  if (!process.env.APEX27_API_KEY) {
    return [];
  }

  try {
    const res = await fetch(REGIONS_URL, {
      headers: {
        'x-api-key': process.env.APEX27_API_KEY,
        accept: 'application/json',
      },
    });

    if (res.status === 403) {
      console.error('Apex27 API key unauthorized (HTTP 403).');
      return [];
    }

    if (!res.ok) {
      console.error('Failed to fetch search regions', res.status);
      return [];
    }

    const data = await res.json();
    const regions = Array.isArray(data) ? data : data.data || data.regions || [];

    if (regions.some((r) => Array.isArray(r.children) && r.children.length)) {
      return regions;
    }

    const map = new Map();
    regions.forEach((r) => {
      map.set(r.id, { ...r, slug: r.slug || slugify(r.name), children: [] });
<<<<<<< HEAD
=======

>>>>>>> afd35c05
    });

    const roots = [];
    regions.forEach((r) => {
      const parentId = r.parentId ?? r.parent_id ?? r.parent ?? null;
      const node = map.get(r.id);
      if (parentId && map.has(parentId)) {
        map.get(parentId).children.push(node);
      } else {
        roots.push(node);
      }
    });

    return roots;
  } catch (err) {
    console.error('Failed to fetch search regions', err);
    return [];
  }
}<|MERGE_RESOLUTION|>--- conflicted
+++ resolved
@@ -168,10 +168,7 @@
     const map = new Map();
     regions.forEach((r) => {
       map.set(r.id, { ...r, slug: r.slug || slugify(r.name), children: [] });
-<<<<<<< HEAD
-=======
 
->>>>>>> afd35c05
     });
 
     const roots = [];
