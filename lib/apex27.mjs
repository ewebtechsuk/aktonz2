import {
  propertyMatchesIdentifier,
  resolvePropertyIdentifier,
  normalizePropertyIdentifierForComparison,
} from './property-id.mjs';

const API_URL = 'https://api.apex27.co.uk/listings';
const REGIONS_URL = 'https://api.apex27.co.uk/search-regions';

const API_KEY = process.env.APEX27_API_KEY;
const HAS_API_KEY = Boolean(API_KEY && API_KEY !== 'X-Api-Key');

function sleep(ms) {
  return new Promise((resolve) => setTimeout(resolve, ms));
}

async function fetchWithRetry(url, options, retries = 3) {
  for (let attempt = 0; attempt <= retries; attempt++) {
    try {
      const res = await fetch(url, options);
      if (res.status !== 429 || attempt === retries) {
        return res;
      }
      const wait = 500 * 2 ** attempt;
      await sleep(wait);
    } catch (err) {
      if (attempt === retries) throw err;
      const wait = 500 * 2 ** attempt;
      await sleep(wait);
    }
  }
}

function resolveTransactionType(listing) {
  if (!listing || typeof listing !== 'object') return null;

  const rentIndicators = new Set([
    'rent',
    'rents',
    'rental',
    'rentals',
    'renting',
    'letting',
    'lettings',
    'let',
    'lease',
    'leasing',
    'tenancy',
    'tenancies',
  ]);
  const saleIndicators = new Set(['sale', 'sales', 'sell', 'selling']);

  const candidates = [
    listing.transactionType,
    listing.transaction_type,
    listing.saleOrRent,
    listing.sale_or_rent,
    listing.saleRent,
    listing.sale_rent,
    listing.marketingType,
    listing.marketing_type,
    listing.transaction,
    listing.transaction_category,
    listing.channel,
    listing.listingType,
    listing.listing_type,
  ];

  for (const raw of candidates) {
    if (!raw) continue;
    const value = String(raw).toLowerCase();
    const tokens = value.split(/[^a-z]+/).filter(Boolean);
    if (tokens.some((token) => rentIndicators.has(token))) {
      return 'rent';
    }
    if (tokens.some((token) => saleIndicators.has(token))) {
      return 'sale';
    }
  }

  if (
    listing.rentFrequency != null ||
    listing.tenancyType != null ||
    listing.rentalFlags != null
  ) {
    return 'rent';
  }

  if (listing.tenure != null || listing.sale != null || listing.saleFlags != null) {
    return 'sale';
  }

  return null;
}

function slugify(str) {
  return String(str)
    .toLowerCase()
    .replace(/[^a-z0-9]+/g, '-')
    .replace(/(^-|-$)+/g, '');
}
// Lazy-load cached listings only when running in a Node environment to avoid
// referencing browser globals during static builds.
async function getCachedProperties() {
  // `process.versions.node` is only present in Node.js. If it's missing, we are
  // likely running in the browser and should skip reading from the filesystem.
  if (typeof process === 'undefined' || !process.versions?.node) {
    return null;
  }
  try {
    const fs = await import('fs/promises');
    const pathMod = await import('path');
    const filePath = pathMod.join(process.cwd(), 'data', 'listings.json');
    const json = await fs.readFile(filePath, 'utf8');
    return JSON.parse(json);
  } catch {
    return null;
  }
}

export function extractMedia(listing) {
  const urls = [];
  const gallery = listing?.gallery || [];
  const push = (u) => {
    if (typeof u === 'string') urls.push(u);
  };
  if (Array.isArray(gallery)) {
    gallery.forEach((item) => {
      const url = typeof item === 'string' ? item : item.url || item.href;
      if (!url) return;
      const lower = url.toLowerCase();
      if (
        lower.includes('matterport.com') ||
        lower.includes('youtube.com') ||
        lower.includes('youtu.be') ||
        lower.includes('vimeo.com') ||
        /\.(mp4|webm|ogg)$/.test(lower)
      ) {
        push(url);
      }
    });
  }
  const extraKeys = [
    'videoTour',
    'virtualTour',
    'tour',
    'video',
    'videoUrl',
    'tourUrl',
  ];
  extraKeys.forEach((k) => {
    const val = listing?.[k];
    if (typeof val === 'string') push(val);
  });
  return urls;
}

export function normalizeImageUrl(img) {
  if (!img) return null;
  if (img.thumbnailUrl) return img.thumbnailUrl;
  if (img.url) return img.url;
  return null;
}

export function normalizeImages(images = []) {
  return images.map((img) => normalizeImageUrl(img)).filter(Boolean);
}

export async function fetchProperties(params = {}) {
  const cached = await getCachedProperties();

  if (!HAS_API_KEY) {
    return cached ?? [];
  }

  const searchParams = new URLSearchParams({
    includeImages: '1',
    includeGallery: '1',
    ...params,
  });

  if (process.env.APEX27_BRANCH_ID) {
    searchParams.set('branchId', process.env.APEX27_BRANCH_ID);
  }

  try {
    const res = await fetchWithRetry(`${API_URL}?${searchParams.toString()}`, {
      headers: {
        'x-api-key': API_KEY,
        accept: 'application/json',
      },
    });

    if (res.status === 403) {
      console.error('Apex27 API key unauthorized (HTTP 403). Falling back to cached data.');
      return cached ?? [];
    }

    if (!res.ok) {
      console.error('Failed to fetch properties', res.status);
      return cached ?? [];
    }

    const data = await res.json();
    if (Array.isArray(data)) return data;
    return data.data || data.properties || [];
  } catch (err) {
    console.error('Failed to fetch properties', err);
    return cached ?? [];
  }
}

export async function fetchPropertyById(id) {
  const cached = await getCachedProperties();
  const idStr = String(id ?? '').trim();

  if (!idStr) {
    return null;
  }

  const findMatchingProperty = (collection) => {
    if (!Array.isArray(collection)) return null;
    return (
      collection.find((item) => propertyMatchesIdentifier(item, idStr)) || null
    );
  };

<<<<<<< HEAD
  const candidateParamSets = (() => {
    const sets = [];
    const seen = new Set();
    const push = (params) => {
      const normalizedEntries = Object.entries(params)
        .map(([key, value]) => [key, value != null ? String(value).trim() : ''])
        .filter(([, value]) => value.length > 0);
      if (normalizedEntries.length === 0) return;
      const normalized = Object.fromEntries(normalizedEntries);
      const key = JSON.stringify(normalized);
      if (seen.has(key)) return;
      seen.add(key);
      sets.push(normalized);
    };

    const numericTokens = Array.from(new Set(idStr.match(/\d+/g) ?? []));
    if (/^\d+$/.test(idStr)) {
      numericTokens.unshift(idStr);
    }

    push({ id: idStr });
    push({ listingId: idStr });
    push({ listing_id: idStr });
    push({ propertyId: idStr });
    push({ property_id: idStr });
    push({ externalId: idStr });
    push({ external_id: idStr });
    push({ fullReference: idStr });
    push({ full_reference: idStr });
    push({ slug: idStr });
    push({ slugName: idStr });
    push({ slug_name: idStr });

    numericTokens.forEach((token) => {
      push({ reference: token });
      push({ referenceNumber: token });
      push({ reference_number: token });
      push({ referenceId: token });
      push({ reference_id: token });
    });

    return sets;
  })();

  const cachedMatch = findMatchingProperty(cached);
  if (cachedMatch) {
    return cachedMatch;
  }

  const targetedLookup = async () => {
    if (!HAS_API_KEY || candidateParamSets.length === 0) {
      return null;
    }

    for (const params of candidateParamSets) {
      for (const transactionType of ['sale', 'rent']) {
        try {
          const results = await fetchProperties({
            transactionType,
            ...params,
          });
          const match = findMatchingProperty(results);
          if (match) {
            return match;
          }
        } catch (error) {
          console.error(
            'Failed to search properties with params',
            params,
            error
          );
        }
        await sleep(150);
      }
    }

    return null;
  };

  const fallbackLookup = async () => {
    const cachedAgain = findMatchingProperty(cached);
    if (cachedAgain) {
      return cachedAgain;
    }

    const targeted = await targetedLookup();
    if (targeted) {
      return targeted;
=======
  const fallbackLookup = async () => {
    const cachedMatch = findMatchingProperty(cached);
    if (cachedMatch) {
      return cachedMatch;
>>>>>>> 3b1187fc
    }

    if (!HAS_API_KEY) {
      return null;
    }

    try {
      const [sale, rent] = await Promise.all([
        fetchProperties({ transactionType: 'sale' }),
        fetchProperties({ transactionType: 'rent' }),
      ]);

      return (
        findMatchingProperty(sale) || findMatchingProperty(rent) || null
      );
    } catch (error) {
      console.error('Failed to resolve property via fallback lookup', error);
      return null;
    }
  };

  if (!HAS_API_KEY) {
    return await fallbackLookup();
  }

  try {
    const url = new URL(`${API_URL}/${encodeURIComponent(idStr)}`);
    url.searchParams.set('includeImages', '1');
    url.searchParams.set('includeGallery', '1');
    if (process.env.APEX27_BRANCH_ID) {
      url.searchParams.set('branchId', process.env.APEX27_BRANCH_ID);
    }

    const res = await fetchWithRetry(url, {
      headers: {
        'x-api-key': API_KEY,
        accept: 'application/json',
      },
    });

    if (res.status === 403) {
      console.error(
        'Apex27 API key unauthorized (HTTP 403) when fetching property by id.'
      );
      return await fallbackLookup();
    }

    if (res.status === 404) {
      return await fallbackLookup();
    }

    if (!res.ok) {
      console.error('Failed to fetch property', res.status);
      const fallback = await fallbackLookup();
      return fallback;
    }

    const data = await res.json();
    return data.data || data;
  } catch (err) {
    console.error('Failed to fetch property', err);
    return await fallbackLookup();
  }
}

export async function fetchPropertiesByType(type, options = {}) {
  const transactionType = type === 'sale' ? 'sale' : 'rent';
  const {
    statuses,
    minPrice,
    maxPrice,
    bedrooms,
    propertyType,
    limit,
    maxImages,
  } = options;

  const baseParams = { transactionType };
  if (propertyType) baseParams.propertyType = propertyType;

  let properties;
  if (Array.isArray(statuses) && statuses.length > 0) {

    const results = [];
    for (const status of statuses) {
      const props = await fetchProperties({ transactionType, status });
      results.push(Array.isArray(props) ? props : []);
      await sleep(200);
    }

    properties = results.flat();
  } else {
    const props = await fetchProperties(baseParams);
    properties = Array.isArray(props) ? props : [];
  }

  const seenIds = new Set();
  properties = properties.filter((p) => {
    if (!p || typeof p !== 'object') {
      return false;
    }

    const resolvedType = resolveTransactionType(p);
    if (resolvedType !== transactionType) {
      return false;
    }

    const resolvedId = resolvePropertyIdentifier(p);
    const comparableId = normalizePropertyIdentifierForComparison(resolvedId);
    if (comparableId) {
      if (seenIds.has(comparableId)) {
        return false;
      }
      seenIds.add(comparableId);
    }

    return true;
  });

  let list = properties;
  if (transactionType === 'rent') {
    const allowed = ['available', 'under_offer', 'let_agreed', 'let'];
    const normalizeStatus = (s) => s.toLowerCase().replace(/\s+/g, '_');
    list = properties.filter(
      (p) => p.status && allowed.includes(normalizeStatus(p.status))
    );
  }

  if (minPrice != null) {
    list = list.filter((p) => Number(p.price) >= Number(minPrice));
  }
  if (maxPrice != null) {
    list = list.filter((p) => Number(p.price) <= Number(maxPrice));
  }
  if (bedrooms != null) {
    list = list.filter((p) => Number(p.bedrooms) >= Number(bedrooms));
  }
  if (propertyType) {
    const normalizeType = (s) => String(s).toLowerCase().replace(/\s+/g, '_');
    list = list.filter(
      (p) =>
        p.propertyType && normalizeType(p.propertyType) === normalizeType(propertyType)
    );

  }

  const result = list.reduce((acc, p) => {
    const id = resolvePropertyIdentifier(p);
    if (!id) return acc;
    const normalizedImages = normalizeImages(p.images || []);
    const trimmedImages =
      typeof maxImages === 'number' ? normalizedImages.slice(0, maxImages) : normalizedImages;
    acc.push({
      id: String(id),
      agentId:
        p.user?.id != null
          ? String(p.user.id)
          : p.userId != null
          ? String(p.userId)
          : p.negotiatorId != null
          ? String(p.negotiatorId)
          : null,
      title: p.displayAddress || p.address1 || p.title || '',
      description: p.summary || p.description || '',
      price:
        p.price != null
          ? p.priceCurrency === 'GBP'
            ? `£${p.price}`
            : p.price
          : null,
      priceValue: p.price != null ? Number(p.price) : null,
      bedrooms: p.bedrooms ?? null,
      propertyType: p.propertyType ?? null,
      rentFrequency: p.rentFrequency ?? null,
      tenure: p.tenure ?? null,
      image: trimmedImages[0] || null,
      images: trimmedImages,
      media: extractMedia(p),
      status: p.status ?? null,
      featured: p.featured ?? false,
      lat: p.latitude ?? p.lat ?? p.location?.latitude ?? p.location?.lat ?? null,
      lng: p.longitude ?? p.lng ?? p.location?.longitude ?? p.location?.lng ?? null,
    });
    return acc;
  }, []);

  return typeof limit === 'number' ? result.slice(0, limit) : result;
}

export async function fetchSearchRegions() {
  if (!HAS_API_KEY) {
    return [];
  }

  try {
    const res = await fetchWithRetry(REGIONS_URL, {
      headers: {
        'x-api-key': API_KEY,
        accept: 'application/json',
      },
    });

    if (res.status === 403) {
      console.error('Apex27 API key unauthorized (HTTP 403).');
      return [];
    }

    if (!res.ok) {
      console.error('Failed to fetch search regions', res.status);
      return [];
    }

    const data = await res.json();
    const regions = Array.isArray(data) ? data : data.data || data.regions || [];

    if (regions.some((r) => Array.isArray(r.children) && r.children.length)) {
      return regions;
    }

    const map = new Map();
    regions.forEach((r) => {
      map.set(r.id, { ...r, slug: r.slug || slugify(r.name), children: [] });

    });

    const roots = [];
    regions.forEach((r) => {
      const parentId = r.parentId ?? r.parent_id ?? r.parent ?? null;
      const node = map.get(r.id);
      if (parentId && map.has(parentId)) {
        map.get(parentId).children.push(node);
      } else {
        roots.push(node);
      }
    });

    return roots;
  } catch (err) {
    console.error('Failed to fetch search regions', err);
    return [];
  }
}<|MERGE_RESOLUTION|>--- conflicted
+++ resolved
@@ -225,7 +225,6 @@
     );
   };
 
-<<<<<<< HEAD
   const candidateParamSets = (() => {
     const sets = [];
     const seen = new Set();
@@ -314,12 +313,7 @@
     const targeted = await targetedLookup();
     if (targeted) {
       return targeted;
-=======
-  const fallbackLookup = async () => {
-    const cachedMatch = findMatchingProperty(cached);
-    if (cachedMatch) {
-      return cachedMatch;
->>>>>>> 3b1187fc
+
     }
 
     if (!HAS_API_KEY) {
