--- conflicted
+++ resolved
@@ -696,11 +696,8 @@
         price: item.priceValue ?? null,
         priceCurrency: item.priceCurrency ?? 'GBP',
         rentFrequency: item.rentFrequency ?? null,
-<<<<<<< HEAD
         pricePrefix: extractPricePrefix(item) ?? null,
-=======
-        pricePrefix: item.pricePrefix ?? item.price_prefix ?? null,
->>>>>>> 8d8af527
+
         displayAddress: item.title ?? '',
         description: item.description ?? '',
         summary: item.description ?? '',
@@ -813,11 +810,8 @@
             : p.price
           : null,
       priceValue: p.price != null ? Number(p.price) : null,
-<<<<<<< HEAD
       pricePrefix: extractPricePrefix(p),
-=======
-      pricePrefix: p.pricePrefix ?? p.price_prefix ?? null,
->>>>>>> 8d8af527
+
       bedrooms: p.bedrooms ?? null,
       receptions: p.receptions ?? p.receptionRooms ?? p.reception_rooms ?? null,
       propertyType: p.propertyType ?? null,
