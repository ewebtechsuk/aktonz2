--- conflicted
+++ resolved
@@ -575,7 +575,6 @@
   return null;
 }
 
-<<<<<<< HEAD
 function normalisePhoneDigits(value) {
   if (!value) {
     return null;
@@ -698,43 +697,7 @@
   if (!endpoints.length) {
     return null;
   }
-=======
-async function fetchContactByPhone(phone) {
-  const canonical = normalizePhone(phone);
-  if (!canonical) {
-    return null;
-  }
-
-  const variants = new Set([canonical]);
-
-  if (canonical.startsWith('0') && canonical.length > 1) {
-    const withoutZero = canonical.slice(1);
-    if (withoutZero) {
-      variants.add(withoutZero);
-      variants.add(`44${withoutZero}`);
-      variants.add(`+44${withoutZero}`);
-      variants.add(`0044${withoutZero}`);
-    }
-  } else if (canonical.startsWith('44') && canonical.length > 2) {
-    const withoutCode = canonical.slice(2);
-    if (withoutCode) {
-      variants.add(`0${withoutCode}`);
-      variants.add(withoutCode);
-    }
-  }
-
-  const fields = ['phone', 'mobile', 'mobilePhone', 'landline'];
-  const endpointSet = new Set();
-
-  for (const field of fields) {
-    for (const value of variants) {
-      endpointSet.add(`/contacts?${encodeURIComponent(field)}=${encodeURIComponent(value)}`);
-    }
-  }
-
-  const endpoints = Array.from(endpointSet);
-
->>>>>>> 32bc2c82
+
 
   const result = await fetchFromCandidates(endpoints, {
     method: 'GET',
@@ -748,12 +711,8 @@
   return null;
 }
 
-<<<<<<< HEAD
 export async function resolvePortalContact({ contact, contactId, token, email } = {}) {
-=======
-export async function resolvePortalContact({ contact, contactId, token, email, phone } = {}) {
-
->>>>>>> 32bc2c82
+
   let resolvedContact = contact ? normaliseContact(contact) : null;
   let resolvedContactId = extractContactId(resolvedContact) ?? contactId ?? null;
   let resolvedEmail = extractEmail(resolvedContact) ?? email ?? null;
