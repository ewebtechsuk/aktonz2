import { getProxyAgent } from './proxy-agent.js';


const DEFAULT_API_BASE = 'https://api.apex27.co.uk';
const API_BASE = process.env.APEX27_API_BASE || DEFAULT_API_BASE;
const PORTAL_BASE = process.env.APEX27_PORTAL_BASE || API_BASE;
const API_KEY = process.env.APEX27_API_KEY || process.env.NEXT_PUBLIC_APEX27_API_KEY || null;
const BRANCH_ID = process.env.APEX27_BRANCH_ID || process.env.NEXT_PUBLIC_APEX27_BRANCH_ID || null;

const CONTACT_ID_KEYS = [
  'contactId',
  'contactID',
  'contact_id',
  'contactid',
  'ContactID',
  'ContactId',
  'Contactid',
  'contactRef',
  'contactRefNo',
  'contactRefNumber',
  'contactReference',
  'contact_reference',
  'contactNumber',
  'contact_number',
  'contactNo',
  'contact_no',
  'portalContactId',
  'portalContactID',
  'portal_contact_id',
];

const CONTACT_DETAIL_KEYS = [
  'firstName',
  'surname',
  'lastName',
  'email',
  'mobilePhone',
  'homePhone',
  'workPhone',
  'address',
  'postcode',
  'title',
];

const EMAIL_KEYS = [
  'email',
  'Email',
  'userEmail',
  'user_email',
  'username',
  'userName',
  'contactEmail',
  'contact_email',
];

const PHONE_KEYS = [
  'phone',
  'phoneNumber',
  'phone_number',
  'telephone',
  'Telephone',
  'tel',
  'Tel',
  'mobile',
  'mobilePhone',
  'mobile_phone',
  'mobileNumber',
  'mobile_number',
  'mobilephone',
  'landline',
  'Landline',
  'homePhone',
  'home_phone',
  'workPhone',
  'work_phone',
];

const TOKEN_KEYS = [
  'token',
  'Token',
  'accessToken',
  'access_token',
  'authToken',
  'auth_token',
  'jwt',
  'JWT',
  'portalToken',
  'portal_token',
];

function valueLooksLikeContact(value) {
  if (!value || typeof value !== 'object') {
    return false;
  }

  return CONTACT_DETAIL_KEYS.some((key) => {
    const candidate = value[key];
    return candidate != null && candidate !== '';
  });
}

function scoreContact(value) {
  if (!value || typeof value !== 'object') {
    return 0;
  }

  let score = 0;

  if (readDirectContactId(value) != null) {
    score += 1;
  }

  for (const key of CONTACT_DETAIL_KEYS) {
    if (value[key] != null && value[key] !== '') {
      score += 1;
    }
  }

  return score;
}

function pickBetterContact(current, candidate) {
  if (!candidate) {
    return current || null;
  }

  if (!current) {
    return candidate;
  }

  const currentScore = scoreContact(current);
  const candidateScore = scoreContact(candidate);

  if (candidateScore > currentScore) {
    return candidate;
  }

  return current;
}

function readDirectContactId(value) {
  if (!value || typeof value !== 'object') {
    return null;
  }

  for (const key of CONTACT_ID_KEYS) {
    if (value[key] != null && value[key] !== '') {
      return value[key];
    }
  }

  if ('id' in value || 'Id' in value || 'ID' in value) {
    if (valueLooksLikeContact(value)) {
      return value.id ?? value.Id ?? value.ID;
    }
  }

  return null;
}

function extractContactId(source) {
  if (!source) {
    return null;
  }

  const stack = [source];
  const seen = new WeakSet();

  while (stack.length) {
    const current = stack.pop();
    if (!current) {
      continue;
    }

    if (typeof current !== 'object') {
      continue;
    }

    if (seen.has(current)) {
      continue;
    }
    seen.add(current);

    if (Array.isArray(current)) {
      for (const entry of current) {
        stack.push(entry);
      }
      continue;
    }

    const direct = readDirectContactId(current);
    if (direct != null) {
      return direct;
    }

    for (const [key, value] of Object.entries(current)) {
      if (value == null) {
        continue;
      }

      if (typeof value !== 'object') {
        const lowerKey = key.toLowerCase();
        if (value !== '' && (lowerKey.includes('contactid') || lowerKey === 'contact' || lowerKey === 'contactid')) {
          return value;
        }
        if (value !== '' && lowerKey === 'id' && valueLooksLikeContact(current)) {
          return value;
        }
        continue;
      }

      stack.push(value);
    }
  }

  return null;
}

function extractEmail(source) {
  if (!source) {
    return null;
  }

  const stack = [source];
  const seen = new WeakSet();

  while (stack.length) {
    const current = stack.pop();
    if (!current || typeof current !== 'object') {
      continue;
    }

    if (seen.has(current)) {
      continue;
    }
    seen.add(current);

    if (Array.isArray(current)) {
      for (const entry of current) {
        stack.push(entry);
      }
      continue;
    }

    for (const key of EMAIL_KEYS) {
      if (current[key] != null && current[key] !== '') {
        return current[key];
      }
    }

    for (const value of Object.values(current)) {
      if (value && typeof value === 'object') {
        stack.push(value);
      }
    }
  }

  return null;
}

function extractToken(source) {
  if (!source) {
    return null;
  }

  const stack = [source];
  const seen = new WeakSet();

  while (stack.length) {
    const current = stack.pop();
    if (!current || typeof current !== 'object') {
      continue;
    }

    if (seen.has(current)) {
      continue;
    }
    seen.add(current);

    if (Array.isArray(current)) {
      for (const entry of current) {
        stack.push(entry);
      }
      continue;
    }

    for (const key of TOKEN_KEYS) {
      if (current[key] != null && current[key] !== '') {
        return current[key];
      }
    }

    for (const value of Object.values(current)) {
      if (value && typeof value === 'object') {
        stack.push(value);
      }
    }
  }

  return null;
}


export function normalizePhone(input) {
  if (input == null) {
    return null;
  }

  const trimmed = String(input).trim();
  if (!trimmed) {
    return null;
  }

  const withoutExtension = trimmed.replace(/(?:ext\.?|extension|x)\s*\d+$/i, '');
  let cleaned = withoutExtension.replace(/[^0-9+]/g, '');

  if (!cleaned) {
    return null;
  }

  if (cleaned.startsWith('+')) {
    cleaned = cleaned.replace(/(?!^)\+/g, '');
    cleaned = cleaned.slice(1);
    if (cleaned.startsWith('44')) {
      cleaned = cleaned.slice(2);
      if (!cleaned.startsWith('0')) {
        cleaned = `0${cleaned}`;
      }
    }
  } else if (cleaned.startsWith('0044')) {
    cleaned = cleaned.slice(4);
    if (!cleaned.startsWith('0')) {
      cleaned = `0${cleaned}`;
    }
  }

  if (cleaned.startsWith('44') && cleaned.length > 10) {
    cleaned = cleaned.slice(2);
    if (!cleaned.startsWith('0')) {
      cleaned = `0${cleaned}`;
    }
  }

  cleaned = cleaned.replace(/\D/g, '');

  if (!cleaned) {
    return null;
  }

  if (cleaned.startsWith('0')) {
    cleaned = cleaned.replace(/^0+/, '0');
  }

  return cleaned;
}

function normalisePhoneWithCountry(phone, countryCode) {
  const direct = normalizePhone(phone);
  if (direct) {
    return direct;
  }

  if (phone == null) {
    return null;
  }

  const phoneString = String(phone).trim();
  if (!phoneString) {
    return null;
  }

  const phoneDigits = phoneString.replace(/\D+/g, '');
  if (!phoneDigits) {
    return null;
  }

  const stripped = phoneDigits.replace(/^0+/, '');

  if (countryCode != null) {
    const codeString = String(countryCode).trim();
    if (codeString) {
      const codeDigits = codeString.replace(/\D+/g, '');
      if (codeDigits) {
        const withPlus = `+${codeDigits}${stripped}`;
        const normalisedWithPlus = normalizePhone(withPlus);
        if (normalisedWithPlus) {
          return normalisedWithPlus;
        }

        const withoutPlus = `${codeDigits}${stripped}`;
        const normalisedWithoutPlus = normalizePhone(withoutPlus);
        if (normalisedWithoutPlus) {
          return normalisedWithoutPlus;
        }
      }
    }
  }

  const withLocalPrefix = normalizePhone(stripped ? `0${stripped}` : phoneDigits);
  if (withLocalPrefix) {
    return withLocalPrefix;
  }

  return normalizePhone(phoneDigits);
}

function buildHeaders({ includeApiKey = true, token } = {}) {
  const headers = {
    accept: 'application/json',
  };

  if (includeApiKey && API_KEY) {
    headers['x-api-key'] = API_KEY;
  }

  if (token) {
    headers.authorization = `Bearer ${token}`;
  }

  return headers;
}

async function fetchFromCandidates(endpoints, { method = 'GET', body, token, includeApiKey = true, base = PORTAL_BASE } = {}) {
  const errors = [];

  for (const endpoint of endpoints) {
    const url = endpoint.startsWith('http') ? endpoint : `${base}${endpoint}`;
    const headers = buildHeaders({ includeApiKey, token });
    const options = { method, headers };
    const dispatcher = getProxyAgent();
    if (dispatcher) {
      options.dispatcher = dispatcher;
    }

    if (body && method !== 'GET' && method !== 'HEAD') {
      headers['content-type'] = 'application/json';
      options.body = JSON.stringify(body);
    }

    let response;
    try {
      response = await fetch(url, options);
    } catch (err) {
      errors.push({ url, message: err instanceof Error ? err.message : String(err) });
      continue;
    }

    if (response.ok) {
      let data = null;
      try {
        data = await response.json();
      } catch (err) {
        data = null;
      }
      return { response, data, url };
    }

    if (response.status === 404 || response.status === 405) {
      continue;
    }

    let errorMessage = `Request failed with status ${response.status}`;
    try {
      const bodyText = await response.text();
      if (bodyText) {
        try {
          const parsed = JSON.parse(bodyText);
          errorMessage = parsed?.error || parsed?.message || bodyText;
        } catch (err) {
          errorMessage = bodyText;
        }
      }
    } catch (err) {
      // Ignore body parsing errors.
    }

    return { response, error: errorMessage, url };
  }

  return { error: 'No Apex27 endpoint accepted the request', errors };
}

function normaliseContact(payload) {
  if (!payload) {
    return null;
  }

  const stack = [payload];
  const seen = new WeakSet();

  while (stack.length) {
    const current = stack.pop();

    if (!current) {
      continue;
    }

    if (typeof current !== 'object') {
      continue;
    }

    if (seen.has(current)) {
      continue;
    }
    seen.add(current);

    if (Array.isArray(current)) {
      for (const entry of current) {
        stack.push(entry);
      }
      continue;
    }

    if (valueLooksLikeContact(current) || readDirectContactId(current) != null) {
      return current;
    }

    for (const value of Object.values(current)) {
      if (value && typeof value === 'object') {
        stack.push(value);
      }
    }
  }

  return null;
}

function extractPhone(source) {
  if (!source) {
    return null;
  }

  const stack = [source];
  const seen = new WeakSet();

  while (stack.length) {
    const current = stack.pop();

    if (!current || typeof current !== 'object') {
      continue;
    }

    if (seen.has(current)) {
      continue;
    }
    seen.add(current);

    if (Array.isArray(current)) {
      for (const entry of current) {
        stack.push(entry);
      }
      continue;
    }

    for (const key of PHONE_KEYS) {
      if (current[key] != null && current[key] !== '') {
        const normalised = normalizePhone(current[key]);
        if (normalised) {
          return normalised;
        }
      }
    }

    for (const value of Object.values(current)) {
      if (value && typeof value === 'object') {
        stack.push(value);
      }
    }
  }

  return null;
}

function parsePortalAuthPayload(payload, defaults = {}) {
  const contact = normaliseContact(payload);
  const contactId = extractContactId(contact || payload) ?? null;
  const token = extractToken(payload) ?? null;
  const email = extractEmail(contact || payload) ?? defaults.email ?? null;

  return {
    raw: payload ?? null,
    contact: contact ? { ...contact } : contactId ? { contactId } : null,
    contactId,
    token,
    email,
  };
}

function mergePortalAuthResults(...results) {
  return results.reduce(
    (acc, result) => {
      if (!result) {
        return acc;
      }

      acc.raw = acc.raw ?? result.raw ?? null;
      acc.contactId = acc.contactId ?? result.contactId ?? null;
      acc.contact = pickBetterContact(acc.contact, result.contact);
      acc.token = acc.token ?? result.token ?? null;
      acc.email = acc.email ?? result.email ?? null;

      return acc;
    },
    { raw: null, contact: null, contactId: null, token: null, email: null }
  );
}

async function fetchContactByEmail(email) {
  if (!email) {
    return null;
  }

  const result = await fetchFromCandidates([
    `/contacts?email=${encodeURIComponent(email)}`,
    `/contacts?Email=${encodeURIComponent(email)}`,
  ], {
    method: 'GET',
    base: API_BASE,
  });

  if (result?.data) {
    return normaliseContact(result.data);
  }

  return null;
}

function normalisePhoneDigits(value) {
  if (!value) {
    return null;
  }

  const stringValue = String(value).trim();
  if (!stringValue) {
    return null;
  }

  const prefix = stringValue.startsWith('+') ? '+' : '';
  const digits = stringValue.replace(/\D+/g, '');

  if (!digits) {
    return null;
  }

  if (prefix && digits) {
    return `+${digits}`;
  }

  return digits;
}

function normaliseCountryCode(value) {
  if (!value) {
    return null;
  }

  const stringValue = String(value).trim();
  if (!stringValue) {
    return null;
  }

  if (/^[A-Za-z]{2}$/.test(stringValue)) {
    return stringValue.toUpperCase();
  }

  const digits = stringValue.replace(/\D+/g, '');
  return digits || null;
}

function buildPhoneLookupCandidates(phone, countryCode) {
  const candidates = new Set();

  if (!phone) {
    return candidates;
  }

  const digitsOnly = phone.replace(/\D+/g, '');

  if (!digitsOnly) {
    return candidates;
  }

  const startsWithPlus = phone.startsWith('+');
  const trimmedLeadingZero = digitsOnly.replace(/^0+/, '') || digitsOnly;

  candidates.add(digitsOnly);
  candidates.add(trimmedLeadingZero);

  if (startsWithPlus) {
    candidates.add(`+${digitsOnly}`);
    candidates.add(`+${trimmedLeadingZero}`);
  }

  const numericCountry = countryCode && /^\d+$/.test(countryCode) ? countryCode : null;

  if (numericCountry) {
    const joined = `${numericCountry}${trimmedLeadingZero}`;
    candidates.add(joined);
    candidates.add(`+${joined}`);
  }

  return candidates;
}

const PHONE_LOOKUP_QUERY_KEYS = Object.freeze([
  'phone',
  'Phone',
  'telephone',
  'Telephone',
  'mobilePhone',
  'MobilePhone',
  'homePhone',
  'HomePhone',
  'workPhone',
  'WorkPhone',
  'phoneNumber',
  'PhoneNumber',
  'search',
  'searchTerm',
  'SearchTerm',
]);

function buildPhoneLookupEndpoints(numbers, queryKeys = PHONE_LOOKUP_QUERY_KEYS) {
  const endpoints = new Set();

  for (const number of numbers) {
    if (!number) {
      continue;
    }

    const encodedNumber = encodeURIComponent(number);

    for (const key of queryKeys) {
      endpoints.add(`/contacts?${key}=${encodedNumber}`);
    }
  }

  return Array.from(endpoints);
}

export const phoneLookupInternals = {
  async fetch(endpoints = []) {
    if (!endpoints.length) {
      return null;
    }

    return fetchFromCandidates(endpoints, {
      method: 'GET',
      base: API_BASE,
    });
  },
};

export async function lookupContactByPhone(options = {}) {
  const { phone: rawPhone, countryCode: rawCountryCode } = options || {};
  const normalisedPhone = normalisePhoneDigits(rawPhone);
  const normalisedCountry = normaliseCountryCode(rawCountryCode);

  if (!normalisedPhone) {
    return null;
  }

  const candidateNumbers = Array.from(
    buildPhoneLookupCandidates(normalisedPhone, normalisedCountry)
  ).filter(Boolean);

  if (!candidateNumbers.length) {
    return null;
  }

  const endpoints = buildPhoneLookupEndpoints(candidateNumbers);

  if (!endpoints.length) {
    return null;
  }

  const result = await phoneLookupInternals.fetch(endpoints);

  if (result?.data) {
    return normaliseContact(result.data) || result.data;

  }

  return null;
}

<<<<<<< HEAD
async function lookupContactByPhoneInternal({ phone, countryCode } = {}) {
  const normalisedPhone = normalisePhoneWithCountry(phone, countryCode);
  if (!normalisedPhone) {
    return null;
  }

  const lookup = await fetchContactByPhone(normalisedPhone);
  if (!lookup) {
    return null;
  }

  const resolved = await resolvePortalContact(
    {
      contact: lookup,
      contactId: extractContactId(lookup) ?? null,
      email: extractEmail(lookup) ?? null,
      phone: normalisedPhone,
      countryCode: countryCode ?? null,
    },
    { allowPhoneLookup: false }
  );

  const { contact, contactId, email, phone: resolvedPhone } = resolved || {};

  if (contact) {
    const result = { ...contact };

    if (contactId != null && result.contactId == null) {
      result.contactId = contactId;
    }

    if (resolvedPhone && !extractPhone(result)) {
      result.phone = resolvedPhone;
    }

    if (email && !extractEmail(result)) {
      result.email = email;
    }

    return result;
  }

  if (contactId != null) {
    const fallback = { contactId };
    if (resolvedPhone) {
      fallback.phone = resolvedPhone;
    }
    if (email) {
      fallback.email = email;
    }
    return fallback;
  }

  return null;
}

export { lookupContactByPhoneInternal as lookupContactByPhone };

export async function resolvePortalContact(
  { contact, contactId, token, email, phone, countryCode } = {},
  { allowPhoneLookup = true } = {}
) {
=======
export async function resolvePortalContact({
  contact,
  contactId,
  token,
  email,
  phone,
  countryCode,
  allowPhoneLookup = false,
} = {}) {
>>>>>>> 60f0e6a1

  let resolvedContact = contact ? normaliseContact(contact) : null;
  let resolvedContactId = extractContactId(resolvedContact) ?? contactId ?? null;
  let resolvedEmail = extractEmail(resolvedContact) ?? email ?? null;
  let resolvedPhone =
    extractPhone(resolvedContact) ??
    normalisePhoneWithCountry(phone, countryCode) ??
    normalizePhone(phone) ??
    null;

  if (
    resolvedContact &&
    (valueLooksLikeContact(resolvedContact) ||
      resolvedEmail ||
      resolvedContactId != null ||
      resolvedPhone)
  ) {
    return {
      contact: resolvedContact,
      contactId: resolvedContactId ?? extractContactId(resolvedContact) ?? null,
      email: resolvedEmail ?? extractEmail(resolvedContact) ?? null,
      phone: resolvedPhone ?? extractPhone(resolvedContact) ?? null,
    };
  }

  if (token || resolvedContactId != null) {
    try {
      const profile = await fetchPortalProfile({ token: token || null, contactId: resolvedContactId ?? contactId ?? null });
      if (profile) {
        resolvedContact = profile;
        resolvedContactId = extractContactId(profile) ?? resolvedContactId ?? contactId ?? null;
        resolvedEmail = extractEmail(profile) ?? resolvedEmail ?? email ?? null;
        resolvedPhone = extractPhone(profile) ?? resolvedPhone ?? normalizePhone(phone) ?? null;

        if (
          resolvedContact &&
          (valueLooksLikeContact(resolvedContact) ||
            resolvedEmail ||
            resolvedContactId != null ||
            resolvedPhone)
        ) {
          return {
            contact: resolvedContact,
            contactId: resolvedContactId,
            email: resolvedEmail,
            phone: resolvedPhone ?? extractPhone(resolvedContact) ?? null,
          };
        }
      }
    } catch (err) {
      console.warn('Failed to load Apex27 profile while resolving contact', err);
    }
  }

  if (resolvedEmail || email) {
    try {
      const lookup = await fetchContactByEmail(resolvedEmail || email || null);
      if (lookup) {
        const id = extractContactId(lookup) ?? resolvedContactId ?? contactId ?? null;
        const contactEmail = extractEmail(lookup) ?? resolvedEmail ?? email ?? null;
        const contactPhone = extractPhone(lookup) ?? resolvedPhone ?? normalizePhone(phone) ?? null;
        return { contact: lookup, contactId: id, email: contactEmail, phone: contactPhone };
      }
    } catch (err) {
      console.warn('Failed to lookup Apex27 contact by email', err);
    }
  }

  if (
    allowPhoneLookup &&
    !resolvedContactId &&
    !(resolvedEmail || email) &&
    (resolvedPhone || phone)
  ) {
    try {
<<<<<<< HEAD
      const lookup = await lookupContactByPhoneInternal({
        phone: resolvedPhone || phone || null,
        countryCode: countryCode ?? null,
      });
=======
      const lookup = await lookupContactByPhone({ phone: resolvedPhone || phone || null, countryCode: countryCode ?? null });
>>>>>>> 60f0e6a1
      if (lookup) {
        const id = extractContactId(lookup) ?? resolvedContactId ?? contactId ?? null;
        const contactEmail = extractEmail(lookup) ?? resolvedEmail ?? email ?? null;
        const contactPhone = extractPhone(lookup) ?? resolvedPhone ?? normalizePhone(phone) ?? null;
        return { contact: lookup, contactId: id, email: contactEmail, phone: contactPhone };
      }
    } catch (err) {
      console.warn('Failed to lookup Apex27 contact by phone', err);
    }
  }

  if (!resolvedContact && resolvedContactId != null) {
    resolvedContact = { contactId: resolvedContactId };
  }

  return {
    contact: resolvedContact || null,
    contactId: resolvedContactId ?? null,
    email: resolvedEmail ?? email ?? null,
    phone: resolvedPhone ?? normalizePhone(phone) ?? null,
  };

}

function normaliseCollection(data) {
  if (!data) {
    return [];
  }

  if (Array.isArray(data)) {
    return data;
  }

  if (typeof data === 'object') {
    if (Array.isArray(data.results)) {
      return data.results;
    }
    if (Array.isArray(data.items)) {
      return data.items;
    }
    if (Array.isArray(data.data)) {
      return data.data;
    }
  }

  return [];
}

export async function loadContactContext({ contactId } = {}) {
  if (!contactId) {
    throw new Error('Contact ID is required');
  }

  const encodedId = encodeURIComponent(contactId);

  const [propertiesResult, viewingsResult, appointmentsResult, financialResult] = await Promise.all([
    fetchFromCandidates(
      [`/contacts/${encodedId}/properties`, `/contacts/${encodedId}/Properties`],
      { method: 'GET', base: API_BASE }
    ),
    fetchFromCandidates(
      [`/contacts/${encodedId}/viewings`, `/contacts/${encodedId}/Viewings`],
      { method: 'GET', base: API_BASE }
    ),
    fetchFromCandidates(
      [`/contacts/${encodedId}/appointments`, `/contacts/${encodedId}/Appointments`],
      { method: 'GET', base: API_BASE }
    ),
    fetchFromCandidates(
      [`/contacts/${encodedId}/financial`, `/contacts/${encodedId}/financials`, `/contacts/${encodedId}/Financials`],
      { method: 'GET', base: API_BASE }
    ),
  ]);

  const properties = normaliseCollection(propertiesResult?.data);
  const viewings = normaliseCollection(viewingsResult?.data);
  const appointments = normaliseCollection(appointmentsResult?.data);
  const financial = normaliseCollection(financialResult?.data);

  if (propertiesResult?.error) {
    console.warn('Failed to load Apex27 contact properties', propertiesResult.error);
  }
  if (viewingsResult?.error) {
    console.warn('Failed to load Apex27 contact viewings', viewingsResult.error);
  }
  if (appointmentsResult?.error) {
    console.warn('Failed to load Apex27 contact appointments', appointmentsResult.error);
  }
  if (financialResult?.error) {
    console.warn('Failed to load Apex27 contact financial records', financialResult.error);
  }

  return {
    contactId,
    properties,
    viewings,
    appointments,
    financial,
  };
}

function cleanProfileInput(input = {}) {
  const body = {};
  const fields = [
    'title',
    'firstName',
    'surname',
    'postcode',
    'address',
    'mobilePhone',
    'homePhone',
    'workPhone',
    'email',
  ];

  for (const field of fields) {
    if (input[field] != null && input[field] !== '') {
      body[field] = input[field];
    }
  }

  if (BRANCH_ID && !body.branchId) {
    body.branchId = BRANCH_ID;
  }

  return body;
}

export async function registerPortalAccount({ email, password }) {
  const payload = { email, password };
  if (BRANCH_ID) {
    payload.branchId = BRANCH_ID;
  }

  const preferred = await fetchFromCandidates(
    ['/client-portal/register', '/contact-portal/register'],
    { method: 'POST', body: payload }
  );

  const preferredResult = parsePortalAuthPayload(preferred?.data, { email });


  const fallbackPayload = { email };
  if (password) {
    fallbackPayload.password = password;
  }
  if (BRANCH_ID) {
    fallbackPayload.branchId = BRANCH_ID;
  }

  const fallback = await fetchFromCandidates(['/contacts'], {
    method: 'POST',
    body: fallbackPayload,
    base: API_BASE,
  });

  const fallbackResult = parsePortalAuthPayload(fallback?.data, { email });

  const merged = mergePortalAuthResults(preferredResult, fallbackResult);

  if (!merged.contactId && !merged.contact) {
    const message = preferred?.error || fallback?.error || 'Registration failed';
    throw new Error(message);
  }

  if (!merged.email) {
    merged.email = email ?? null;
  }

  return merged;

}

export async function loginPortalAccount({ email, password }) {
  const payload = { email, password };
  if (BRANCH_ID) {
    payload.branchId = BRANCH_ID;
  }

  const primary = await fetchFromCandidates(

    ['/client-portal/login', '/contact-portal/login'],
    { method: 'POST', body: payload }
  );

  const primaryResult = parsePortalAuthPayload(primary?.data, { email });

  let fallbackResult = null;
  let fallbackError = null;

  if (!primaryResult.contactId || !primaryResult.contact) {
    const fallback = await fetchFromCandidates(
      [`/contacts?email=${encodeURIComponent(email)}`],
      { method: 'GET', base: API_BASE }
    );

    fallbackResult = parsePortalAuthPayload(fallback?.data, { email });
    fallbackError = fallback?.error || null;
  }

  const merged = mergePortalAuthResults(primaryResult, fallbackResult);

  if (!merged.contactId && !merged.contact) {
    const message = primary?.error || fallbackError || 'Login failed';
    throw new Error(message);
  }

  if (!merged.email) {
    merged.email = email ?? null;
  }

  return merged;

}

export async function fetchPortalProfile({ token, contactId }) {
  if (token) {
    const result = await fetchFromCandidates(
      ['/client-portal/me', '/contact-portal/me'],
      { method: 'GET', token }
    );
    if (result?.data) {
      const contact = normaliseContact(result.data);
      if (contact) {
        return contact;
      }
    }
  }

  if (contactId) {
    const result = await fetchFromCandidates(
      [`/contacts/${encodeURIComponent(contactId)}`],
      { method: 'GET', base: API_BASE }
    );
    if (result?.data) {
      const contact = normaliseContact(result.data);
      if (contact) {
        return contact;
      }
    }
  }

  throw new Error('Failed to load contact details');
}

export async function updatePortalProfile({ token, contactId, input }) {
  const body = cleanProfileInput(input);

  if (!Object.keys(body).length) {
    throw new Error('No profile fields provided');
  }

  if (token) {
    const result = await fetchFromCandidates(
      ['/client-portal/me', '/contact-portal/me'],
      { method: 'PUT', body, token }
    );
    if (result?.data) {
      return normaliseContact(result.data) || result.data;
    }
    if (result?.response && result.response.ok) {
      return null;
    }
  }

  if (contactId) {
    const result = await fetchFromCandidates(
      [`/contacts/${encodeURIComponent(contactId)}`],
      { method: 'PUT', body, base: API_BASE }
    );
    if (result?.data) {
      return normaliseContact(result.data) || result.data;
    }
  }

  throw new Error('Failed to update profile');
}
<|MERGE_RESOLUTION|>--- conflicted
+++ resolved
@@ -784,7 +784,6 @@
   return null;
 }
 
-<<<<<<< HEAD
 async function lookupContactByPhoneInternal({ phone, countryCode } = {}) {
   const normalisedPhone = normalisePhoneWithCountry(phone, countryCode);
   if (!normalisedPhone) {
@@ -847,17 +846,7 @@
   { contact, contactId, token, email, phone, countryCode } = {},
   { allowPhoneLookup = true } = {}
 ) {
-=======
-export async function resolvePortalContact({
-  contact,
-  contactId,
-  token,
-  email,
-  phone,
-  countryCode,
-  allowPhoneLookup = false,
-} = {}) {
->>>>>>> 60f0e6a1
+
 
   let resolvedContact = contact ? normaliseContact(contact) : null;
   let resolvedContactId = extractContactId(resolvedContact) ?? contactId ?? null;
@@ -933,14 +922,11 @@
     (resolvedPhone || phone)
   ) {
     try {
-<<<<<<< HEAD
       const lookup = await lookupContactByPhoneInternal({
         phone: resolvedPhone || phone || null,
         countryCode: countryCode ?? null,
       });
-=======
-      const lookup = await lookupContactByPhone({ phone: resolvedPhone || phone || null, countryCode: countryCode ?? null });
->>>>>>> 60f0e6a1
+
       if (lookup) {
         const id = extractContactId(lookup) ?? resolvedContactId ?? contactId ?? null;
         const contactEmail = extractEmail(lookup) ?? resolvedEmail ?? email ?? null;
