import { getProxyAgent } from './proxy-agent.js';


const DEFAULT_API_BASE = 'https://api.apex27.co.uk';
const API_BASE = process.env.APEX27_API_BASE || DEFAULT_API_BASE;
const PORTAL_BASE = process.env.APEX27_PORTAL_BASE || API_BASE;
const API_KEY = process.env.APEX27_API_KEY || process.env.NEXT_PUBLIC_APEX27_API_KEY || null;
const BRANCH_ID = process.env.APEX27_BRANCH_ID || process.env.NEXT_PUBLIC_APEX27_BRANCH_ID || null;

const CONTACT_ID_KEYS = [
  'contactId',
  'contactID',
  'contact_id',
  'contactid',
  'ContactID',
  'ContactId',
  'Contactid',
  'contactRef',
  'contactRefNo',
  'contactRefNumber',
  'contactReference',
  'contact_reference',
  'contactNumber',
  'contact_number',
  'contactNo',
  'contact_no',
  'portalContactId',
  'portalContactID',
  'portal_contact_id',
];

const CONTACT_DETAIL_KEYS = [
  'firstName',
  'surname',
  'lastName',
  'email',
  'mobilePhone',
  'homePhone',
  'workPhone',
  'address',
  'postcode',
  'title',
];

const EMAIL_KEYS = [
  'email',
  'Email',
  'userEmail',
  'user_email',
  'username',
  'userName',
  'contactEmail',
  'contact_email',
];

const PHONE_KEYS = [
  'phone',
  'phoneNumber',
  'phone_number',
  'telephone',
  'Telephone',
  'tel',
  'Tel',
  'mobile',
  'mobilePhone',
  'mobile_phone',
  'mobileNumber',
  'mobile_number',
  'mobilephone',
  'landline',
  'Landline',
  'homePhone',
  'home_phone',
  'workPhone',
  'work_phone',
];

const TOKEN_KEYS = [
  'token',
  'Token',
  'accessToken',
  'access_token',
  'authToken',
  'auth_token',
  'jwt',
  'JWT',
  'portalToken',
  'portal_token',
];

const CONTACT_NAME_KEYS = [
  'name',
  'Name',
  'fullName',
  'FullName',
  'displayName',
  'display_name',
  'contactName',
  'contact_name',
  'ContactName',
  'Contact_name',
  'contactFullName',
  'contact_full_name',
];

const FIRST_NAME_KEYS = [
  'firstName',
  'FirstName',
  'firstname',
  'first_name',
  'forename',
  'Forename',
  'givenName',
  'given_name',
  'GivenName',
];

const LAST_NAME_KEYS = [
  'surname',
  'Surname',
  'lastName',
  'LastName',
  'lastname',
  'last_name',
  'familyName',
  'family_name',
  'FamilyName',
];

const TITLE_KEYS = ['title', 'Title', 'salutation', 'Salutation'];

const BRANCH_NAME_KEYS = [
  'branch',
  'Branch',
  'branchName',
  'BranchName',
  'branch_name',
  'branchOffice',
  'BranchOffice',
  'branchLabel',
  'BranchLabel',
  'officeName',
  'OfficeName',
];

const CONTACT_TYPE_KEYS = [
  'contactType',
  'ContactType',
  'type',
  'Type',
  'category',
  'Category',
];

const CREATED_AT_KEYS = [
  'createdAt',
  'CreatedAt',
  'created_at',
  'created',
  'Created',
  'createdOn',
  'CreatedOn',
  'creationDate',
  'CreationDate',
  'dateCreated',
  'DateCreated',
  'addedAt',
  'AddedAt',
];

const UPDATED_AT_KEYS = [
  'updatedAt',
  'UpdatedAt',
  'updated_at',
  'updated',
  'Updated',
  'modifiedAt',
  'ModifiedAt',
  'modified_on',
  'modifiedOn',
  'ModifiedOn',
];

function valueLooksLikeContact(value) {
  if (!value || typeof value !== 'object') {
    return false;
  }

  return CONTACT_DETAIL_KEYS.some((key) => {
    const candidate = value[key];
    return candidate != null && candidate !== '';
  });
}

function scoreContact(value) {
  if (!value || typeof value !== 'object') {
    return 0;
  }

  let score = 0;

  if (readDirectContactId(value) != null) {
    score += 1;
  }

  for (const key of CONTACT_DETAIL_KEYS) {
    if (value[key] != null && value[key] !== '') {
      score += 1;
    }
  }

  return score;
}

function pickBetterContact(current, candidate) {
  if (!candidate) {
    return current || null;
  }

  if (!current) {
    return candidate;
  }

  const currentScore = scoreContact(current);
  const candidateScore = scoreContact(candidate);

  if (candidateScore > currentScore) {
    return candidate;
  }

  return current;
}

function readDirectContactId(value) {
  if (!value || typeof value !== 'object') {
    return null;
  }

  for (const key of CONTACT_ID_KEYS) {
    if (value[key] != null && value[key] !== '') {
      return value[key];
    }
  }

  if ('id' in value || 'Id' in value || 'ID' in value) {
    if (valueLooksLikeContact(value)) {
      return value.id ?? value.Id ?? value.ID;
    }
  }

  return null;
}

function extractContactId(source) {
  if (!source) {
    return null;
  }

  const stack = [source];
  const seen = new WeakSet();

  while (stack.length) {
    const current = stack.pop();
    if (!current) {
      continue;
    }

    if (typeof current !== 'object') {
      continue;
    }

    if (seen.has(current)) {
      continue;
    }
    seen.add(current);

    if (Array.isArray(current)) {
      for (const entry of current) {
        stack.push(entry);
      }
      continue;
    }

    const direct = readDirectContactId(current);
    if (direct != null) {
      return direct;
    }

    for (const [key, value] of Object.entries(current)) {
      if (value == null) {
        continue;
      }

      if (typeof value !== 'object') {
        const lowerKey = key.toLowerCase();
        if (value !== '' && (lowerKey.includes('contactid') || lowerKey === 'contact' || lowerKey === 'contactid')) {
          return value;
        }
        if (value !== '' && lowerKey === 'id' && valueLooksLikeContact(current)) {
          return value;
        }
        continue;
      }

      stack.push(value);
    }
  }

  return null;
}

function extractEmail(source) {
  if (!source) {
    return null;
  }

  const stack = [source];
  const seen = new WeakSet();

  while (stack.length) {
    const current = stack.pop();
    if (!current || typeof current !== 'object') {
      continue;
    }

    if (seen.has(current)) {
      continue;
    }
    seen.add(current);

    if (Array.isArray(current)) {
      for (const entry of current) {
        stack.push(entry);
      }
      continue;
    }

    for (const key of EMAIL_KEYS) {
      if (current[key] != null && current[key] !== '') {
        return current[key];
      }
    }

    for (const value of Object.values(current)) {
      if (value && typeof value === 'object') {
        stack.push(value);
      }
    }
  }

  return null;
}

function extractToken(source) {
  if (!source) {
    return null;
  }

  const stack = [source];
  const seen = new WeakSet();

  while (stack.length) {
    const current = stack.pop();
    if (!current || typeof current !== 'object') {
      continue;
    }

    if (seen.has(current)) {
      continue;
    }
    seen.add(current);

    if (Array.isArray(current)) {
      for (const entry of current) {
        stack.push(entry);
      }
      continue;
    }

    for (const key of TOKEN_KEYS) {
      if (current[key] != null && current[key] !== '') {
        return current[key];
      }
    }

    for (const value of Object.values(current)) {
      if (value && typeof value === 'object') {
        stack.push(value);
      }
    }
  }

  return null;
}


export function normalizePhone(input) {
  if (input == null) {
    return null;
  }

  const trimmed = String(input).trim();
  if (!trimmed) {
    return null;
  }

  const withoutExtension = trimmed.replace(/(?:ext\.?|extension|x)\s*\d+$/i, '');
  let cleaned = withoutExtension.replace(/[^0-9+]/g, '');

  if (!cleaned) {
    return null;
  }

  if (cleaned.startsWith('+')) {
    cleaned = cleaned.replace(/(?!^)\+/g, '');
    cleaned = cleaned.slice(1);
    if (cleaned.startsWith('44')) {
      cleaned = cleaned.slice(2);
      if (!cleaned.startsWith('0')) {
        cleaned = `0${cleaned}`;
      }
    }
  } else if (cleaned.startsWith('0044')) {
    cleaned = cleaned.slice(4);
    if (!cleaned.startsWith('0')) {
      cleaned = `0${cleaned}`;
    }
  }

  if (cleaned.startsWith('44') && cleaned.length > 10) {
    cleaned = cleaned.slice(2);
    if (!cleaned.startsWith('0')) {
      cleaned = `0${cleaned}`;
    }
  }

  cleaned = cleaned.replace(/\D/g, '');

  if (!cleaned) {
    return null;
  }

  if (cleaned.startsWith('0')) {
    cleaned = cleaned.replace(/^0+/, '0');
  }

  return cleaned;
}

function normalisePhoneWithCountry(phone, countryCode) {
  const direct = normalizePhone(phone);
  if (direct) {
    return direct;
  }

  if (phone == null) {
    return null;
  }

  const phoneString = String(phone).trim();
  if (!phoneString) {
    return null;
  }

  const phoneDigits = phoneString.replace(/\D+/g, '');
  if (!phoneDigits) {
    return null;
  }

  const stripped = phoneDigits.replace(/^0+/, '');

  if (countryCode != null) {
    const codeString = String(countryCode).trim();
    if (codeString) {
      const codeDigits = codeString.replace(/\D+/g, '');
      if (codeDigits) {
        const withPlus = `+${codeDigits}${stripped}`;
        const normalisedWithPlus = normalizePhone(withPlus);
        if (normalisedWithPlus) {
          return normalisedWithPlus;
        }

        const withoutPlus = `${codeDigits}${stripped}`;
        const normalisedWithoutPlus = normalizePhone(withoutPlus);
        if (normalisedWithoutPlus) {
          return normalisedWithoutPlus;
        }
      }
    }
  }

  const withLocalPrefix = normalizePhone(stripped ? `0${stripped}` : phoneDigits);
  if (withLocalPrefix) {
    return withLocalPrefix;
  }

  return normalizePhone(phoneDigits);
}

function buildHeaders({ includeApiKey = true, token } = {}) {
  const headers = {
    accept: 'application/json',
  };

  if (includeApiKey && API_KEY) {
    headers['x-api-key'] = API_KEY;
  }

  if (token) {
    headers.authorization = `Bearer ${token}`;
  }

  return headers;
}

async function fetchFromCandidates(endpoints, { method = 'GET', body, token, includeApiKey = true, base = PORTAL_BASE } = {}) {
  const errors = [];

  for (const endpoint of endpoints) {
    const url = endpoint.startsWith('http') ? endpoint : `${base}${endpoint}`;
    const headers = buildHeaders({ includeApiKey, token });
    const options = { method, headers };
    const dispatcher = getProxyAgent();
    if (dispatcher) {
      options.dispatcher = dispatcher;
    }

    if (body && method !== 'GET' && method !== 'HEAD') {
      headers['content-type'] = 'application/json';
      options.body = JSON.stringify(body);
    }

    let response;
    try {
      response = await fetch(url, options);
    } catch (err) {
      errors.push({ url, message: err instanceof Error ? err.message : String(err) });
      continue;
    }

    if (response.ok) {
      let data = null;
      try {
        data = await response.json();
      } catch (err) {
        data = null;
      }
      return { response, data, url };
    }

    if (response.status === 404 || response.status === 405) {
      continue;
    }

    let errorMessage = `Request failed with status ${response.status}`;
    try {
      const bodyText = await response.text();
      if (bodyText) {
        try {
          const parsed = JSON.parse(bodyText);
          errorMessage = parsed?.error || parsed?.message || bodyText;
        } catch (err) {
          errorMessage = bodyText;
        }
      }
    } catch (err) {
      // Ignore body parsing errors.
    }

    return { response, error: errorMessage, url };
  }

  return { error: 'No Apex27 endpoint accepted the request', errors };
}

function normaliseContact(payload) {
  if (!payload) {
    return null;
  }

  const stack = [payload];
  const seen = new WeakSet();

  while (stack.length) {
    const current = stack.pop();

    if (!current) {
      continue;
    }

    if (typeof current !== 'object') {
      continue;
    }

    if (seen.has(current)) {
      continue;
    }
    seen.add(current);

    if (Array.isArray(current)) {
      for (const entry of current) {
        stack.push(entry);
      }
      continue;
    }

    if (valueLooksLikeContact(current) || readDirectContactId(current) != null) {
      return current;
    }

    for (const value of Object.values(current)) {
      if (value && typeof value === 'object') {
        stack.push(value);
      }
    }
  }

  return null;
}

function extractPhone(source) {
  if (!source) {
    return null;
  }

  const stack = [source];
  const seen = new WeakSet();

  while (stack.length) {
    const current = stack.pop();

    if (!current || typeof current !== 'object') {
      continue;
    }

    if (seen.has(current)) {
      continue;
    }
    seen.add(current);

    if (Array.isArray(current)) {
      for (const entry of current) {
        stack.push(entry);
      }
      continue;
    }

    for (const key of PHONE_KEYS) {
      if (current[key] != null && current[key] !== '') {
        const normalised = normalizePhone(current[key]);
        if (normalised) {
          return normalised;
        }
      }
    }

    for (const value of Object.values(current)) {
      if (value && typeof value === 'object') {
        stack.push(value);
      }
    }
  }

  return null;
}

function parsePortalAuthPayload(payload, defaults = {}) {
  const contact = normaliseContact(payload);
  const contactId = extractContactId(contact || payload) ?? null;
  const token = extractToken(payload) ?? null;
  const email = extractEmail(contact || payload) ?? defaults.email ?? null;

  return {
    raw: payload ?? null,
    contact: contact ? { ...contact } : contactId ? { contactId } : null,
    contactId,
    token,
    email,
  };
}

function mergePortalAuthResults(...results) {
  return results.reduce(
    (acc, result) => {
      if (!result) {
        return acc;
      }

      acc.raw = acc.raw ?? result.raw ?? null;
      acc.contactId = acc.contactId ?? result.contactId ?? null;
      acc.contact = pickBetterContact(acc.contact, result.contact);
      acc.token = acc.token ?? result.token ?? null;
      acc.email = acc.email ?? result.email ?? null;

      return acc;
    },
    { raw: null, contact: null, contactId: null, token: null, email: null }
  );
}

async function fetchContactByEmail(email) {
  if (!email) {
    return null;
  }

  const result = await fetchFromCandidates([
    `/contacts?email=${encodeURIComponent(email)}`,
    `/contacts?Email=${encodeURIComponent(email)}`,
  ], {
    method: 'GET',
    base: API_BASE,
  });

  if (result?.data) {
    return normaliseContact(result.data);
  }

  return null;
}

function normalisePhoneDigits(value) {
  if (!value) {
    return null;
  }

  const stringValue = String(value).trim();
  if (!stringValue) {
    return null;
  }

  const prefix = stringValue.startsWith('+') ? '+' : '';
  const digits = stringValue.replace(/\D+/g, '');

  if (!digits) {
    return null;
  }

  if (prefix && digits) {
    return `+${digits}`;
  }

  return digits;
}

function normaliseCountryCode(value) {
  if (!value) {
    return null;
  }

  const stringValue = String(value).trim();
  if (!stringValue) {
    return null;
  }

  if (/^[A-Za-z]{2}$/.test(stringValue)) {
    return stringValue.toUpperCase();
  }

  const digits = stringValue.replace(/\D+/g, '');
  return digits || null;
}

function buildPhoneLookupCandidates(phone, countryCode) {
  const candidates = new Set();

  if (!phone) {
    return candidates;
  }

  const digitsOnly = phone.replace(/\D+/g, '');

  if (!digitsOnly) {
    return candidates;
  }

  const startsWithPlus = phone.startsWith('+');
  const trimmedLeadingZero = digitsOnly.replace(/^0+/, '') || digitsOnly;

  candidates.add(digitsOnly);
  candidates.add(trimmedLeadingZero);

  if (startsWithPlus) {
    candidates.add(`+${digitsOnly}`);
    candidates.add(`+${trimmedLeadingZero}`);
  }

  const numericCountry = countryCode && /^\d+$/.test(countryCode) ? countryCode : null;

  if (numericCountry) {
    const joined = `${numericCountry}${trimmedLeadingZero}`;
    candidates.add(joined);
    candidates.add(`+${joined}`);
  }

  return candidates;
}

const PHONE_LOOKUP_QUERY_KEYS = Object.freeze([
  'phone',
  'Phone',
  'telephone',
  'Telephone',
  'mobilePhone',
  'MobilePhone',
  'homePhone',
  'HomePhone',
  'workPhone',
  'WorkPhone',
  'phoneNumber',
  'PhoneNumber',
  'search',
  'searchTerm',
  'SearchTerm',
]);

function buildPhoneLookupEndpoints(numbers, queryKeys = PHONE_LOOKUP_QUERY_KEYS) {
  const endpoints = new Set();

  for (const number of numbers) {
    if (!number) {
      continue;
    }

    const encodedNumber = encodeURIComponent(number);

    for (const key of queryKeys) {
      endpoints.add(`/contacts?${key}=${encodedNumber}`);
    }
  }

  return Array.from(endpoints);
}

export const phoneLookupInternals = {
  async fetch(endpoints = []) {
    if (!endpoints.length) {
      return null;
    }

    return fetchFromCandidates(endpoints, {
      method: 'GET',
      base: API_BASE,
    });
  },
};

export async function lookupContactByPhone(options = {}) {
  const { phone: rawPhone, countryCode: rawCountryCode } = options || {};
  const normalisedPhone = normalisePhoneDigits(rawPhone);
  const normalisedCountry = normaliseCountryCode(rawCountryCode);

  if (!normalisedPhone) {
    return null;
  }

  const candidateNumbers = Array.from(
    buildPhoneLookupCandidates(normalisedPhone, normalisedCountry)
  ).filter(Boolean);

  if (!candidateNumbers.length) {
    return null;
  }

  const endpoints = buildPhoneLookupEndpoints(candidateNumbers);

  if (!endpoints.length) {
    return null;
  }

  const result = await phoneLookupInternals.fetch(endpoints);

  if (result?.data) {
    return normaliseContact(result.data) || result.data;

  }

  return null;
}

<<<<<<< HEAD
function readStringValue(value) {
  if (value == null) {
    return null;
  }

  const text = String(value).trim();
  return text ? text : null;
}

function pickStringFromKeys(source, keys) {
  if (!source || typeof source !== 'object') {
    return null;
  }

  for (const key of keys) {
    if (Object.prototype.hasOwnProperty.call(source, key)) {
      const candidate = readStringValue(source[key]);
      if (candidate) {
        return candidate;
      }
    }
  }

  return null;
}

function extractPhoneDisplay(source) {
  if (!source) {
    return null;
  }

  const stack = [source];
  const seen = new WeakSet();

  while (stack.length) {
    const current = stack.pop();

    if (!current || typeof current !== 'object') {
      continue;
    }

    if (seen.has(current)) {
      continue;
    }
    seen.add(current);

    if (Array.isArray(current)) {
      for (const entry of current) {
        stack.push(entry);
      }
      continue;
    }

    for (const key of PHONE_KEYS) {
      if (Object.prototype.hasOwnProperty.call(current, key)) {
        const candidate = readStringValue(current[key]);
        if (candidate) {
          return candidate;
        }
      }
    }

    for (const value of Object.values(current)) {
      if (value && typeof value === 'object') {
        stack.push(value);
      }
    }
  }

  return null;
}

function buildContactSummary(entry) {
  if (!entry) {
    return null;
  }

  const contact = normaliseContact(entry) || entry;
  if (!contact || typeof contact !== 'object') {
    return null;
  }

  const contactId = extractContactId(contact) ?? extractContactId(entry) ?? null;
  const email = extractEmail(contact) ?? extractEmail(entry) ?? null;
  const phoneNormalised = extractPhone(contact) ?? extractPhone(entry) ?? null;
  const phoneDisplay = extractPhoneDisplay(contact) ?? extractPhoneDisplay(entry) ?? null;

  const title = pickStringFromKeys(contact, TITLE_KEYS);
  const firstName = pickStringFromKeys(contact, FIRST_NAME_KEYS);
  const lastName = pickStringFromKeys(contact, LAST_NAME_KEYS);
  let name = [title, firstName, lastName].filter(Boolean).join(' ').trim();
  if (!name) {
    name = pickStringFromKeys(contact, CONTACT_NAME_KEYS) || pickStringFromKeys(entry, CONTACT_NAME_KEYS) || null;
  }
  if (!name && email) {
    name = email;
  }
  if (!name && phoneDisplay) {
    name = phoneDisplay;
  }
  if (!name) {
    name = 'Unnamed contact';
  }

  const branch = pickStringFromKeys(contact, BRANCH_NAME_KEYS) || pickStringFromKeys(entry, BRANCH_NAME_KEYS) || null;
  const type = pickStringFromKeys(contact, CONTACT_TYPE_KEYS) || pickStringFromKeys(entry, CONTACT_TYPE_KEYS) || null;
  const createdAt = pickStringFromKeys(contact, CREATED_AT_KEYS) || pickStringFromKeys(entry, CREATED_AT_KEYS) || null;
  const updatedAt = pickStringFromKeys(contact, UPDATED_AT_KEYS) || pickStringFromKeys(entry, UPDATED_AT_KEYS) || null;

  return {
    id: contactId ?? null,
    title: title || null,
    firstName: firstName || null,
    lastName: lastName || null,
    name,
    email: email ?? null,
    phone: phoneDisplay ?? phoneNormalised ?? null,
    phoneNormalised: phoneNormalised ?? null,
    branch: branch || null,
    type: type || null,
    createdAt: createdAt || null,
    updatedAt: updatedAt || null,
  };
}

function extractContactsCollection(payload) {
  if (!payload) {
    return [];
  }

  if (Array.isArray(payload)) {
    return payload;
  }

  const direct = normaliseCollection(payload);
  if (direct.length) {
    return direct;
  }

  const candidateKeys = [
    'contacts',
    'Contacts',
    'items',
    'Items',
    'results',
    'Results',
    'records',
    'Records',
    'entries',
    'Entries',
  ];

  for (const key of candidateKeys) {
    if (Array.isArray(payload[key])) {
      return payload[key];
    }
  }

  const stack = [];
  for (const value of Object.values(payload)) {
    if (value && typeof value === 'object') {
      stack.push(value);
    }
  }

  const seen = new WeakSet();

  while (stack.length) {
    const current = stack.pop();
    if (!current || typeof current !== 'object') {
      continue;
    }

    if (seen.has(current)) {
      continue;
    }
    seen.add(current);

    if (Array.isArray(current)) {
      if (!current.length) {
        continue;
      }
      return current;
    }

    const normalised = normaliseCollection(current);
    if (normalised.length) {
      return normalised;
    }

    for (const key of candidateKeys) {
      if (Array.isArray(current[key])) {
        return current[key];
      }
    }

    for (const value of Object.values(current)) {
      if (value && typeof value === 'object') {
        stack.push(value);
      }
    }
  }

  return [];
}

function extractNumberFromSources(sources, keys) {
  for (const source of sources) {
    if (!source || typeof source !== 'object') {
      continue;
    }

    for (const key of keys) {
      if (!Object.prototype.hasOwnProperty.call(source, key)) {
        continue;
      }

      const value = source[key];
      if (typeof value === 'number' && Number.isFinite(value)) {
        return value;
      }

      if (typeof value === 'string') {
        const parsed = Number.parseFloat(value);
        if (Number.isFinite(parsed)) {
          return parsed;
        }
      }
    }
  }

  return null;
}

function normaliseContactsResult(payload, { page, pageSize } = {}) {
  const collection = extractContactsCollection(payload);
  const contacts = collection.map((entry) => buildContactSummary(entry)).filter(Boolean);

  const metaSources = [];
  if (payload && typeof payload === 'object' && !Array.isArray(payload)) {
    metaSources.push(payload);
    if (payload.meta && typeof payload.meta === 'object') {
      metaSources.push(payload.meta);
    }
    if (payload.Meta && typeof payload.Meta === 'object') {
      metaSources.push(payload.Meta);
    }
    if (payload.pagination && typeof payload.pagination === 'object') {
      metaSources.push(payload.pagination);
    }
    if (payload.Pagination && typeof payload.Pagination === 'object') {
      metaSources.push(payload.Pagination);
    }
    if (payload.pageInfo && typeof payload.pageInfo === 'object') {
      metaSources.push(payload.pageInfo);
    }
    if (payload.PageInfo && typeof payload.PageInfo === 'object') {
      metaSources.push(payload.PageInfo);
    }
  }

  const dataObject = payload && typeof payload === 'object' ? payload.data || payload.Data || null : null;
  if (dataObject && typeof dataObject === 'object') {
    metaSources.push(dataObject);
    if (dataObject.meta && typeof dataObject.meta === 'object') {
      metaSources.push(dataObject.meta);
    }
    if (dataObject.pagination && typeof dataObject.pagination === 'object') {
      metaSources.push(dataObject.pagination);
    }
  }

  const uniqueSources = metaSources.filter((value, index, array) => array.indexOf(value) === index);

  const totalCount = extractNumberFromSources(uniqueSources, [
    'total',
    'Total',
    'totalCount',
    'TotalCount',
    'count',
    'Count',
    'totalRecords',
    'TotalRecords',
    'totalItems',
    'TotalItems',
  ]);

  const pageCount = extractNumberFromSources(uniqueSources, [
    'totalPages',
    'TotalPages',
    'pageCount',
    'PageCount',
    'pages',
    'Pages',
  ]);

  const currentPage = extractNumberFromSources(uniqueSources, [
    'page',
    'Page',
    'currentPage',
    'CurrentPage',
    'current',
    'Current',
  ]);

  const reportedPageSize = extractNumberFromSources(uniqueSources, [
    'pageSize',
    'PageSize',
    'perPage',
    'PerPage',
    'limit',
    'Limit',
  ]);

  const safePageSize =
    (Number.isFinite(reportedPageSize) && reportedPageSize > 0
      ? Math.trunc(reportedPageSize)
      : Number.isFinite(pageSize) && pageSize > 0
      ? Math.trunc(pageSize)
      : contacts.length || 25);

  let resolvedTotal = Number.isFinite(totalCount) && totalCount >= 0 ? Math.trunc(totalCount) : null;
  if (resolvedTotal == null) {
    resolvedTotal = contacts.length;
  }

  let resolvedPageCount = Number.isFinite(pageCount) && pageCount >= 0 ? Math.trunc(pageCount) : null;
  if ((resolvedPageCount == null || resolvedPageCount <= 0) && resolvedTotal != null && safePageSize > 0) {
    resolvedPageCount = Math.ceil(resolvedTotal / safePageSize);
  }
  if (resolvedPageCount == null) {
    resolvedPageCount = 0;
  }

  const resolvedPage =
    Number.isFinite(currentPage) && currentPage > 0
      ? Math.trunc(currentPage)
      : Number.isFinite(page) && page > 0
      ? Math.trunc(page)
      : contacts.length
      ? 1
      : 1;

  return {
    contacts,
    totalCount: resolvedTotal,
    pageCount: resolvedPageCount,
    page: resolvedPage,
    pageSize: safePageSize,
  };
}

function buildContactsEndpoints({ page, pageSize, name, email, phone, branchId } = {}) {
  const endpoints = new Set();
  const baseParams = [new URLSearchParams()];

  const setOnAll = (callback) => {
    for (const params of baseParams) {
      callback(params);
    }
  };

  const extendParams = (keys, values) => {
    if (!keys?.length || !values?.length) {
      return;
    }

    const snapshot = baseParams.slice();
    for (const params of snapshot) {
      for (const key of keys) {
        for (const value of values) {
          const next = new URLSearchParams(params);
          next.set(key, value);
          baseParams.push(next);
        }
      }
    }
  };

  if (Number.isFinite(page) && page > 0) {
    const pageValue = String(Math.trunc(page));
    setOnAll((params) => {
      params.set('page', pageValue);
    });
    extendParams(['Page'], [pageValue]);
  }

  if (Number.isFinite(pageSize) && pageSize > 0) {
    const sizeValue = String(Math.trunc(pageSize));
    setOnAll((params) => {
      params.set('perPage', sizeValue);
      params.set('pageSize', sizeValue);
    });
    extendParams(['limit', 'Limit', 'PageSize', 'PerPage'], [sizeValue]);
  }

  if (branchId) {
    const branchValue = String(branchId);
    extendParams(['branchId', 'branch', 'BranchID', 'BranchId'], [branchValue]);
  }

  if (name) {
    const nameValue = String(name);
    extendParams(['name', 'fullName', 'search', 'q'], [nameValue]);
  }

  if (email) {
    const emailValue = String(email);
    extendParams(['email', 'Email', 'contactEmail'], [emailValue]);
  }

  if (phone) {
    const phoneValues = new Set();
    const trimmed = readStringValue(phone);
    if (trimmed) {
      phoneValues.add(trimmed);
    }
    const normalised = normalizePhone(phone);
    if (normalised) {
      phoneValues.add(normalised);
      if (normalised.startsWith('0') && normalised.length > 1) {
        const withoutZero = normalised.slice(1);
        if (withoutZero) {
          phoneValues.add(withoutZero);
          phoneValues.add(`44${withoutZero}`);
          phoneValues.add(`+44${withoutZero}`);
          phoneValues.add(`0044${withoutZero}`);
        }
      }
      if (normalised.startsWith('44') && normalised.length > 2) {
        const withoutCode = normalised.slice(2);
        if (withoutCode) {
          phoneValues.add(`0${withoutCode}`);
          phoneValues.add(withoutCode);
        }
      }
    }

    const valueList = Array.from(phoneValues).filter(Boolean);
    if (valueList.length) {
      extendParams(['phone', 'mobilePhone', 'telephone', 'phoneNumber', 'phone_number'], valueList);
    }
  }

  const paths = ['/contacts', '/Contacts'];

  for (const params of baseParams) {
    const query = params.toString();
    for (const path of paths) {
      const endpoint = query ? `${path}?${query}` : path;
      endpoints.add(endpoint);
    }
  }

  return Array.from(endpoints);
}

async function queryContacts(options = {}, { mode = 'list' } = {}) {
  const {
    page: inputPage,
    pageSize: inputPageSize,
    limit,
    name,
    email,
    phone,
    branchId = BRANCH_ID,
  } = options || {};

  const page = Number.isFinite(inputPage) && inputPage > 0 ? Math.trunc(inputPage) : 1;
  const requestedSize =
    mode === 'search'
      ? limit ?? inputPageSize ?? options?.perPage ?? options?.size
      : inputPageSize ?? options?.perPage ?? options?.size ?? limit;
  const pageSize = Number.isFinite(requestedSize) && requestedSize > 0 ? Math.trunc(requestedSize) : mode === 'search' ? 10 : 25;

  const trimmedName = readStringValue(name);
  const trimmedEmail = readStringValue(email);
  const trimmedPhone = readStringValue(phone);

  const endpoints = buildContactsEndpoints({
    page,
    pageSize,
    name: trimmedName,
    email: trimmedEmail,
    phone: trimmedPhone,
    branchId: branchId || null,
  });

  if (!endpoints.length) {
    return {
      contacts: [],
      totalCount: 0,
      pageCount: 0,
      page,
      pageSize,
      hasNextPage: false,
      hasPreviousPage: false,
    };
  }

  const result = await fetchFromCandidates(endpoints, {
    method: 'GET',
    base: API_BASE,
  });

  if (result?.error) {
    throw new Error(result.error);
  }

  const parsed = normaliseContactsResult(result?.data ?? null, { page, pageSize });

  const contacts = Array.isArray(parsed?.contacts) ? parsed.contacts : [];
  const totalCount = Number.isFinite(parsed?.totalCount) && parsed.totalCount >= 0 ? Math.trunc(parsed.totalCount) : contacts.length;
  const resolvedPageSize = Number.isFinite(parsed?.pageSize) && parsed.pageSize > 0 ? Math.trunc(parsed.pageSize) : pageSize;
  const resolvedPage = Number.isFinite(parsed?.page) && parsed.page > 0 ? Math.trunc(parsed.page) : page;
  const pageCount = Number.isFinite(parsed?.pageCount) && parsed.pageCount >= 0 ? Math.trunc(parsed.pageCount) : 0;

  const hasNextPage = pageCount ? resolvedPage < pageCount : totalCount > resolvedPage * resolvedPageSize;
  const hasPreviousPage = resolvedPage > 1;

  return {
    contacts,
    totalCount,
    pageCount,
    page: resolvedPage,
    pageSize: resolvedPageSize,
    hasNextPage,
    hasPreviousPage,
  };
}

export async function listContacts(options = {}) {
  return queryContacts(options, { mode: 'list' });
}

export async function searchContacts(options = {}) {
  const { query, limit = 10, ...rest } = options || {};
  const filters = { ...rest };
  if (query && !filters.name && !filters.search) {
    filters.name = query;
  }
  if (!filters.page) {
    filters.page = 1;
  }
  if (!filters.pageSize && !filters.perPage && !filters.size) {
    filters.pageSize = limit;
  }

  return queryContacts(filters, { mode: 'search' });
}

export async function resolvePortalContact({ contact, contactId, token, email, phone } = {}) {
=======
export async function resolvePortalContact({
  contact,
  contactId,
  token,
  email,
  phone,
  countryCode,
  allowPhoneLookup = false,
} = {}) {
>>>>>>> 78002b2e

  let resolvedContact = contact ? normaliseContact(contact) : null;
  let resolvedContactId = extractContactId(resolvedContact) ?? contactId ?? null;
  let resolvedEmail = extractEmail(resolvedContact) ?? email ?? null;
  let resolvedPhone =
    extractPhone(resolvedContact) ??
    normalisePhoneWithCountry(phone, countryCode) ??
    normalizePhone(phone) ??
    null;

  if (
    resolvedContact &&
    (valueLooksLikeContact(resolvedContact) ||
      resolvedEmail ||
      resolvedContactId != null ||
      resolvedPhone)
  ) {
    return {
      contact: resolvedContact,
      contactId: resolvedContactId ?? extractContactId(resolvedContact) ?? null,
      email: resolvedEmail ?? extractEmail(resolvedContact) ?? null,
      phone: resolvedPhone ?? extractPhone(resolvedContact) ?? null,
    };
  }

  if (token || resolvedContactId != null) {
    try {
      const profile = await fetchPortalProfile({ token: token || null, contactId: resolvedContactId ?? contactId ?? null });
      if (profile) {
        resolvedContact = profile;
        resolvedContactId = extractContactId(profile) ?? resolvedContactId ?? contactId ?? null;
        resolvedEmail = extractEmail(profile) ?? resolvedEmail ?? email ?? null;
        resolvedPhone = extractPhone(profile) ?? resolvedPhone ?? normalizePhone(phone) ?? null;

        if (
          resolvedContact &&
          (valueLooksLikeContact(resolvedContact) ||
            resolvedEmail ||
            resolvedContactId != null ||
            resolvedPhone)
        ) {
          return {
            contact: resolvedContact,
            contactId: resolvedContactId,
            email: resolvedEmail,
            phone: resolvedPhone ?? extractPhone(resolvedContact) ?? null,
          };
        }
      }
    } catch (err) {
      console.warn('Failed to load Apex27 profile while resolving contact', err);
    }
  }

  if (resolvedEmail || email) {
    try {
      const lookup = await fetchContactByEmail(resolvedEmail || email || null);
      if (lookup) {
        const id = extractContactId(lookup) ?? resolvedContactId ?? contactId ?? null;
        const contactEmail = extractEmail(lookup) ?? resolvedEmail ?? email ?? null;
        const contactPhone = extractPhone(lookup) ?? resolvedPhone ?? normalizePhone(phone) ?? null;
        return { contact: lookup, contactId: id, email: contactEmail, phone: contactPhone };
      }
    } catch (err) {
      console.warn('Failed to lookup Apex27 contact by email', err);
    }
  }

  if (
    allowPhoneLookup &&
    !resolvedContactId &&
    !(resolvedEmail || email) &&
    (resolvedPhone || phone)
  ) {
    try {
      const lookup = await lookupContactByPhone({ phone: resolvedPhone || phone || null, countryCode: countryCode ?? null });
      if (lookup) {
        const id = extractContactId(lookup) ?? resolvedContactId ?? contactId ?? null;
        const contactEmail = extractEmail(lookup) ?? resolvedEmail ?? email ?? null;
        const contactPhone = extractPhone(lookup) ?? resolvedPhone ?? normalizePhone(phone) ?? null;
        return { contact: lookup, contactId: id, email: contactEmail, phone: contactPhone };
      }
    } catch (err) {
      console.warn('Failed to lookup Apex27 contact by phone', err);
    }
  }

  if (!resolvedContact && resolvedContactId != null) {
    resolvedContact = { contactId: resolvedContactId };
  }

  return {
    contact: resolvedContact || null,
    contactId: resolvedContactId ?? null,
    email: resolvedEmail ?? email ?? null,
    phone: resolvedPhone ?? normalizePhone(phone) ?? null,
  };

}

function normaliseCollection(data) {
  if (!data) {
    return [];
  }

  if (Array.isArray(data)) {
    return data;
  }

  if (typeof data === 'object') {
    if (Array.isArray(data.results)) {
      return data.results;
    }
    if (Array.isArray(data.items)) {
      return data.items;
    }
    if (Array.isArray(data.data)) {
      return data.data;
    }
  }

  return [];
}

export async function loadContactContext({ contactId } = {}) {
  if (!contactId) {
    throw new Error('Contact ID is required');
  }

  const encodedId = encodeURIComponent(contactId);

  const [propertiesResult, viewingsResult, appointmentsResult, financialResult] = await Promise.all([
    fetchFromCandidates(
      [`/contacts/${encodedId}/properties`, `/contacts/${encodedId}/Properties`],
      { method: 'GET', base: API_BASE }
    ),
    fetchFromCandidates(
      [`/contacts/${encodedId}/viewings`, `/contacts/${encodedId}/Viewings`],
      { method: 'GET', base: API_BASE }
    ),
    fetchFromCandidates(
      [`/contacts/${encodedId}/appointments`, `/contacts/${encodedId}/Appointments`],
      { method: 'GET', base: API_BASE }
    ),
    fetchFromCandidates(
      [`/contacts/${encodedId}/financial`, `/contacts/${encodedId}/financials`, `/contacts/${encodedId}/Financials`],
      { method: 'GET', base: API_BASE }
    ),
  ]);

  const properties = normaliseCollection(propertiesResult?.data);
  const viewings = normaliseCollection(viewingsResult?.data);
  const appointments = normaliseCollection(appointmentsResult?.data);
  const financial = normaliseCollection(financialResult?.data);

  if (propertiesResult?.error) {
    console.warn('Failed to load Apex27 contact properties', propertiesResult.error);
  }
  if (viewingsResult?.error) {
    console.warn('Failed to load Apex27 contact viewings', viewingsResult.error);
  }
  if (appointmentsResult?.error) {
    console.warn('Failed to load Apex27 contact appointments', appointmentsResult.error);
  }
  if (financialResult?.error) {
    console.warn('Failed to load Apex27 contact financial records', financialResult.error);
  }

  return {
    contactId,
    properties,
    viewings,
    appointments,
    financial,
  };
}

function cleanProfileInput(input = {}) {
  const body = {};
  const fields = [
    'title',
    'firstName',
    'surname',
    'postcode',
    'address',
    'mobilePhone',
    'homePhone',
    'workPhone',
    'email',
  ];

  for (const field of fields) {
    if (input[field] != null && input[field] !== '') {
      body[field] = input[field];
    }
  }

  if (BRANCH_ID && !body.branchId) {
    body.branchId = BRANCH_ID;
  }

  return body;
}

export async function registerPortalAccount({ email, password }) {
  const payload = { email, password };
  if (BRANCH_ID) {
    payload.branchId = BRANCH_ID;
  }

  const preferred = await fetchFromCandidates(
    ['/client-portal/register', '/contact-portal/register'],
    { method: 'POST', body: payload }
  );

  const preferredResult = parsePortalAuthPayload(preferred?.data, { email });


  const fallbackPayload = { email };
  if (password) {
    fallbackPayload.password = password;
  }
  if (BRANCH_ID) {
    fallbackPayload.branchId = BRANCH_ID;
  }

  const fallback = await fetchFromCandidates(['/contacts'], {
    method: 'POST',
    body: fallbackPayload,
    base: API_BASE,
  });

  const fallbackResult = parsePortalAuthPayload(fallback?.data, { email });

  const merged = mergePortalAuthResults(preferredResult, fallbackResult);

  if (!merged.contactId && !merged.contact) {
    const message = preferred?.error || fallback?.error || 'Registration failed';
    throw new Error(message);
  }

  if (!merged.email) {
    merged.email = email ?? null;
  }

  return merged;

}

export async function loginPortalAccount({ email, password }) {
  const payload = { email, password };
  if (BRANCH_ID) {
    payload.branchId = BRANCH_ID;
  }

  const primary = await fetchFromCandidates(

    ['/client-portal/login', '/contact-portal/login'],
    { method: 'POST', body: payload }
  );

  const primaryResult = parsePortalAuthPayload(primary?.data, { email });

  let fallbackResult = null;
  let fallbackError = null;

  if (!primaryResult.contactId || !primaryResult.contact) {
    const fallback = await fetchFromCandidates(
      [`/contacts?email=${encodeURIComponent(email)}`],
      { method: 'GET', base: API_BASE }
    );

    fallbackResult = parsePortalAuthPayload(fallback?.data, { email });
    fallbackError = fallback?.error || null;
  }

  const merged = mergePortalAuthResults(primaryResult, fallbackResult);

  if (!merged.contactId && !merged.contact) {
    const message = primary?.error || fallbackError || 'Login failed';
    throw new Error(message);
  }

  if (!merged.email) {
    merged.email = email ?? null;
  }

  return merged;

}

export async function fetchPortalProfile({ token, contactId }) {
  if (token) {
    const result = await fetchFromCandidates(
      ['/client-portal/me', '/contact-portal/me'],
      { method: 'GET', token }
    );
    if (result?.data) {
      const contact = normaliseContact(result.data);
      if (contact) {
        return contact;
      }
    }
  }

  if (contactId) {
    const result = await fetchFromCandidates(
      [`/contacts/${encodeURIComponent(contactId)}`],
      { method: 'GET', base: API_BASE }
    );
    if (result?.data) {
      const contact = normaliseContact(result.data);
      if (contact) {
        return contact;
      }
    }
  }

  throw new Error('Failed to load contact details');
}

export async function updatePortalProfile({ token, contactId, input }) {
  const body = cleanProfileInput(input);

  if (!Object.keys(body).length) {
    throw new Error('No profile fields provided');
  }

  if (token) {
    const result = await fetchFromCandidates(
      ['/client-portal/me', '/contact-portal/me'],
      { method: 'PUT', body, token }
    );
    if (result?.data) {
      return normaliseContact(result.data) || result.data;
    }
    if (result?.response && result.response.ok) {
      return null;
    }
  }

  if (contactId) {
    const result = await fetchFromCandidates(
      [`/contacts/${encodeURIComponent(contactId)}`],
      { method: 'PUT', body, base: API_BASE }
    );
    if (result?.data) {
      return normaliseContact(result.data) || result.data;
    }
  }

  throw new Error('Failed to update profile');
}
<|MERGE_RESOLUTION|>--- conflicted
+++ resolved
@@ -877,7 +877,6 @@
   return null;
 }
 
-<<<<<<< HEAD
 function readStringValue(value) {
   if (value == null) {
     return null;
@@ -1430,17 +1429,7 @@
 }
 
 export async function resolvePortalContact({ contact, contactId, token, email, phone } = {}) {
-=======
-export async function resolvePortalContact({
-  contact,
-  contactId,
-  token,
-  email,
-  phone,
-  countryCode,
-  allowPhoneLookup = false,
-} = {}) {
->>>>>>> 78002b2e
+
 
   let resolvedContact = contact ? normaliseContact(contact) : null;
   let resolvedContactId = extractContactId(resolvedContact) ?? contactId ?? null;
