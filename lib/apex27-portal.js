--- conflicted
+++ resolved
@@ -575,7 +575,6 @@
   return null;
 }
 
-<<<<<<< HEAD
 async function fetchContactByPhone(phone) {
   const canonical = normalizePhone(phone);
   if (!canonical) {
@@ -610,130 +609,7 @@
   }
 
   const endpoints = Array.from(endpointSet);
-=======
-function normalisePhoneDigits(value) {
-  if (!value) {
-    return null;
-  }
-
-  const stringValue = String(value).trim();
-  if (!stringValue) {
-    return null;
-  }
-
-  const prefix = stringValue.startsWith('+') ? '+' : '';
-  const digits = stringValue.replace(/\D+/g, '');
-
-  if (!digits) {
-    return null;
-  }
-
-  if (prefix && digits) {
-    return `+${digits}`;
-  }
-
-  return digits;
-}
-
-function normaliseCountryCode(value) {
-  if (!value) {
-    return null;
-  }
-
-  const stringValue = String(value).trim();
-  if (!stringValue) {
-    return null;
-  }
-
-  if (/^[A-Za-z]{2}$/.test(stringValue)) {
-    return stringValue.toUpperCase();
-  }
-
-  const digits = stringValue.replace(/\D+/g, '');
-  return digits || null;
-}
-
-function buildPhoneLookupCandidates(phone, countryCode) {
-  const candidates = new Set();
-
-  if (!phone) {
-    return candidates;
-  }
-
-  const digitsOnly = phone.replace(/\D+/g, '');
-
-  if (!digitsOnly) {
-    return candidates;
-  }
-
-  const startsWithPlus = phone.startsWith('+');
-  const trimmedLeadingZero = digitsOnly.replace(/^0+/, '') || digitsOnly;
-
-  candidates.add(digitsOnly);
-  candidates.add(trimmedLeadingZero);
-
-  if (startsWithPlus) {
-    candidates.add(`+${digitsOnly}`);
-    candidates.add(`+${trimmedLeadingZero}`);
-  }
-
-  const numericCountry = countryCode && /^\d+$/.test(countryCode) ? countryCode : null;
-
-  if (numericCountry) {
-    const joined = `${numericCountry}${trimmedLeadingZero}`;
-    candidates.add(joined);
-    candidates.add(`+${joined}`);
-  }
-
-  return candidates;
-}
-
-export async function lookupContactByPhone({ phone, countryCode } = {}) {
-  const normalisedPhone = normalisePhoneDigits(phone);
-  const normalisedCountry = normaliseCountryCode(countryCode);
-
-  if (!normalisedPhone) {
-    return null;
-  }
-
-  const candidateNumbers = Array.from(
-    buildPhoneLookupCandidates(normalisedPhone, normalisedCountry)
-  ).filter(Boolean);
-
-  if (!candidateNumbers.length) {
-    return null;
-  }
-
-  const queryKeys = [
-    'phone',
-    'Phone',
-    'telephone',
-    'Telephone',
-    'mobilePhone',
-    'MobilePhone',
-    'homePhone',
-    'HomePhone',
-    'workPhone',
-    'WorkPhone',
-    'phoneNumber',
-    'PhoneNumber',
-    'search',
-    'searchTerm',
-    'SearchTerm',
-  ];
-
-  const endpoints = [];
-
-  for (const number of candidateNumbers) {
-    for (const key of queryKeys) {
-      endpoints.push(`/contacts?${key}=${encodeURIComponent(number)}`);
-    }
-  }
-
-  if (!endpoints.length) {
-    return null;
-  }
->>>>>>> e6c30113
+
 
   const result = await fetchFromCandidates(endpoints, {
     method: 'GET',
@@ -747,11 +623,8 @@
   return null;
 }
 
-<<<<<<< HEAD
 export async function resolvePortalContact({ contact, contactId, token, email, phone } = {}) {
-=======
-export async function resolvePortalContact({ contact, contactId, token, email } = {}) {
->>>>>>> e6c30113
+
   let resolvedContact = contact ? normaliseContact(contact) : null;
   let resolvedContactId = extractContactId(resolvedContact) ?? contactId ?? null;
   let resolvedEmail = extractEmail(resolvedContact) ?? email ?? null;
