import { getProxyAgent } from './proxy-agent.js';


const DEFAULT_API_BASE = 'https://api.apex27.co.uk';
const API_BASE = process.env.APEX27_API_BASE || DEFAULT_API_BASE;
const PORTAL_BASE = process.env.APEX27_PORTAL_BASE || API_BASE;
const API_KEY = process.env.APEX27_API_KEY || process.env.NEXT_PUBLIC_APEX27_API_KEY || null;
const BRANCH_ID = process.env.APEX27_BRANCH_ID || process.env.NEXT_PUBLIC_APEX27_BRANCH_ID || null;

const CONTACT_ID_KEYS = [
  'contactId',
  'contactID',
  'contact_id',
  'contactid',
  'ContactID',
  'ContactId',
  'Contactid',
  'contactRef',
  'contactRefNo',
  'contactRefNumber',
  'contactReference',
  'contact_reference',
  'contactNumber',
  'contact_number',
  'contactNo',
  'contact_no',
  'portalContactId',
  'portalContactID',
  'portal_contact_id',
];

const CONTACT_DETAIL_KEYS = [
  'firstName',
  'surname',
  'lastName',
  'email',
  'mobilePhone',
  'homePhone',
  'workPhone',
  'address',
  'postcode',
  'title',
];

const EMAIL_KEYS = [
  'email',
  'Email',
  'userEmail',
  'user_email',
  'username',
  'userName',
  'contactEmail',
  'contact_email',
];

const PHONE_KEYS = [
  'phone',
  'phoneNumber',
  'phone_number',
  'telephone',
  'Telephone',
  'tel',
  'Tel',
  'mobile',
  'mobilePhone',
  'mobile_phone',
  'mobileNumber',
  'mobile_number',
  'mobilephone',
  'landline',
  'Landline',
  'homePhone',
  'home_phone',
  'workPhone',
  'work_phone',
];

const TOKEN_KEYS = [
  'token',
  'Token',
  'accessToken',
  'access_token',
  'authToken',
  'auth_token',
  'jwt',
  'JWT',
  'portalToken',
  'portal_token',
];

const CONTACT_NAME_KEYS = [
  'name',
  'Name',
  'fullName',
  'FullName',
  'displayName',
  'display_name',
  'contactName',
  'contact_name',
  'ContactName',
  'Contact_name',
  'contactFullName',
  'contact_full_name',
];

const FIRST_NAME_KEYS = [
  'firstName',
  'FirstName',
  'firstname',
  'first_name',
  'forename',
  'Forename',
  'givenName',
  'given_name',
  'GivenName',
];

const LAST_NAME_KEYS = [
  'surname',
  'Surname',
  'lastName',
  'LastName',
  'lastname',
  'last_name',
  'familyName',
  'family_name',
  'FamilyName',
];

const TITLE_KEYS = ['title', 'Title', 'salutation', 'Salutation'];

const BRANCH_NAME_KEYS = [
  'branch',
  'Branch',
  'branchName',
  'BranchName',
  'branch_name',
  'branchOffice',
  'BranchOffice',
  'branchLabel',
  'BranchLabel',
  'officeName',
  'OfficeName',
];

const CONTACT_TYPE_KEYS = [
  'contactType',
  'ContactType',
  'type',
  'Type',
  'category',
  'Category',
];

const CREATED_AT_KEYS = [
  'createdAt',
  'CreatedAt',
  'created_at',
  'created',
  'Created',
  'createdOn',
  'CreatedOn',
  'creationDate',
  'CreationDate',
  'dateCreated',
  'DateCreated',
  'addedAt',
  'AddedAt',
];

const UPDATED_AT_KEYS = [
  'updatedAt',
  'UpdatedAt',
  'updated_at',
  'updated',
  'Updated',
  'modifiedAt',
  'ModifiedAt',
  'modified_on',
  'modifiedOn',
  'ModifiedOn',
];

function valueLooksLikeContact(value) {
  if (!value || typeof value !== 'object') {
    return false;
  }

  return CONTACT_DETAIL_KEYS.some((key) => {
    const candidate = value[key];
    return candidate != null && candidate !== '';
  });
}

function scoreContact(value) {
  if (!value || typeof value !== 'object') {
    return 0;
  }

  let score = 0;

  if (readDirectContactId(value) != null) {
    score += 1;
  }

  for (const key of CONTACT_DETAIL_KEYS) {
    if (value[key] != null && value[key] !== '') {
      score += 1;
    }
  }

  return score;
}

function pickBetterContact(current, candidate) {
  if (!candidate) {
    return current || null;
  }

  if (!current) {
    return candidate;
  }

  const currentScore = scoreContact(current);
  const candidateScore = scoreContact(candidate);

  if (candidateScore > currentScore) {
    return candidate;
  }

  return current;
}

function readDirectContactId(value) {
  if (!value || typeof value !== 'object') {
    return null;
  }

  for (const key of CONTACT_ID_KEYS) {
    if (value[key] != null && value[key] !== '') {
      return value[key];
    }
  }

  if ('id' in value || 'Id' in value || 'ID' in value) {
    if (valueLooksLikeContact(value)) {
      return value.id ?? value.Id ?? value.ID;
    }
  }

  return null;
}

function extractContactId(source) {
  if (!source) {
    return null;
  }

  const stack = [source];
  const seen = new WeakSet();

  while (stack.length) {
    const current = stack.pop();
    if (!current) {
      continue;
    }

    if (typeof current !== 'object') {
      continue;
    }

    if (seen.has(current)) {
      continue;
    }
    seen.add(current);

    if (Array.isArray(current)) {
      for (const entry of current) {
        stack.push(entry);
      }
      continue;
    }

    const direct = readDirectContactId(current);
    if (direct != null) {
      return direct;
    }

    for (const [key, value] of Object.entries(current)) {
      if (value == null) {
        continue;
      }

      if (typeof value !== 'object') {
        const lowerKey = key.toLowerCase();
        if (value !== '' && (lowerKey.includes('contactid') || lowerKey === 'contact' || lowerKey === 'contactid')) {
          return value;
        }
        if (value !== '' && lowerKey === 'id' && valueLooksLikeContact(current)) {
          return value;
        }
        continue;
      }

      stack.push(value);
    }
  }

  return null;
}

function extractEmail(source) {
  if (!source) {
    return null;
  }

  const stack = [source];
  const seen = new WeakSet();

  while (stack.length) {
    const current = stack.pop();
    if (!current || typeof current !== 'object') {
      continue;
    }

    if (seen.has(current)) {
      continue;
    }
    seen.add(current);

    if (Array.isArray(current)) {
      for (const entry of current) {
        stack.push(entry);
      }
      continue;
    }

    for (const key of EMAIL_KEYS) {
      if (current[key] != null && current[key] !== '') {
        return current[key];
      }
    }

    for (const value of Object.values(current)) {
      if (value && typeof value === 'object') {
        stack.push(value);
      }
    }
  }

  return null;
}

function extractToken(source) {
  if (!source) {
    return null;
  }

  const stack = [source];
  const seen = new WeakSet();

  while (stack.length) {
    const current = stack.pop();
    if (!current || typeof current !== 'object') {
      continue;
    }

    if (seen.has(current)) {
      continue;
    }
    seen.add(current);

    if (Array.isArray(current)) {
      for (const entry of current) {
        stack.push(entry);
      }
      continue;
    }

    for (const key of TOKEN_KEYS) {
      if (current[key] != null && current[key] !== '') {
        return current[key];
      }
    }

    for (const value of Object.values(current)) {
      if (value && typeof value === 'object') {
        stack.push(value);
      }
    }
  }

  return null;
}


export function normalizePhone(input) {
  if (input == null) {
    return null;
  }

  const trimmed = String(input).trim();
  if (!trimmed) {
    return null;
  }

  const withoutExtension = trimmed.replace(/(?:ext\.?|extension|x)\s*\d+$/i, '');
  let cleaned = withoutExtension.replace(/[^0-9+]/g, '');

  if (!cleaned) {
    return null;
  }

  if (cleaned.startsWith('+')) {
    cleaned = cleaned.replace(/(?!^)\+/g, '');
    cleaned = cleaned.slice(1);
    if (cleaned.startsWith('44')) {
      cleaned = cleaned.slice(2);
      if (!cleaned.startsWith('0')) {
        cleaned = `0${cleaned}`;
      }
    }
  } else if (cleaned.startsWith('0044')) {
    cleaned = cleaned.slice(4);
    if (!cleaned.startsWith('0')) {
      cleaned = `0${cleaned}`;
    }
  }

  if (cleaned.startsWith('44') && cleaned.length > 10) {
    cleaned = cleaned.slice(2);
    if (!cleaned.startsWith('0')) {
      cleaned = `0${cleaned}`;
    }
  }

  cleaned = cleaned.replace(/\D/g, '');

  if (!cleaned) {
    return null;
  }

  if (cleaned.startsWith('0')) {
    cleaned = cleaned.replace(/^0+/, '0');
  }

  return cleaned;
}

function normalisePhoneWithCountry(phone, countryCode) {
  const direct = normalizePhone(phone);
  if (direct) {
    return direct;
  }

  if (phone == null) {
    return null;
  }

  const phoneString = String(phone).trim();
  if (!phoneString) {
    return null;
  }

  const phoneDigits = phoneString.replace(/\D+/g, '');
  if (!phoneDigits) {
    return null;
  }

  const stripped = phoneDigits.replace(/^0+/, '');

  if (countryCode != null) {
    const codeString = String(countryCode).trim();
    if (codeString) {
      const codeDigits = codeString.replace(/\D+/g, '');
      if (codeDigits) {
        const withPlus = `+${codeDigits}${stripped}`;
        const normalisedWithPlus = normalizePhone(withPlus);
        if (normalisedWithPlus) {
          return normalisedWithPlus;
        }

        const withoutPlus = `${codeDigits}${stripped}`;
        const normalisedWithoutPlus = normalizePhone(withoutPlus);
        if (normalisedWithoutPlus) {
          return normalisedWithoutPlus;
        }
      }
    }
  }

  const withLocalPrefix = normalizePhone(stripped ? `0${stripped}` : phoneDigits);
  if (withLocalPrefix) {
    return withLocalPrefix;
  }

  return normalizePhone(phoneDigits);
}

function buildHeaders({ includeApiKey = true, token } = {}) {
  const headers = {
    accept: 'application/json',
  };

  if (includeApiKey && API_KEY) {
    headers['x-api-key'] = API_KEY;
  }

  if (token) {
    headers.authorization = `Bearer ${token}`;
  }

  return headers;
}

async function fetchFromCandidates(endpoints, { method = 'GET', body, token, includeApiKey = true, base = PORTAL_BASE } = {}) {
  const errors = [];

  for (const endpoint of endpoints) {
    const url = endpoint.startsWith('http') ? endpoint : `${base}${endpoint}`;
    const headers = buildHeaders({ includeApiKey, token });
    const options = { method, headers };
    const dispatcher = getProxyAgent();
    if (dispatcher) {
      options.dispatcher = dispatcher;
    }

    if (body && method !== 'GET' && method !== 'HEAD') {
      headers['content-type'] = 'application/json';
      options.body = JSON.stringify(body);
    }

    let response;
    try {
      response = await fetch(url, options);
    } catch (err) {
      errors.push({ url, message: err instanceof Error ? err.message : String(err) });
      continue;
    }

    if (response.ok) {
      let data = null;
      try {
        data = await response.json();
      } catch (err) {
        data = null;
      }
      return { response, data, url };
    }

    if (response.status === 404 || response.status === 405) {
      continue;
    }

    let errorMessage = `Request failed with status ${response.status}`;
    try {
      const bodyText = await response.text();
      if (bodyText) {
        try {
          const parsed = JSON.parse(bodyText);
          errorMessage = parsed?.error || parsed?.message || bodyText;
        } catch (err) {
          errorMessage = bodyText;
        }
      }
    } catch (err) {
      // Ignore body parsing errors.
    }

    return { response, error: errorMessage, url };
  }

  return { error: 'No Apex27 endpoint accepted the request', errors };
}

function normaliseContact(payload) {
  if (!payload) {
    return null;
  }

  const stack = [payload];
  const seen = new WeakSet();

  while (stack.length) {
    const current = stack.pop();

    if (!current) {
      continue;
    }

    if (typeof current !== 'object') {
      continue;
    }

    if (seen.has(current)) {
      continue;
    }
    seen.add(current);

    if (Array.isArray(current)) {
      for (const entry of current) {
        stack.push(entry);
      }
      continue;
    }

    if (valueLooksLikeContact(current) || readDirectContactId(current) != null) {
      return current;
    }

    for (const value of Object.values(current)) {
      if (value && typeof value === 'object') {
        stack.push(value);
      }
    }
  }

  return null;
}

function extractPhone(source) {
  if (!source) {
    return null;
  }

  const stack = [source];
  const seen = new WeakSet();

  while (stack.length) {
    const current = stack.pop();

    if (!current || typeof current !== 'object') {
      continue;
    }

    if (seen.has(current)) {
      continue;
    }
    seen.add(current);

    if (Array.isArray(current)) {
      for (const entry of current) {
        stack.push(entry);
      }
      continue;
    }

    for (const key of PHONE_KEYS) {
      if (current[key] != null && current[key] !== '') {
        const normalised = normalizePhone(current[key]);
        if (normalised) {
          return normalised;
        }
      }
    }

    for (const value of Object.values(current)) {
      if (value && typeof value === 'object') {
        stack.push(value);
      }
    }
  }

  return null;
}

function parsePortalAuthPayload(payload, defaults = {}) {
  const contact = normaliseContact(payload);
  const contactId = extractContactId(contact || payload) ?? null;
  const token = extractToken(payload) ?? null;
  const email = extractEmail(contact || payload) ?? defaults.email ?? null;

  return {
    raw: payload ?? null,
    contact: contact ? { ...contact } : contactId ? { contactId } : null,
    contactId,
    token,
    email,
  };
}

function mergePortalAuthResults(...results) {
  return results.reduce(
    (acc, result) => {
      if (!result) {
        return acc;
      }

      acc.raw = acc.raw ?? result.raw ?? null;
      acc.contactId = acc.contactId ?? result.contactId ?? null;
      acc.contact = pickBetterContact(acc.contact, result.contact);
      acc.token = acc.token ?? result.token ?? null;
      acc.email = acc.email ?? result.email ?? null;

      return acc;
    },
    { raw: null, contact: null, contactId: null, token: null, email: null }
  );
}

async function fetchContactByEmail(email) {
  if (!email) {
    return null;
  }

  const result = await fetchFromCandidates([
    `/contacts?email=${encodeURIComponent(email)}`,
    `/contacts?Email=${encodeURIComponent(email)}`,
  ], {
    method: 'GET',
    base: API_BASE,
  });

  if (result?.data) {
    return normaliseContact(result.data);
  }

  return null;
}

function normalisePhoneDigits(value) {
<<<<<<< HEAD
  if (value == null) {
    return null;
  }

  const stringValue = String(value).trim();
  if (!stringValue) {
    return null;
  }

  const hasPlusPrefix = stringValue.startsWith('+');
=======
  if (!value) {
    return null;
  }

  const stringValue = String(value).trim();
  if (!stringValue) {
    return null;
  }

  const prefix = stringValue.startsWith('+') ? '+' : '';
>>>>>>> 6d8206d2
  const digits = stringValue.replace(/\D+/g, '');

  if (!digits) {
    return null;
  }

<<<<<<< HEAD
  if (hasPlusPrefix) {
=======
  if (prefix && digits) {
>>>>>>> 6d8206d2
    return `+${digits}`;
  }

  return digits;
}

function normaliseCountryCode(value) {
<<<<<<< HEAD
  if (value == null) {
=======
  if (!value) {
>>>>>>> 6d8206d2
    return null;
  }

  const stringValue = String(value).trim();
  if (!stringValue) {
    return null;
  }

<<<<<<< HEAD
  const upper = stringValue.toUpperCase();
  if (upper === 'UK' || upper === 'GB' || upper === 'GBR') {
    return '44';
  }

  if (/^[A-Z]{2,3}$/.test(upper)) {
    return upper;
=======
  if (/^[A-Za-z]{2}$/.test(stringValue)) {
    return stringValue.toUpperCase();
>>>>>>> 6d8206d2
  }

  const digits = stringValue.replace(/\D+/g, '');
  return digits || null;
}

function buildPhoneLookupCandidates(phone, countryCode) {
  const candidates = new Set();
<<<<<<< HEAD

  if (!phone) {
    return candidates;
  }

  const digitsOnly = phone.replace(/\D+/g, '');
  if (digitsOnly) {
    candidates.add(digitsOnly);
  }

  const trimmedLeadingZero = digitsOnly.replace(/^0+/, '') || digitsOnly;
  if (trimmedLeadingZero) {
    candidates.add(trimmedLeadingZero);
  }

  if (phone.startsWith('+')) {
    candidates.add(`+${digitsOnly}`);
    if (trimmedLeadingZero) {
      candidates.add(`+${trimmedLeadingZero}`);
    }
  }

  const canonical = normalizePhone(phone);
  if (canonical) {
    candidates.add(canonical);

    if (canonical.startsWith('0') && canonical.length > 1) {
      const withoutZero = canonical.slice(1);
      if (withoutZero) {
        candidates.add(withoutZero);
        candidates.add(`44${withoutZero}`);
        candidates.add(`+44${withoutZero}`);
        candidates.add(`0044${withoutZero}`);
      }
    } else if (canonical.startsWith('44') && canonical.length > 2) {
      const withoutCode = canonical.slice(2);
      if (withoutCode) {
        candidates.add(withoutCode);
        candidates.add(`0${withoutCode}`);
      }
    }
  }

  const numericCountry = countryCode && /^\d+$/.test(countryCode) ? countryCode : null;
  if (numericCountry && trimmedLeadingZero) {
    const joined = `${numericCountry}${trimmedLeadingZero}`;
    candidates.add(joined);
    candidates.add(`+${joined}`);
  }

  return candidates;
}

export async function lookupContactByPhone({ phone, countryCode } = {}) {
  const normalisedPhone = normalisePhoneDigits(phone) ?? normalizePhone(phone);
  const normalisedCountry = normaliseCountryCode(countryCode);

  if (!normalisedPhone) {
    return null;
  }

  const candidateNumbers = Array.from(
    buildPhoneLookupCandidates(normalisedPhone, normalisedCountry)
  ).filter(Boolean);

  if (!candidateNumbers.length) {
    return null;
  }

  const queryKeys = [
    'phone',
    'Phone',
    'telephone',
    'Telephone',
    'mobilePhone',
    'MobilePhone',
    'mobile',
    'Mobile',
    'landline',
    'Landline',
    'homePhone',
    'HomePhone',
    'workPhone',
    'WorkPhone',
    'phoneNumber',
    'PhoneNumber',
    'phone_number',
    'mobile_phone',
    'mobilephone',
    'contactPhone',
    'contact_phone',
    'search',
    'searchTerm',
    'SearchTerm',
  ];

  const endpoints = new Set();

  for (const number of candidateNumbers) {
    for (const key of queryKeys) {
      endpoints.add(`/contacts?${encodeURIComponent(key)}=${encodeURIComponent(number)}`);
    }
  }

  if (!endpoints.size) {
    return null;
  }

  const result = await fetchFromCandidates(Array.from(endpoints), {
    method: 'GET',
    base: API_BASE,
  });
=======

  if (!phone) {
    return candidates;
  }

  const digitsOnly = phone.replace(/\D+/g, '');

  if (!digitsOnly) {
    return candidates;
  }

  const startsWithPlus = phone.startsWith('+');
  const trimmedLeadingZero = digitsOnly.replace(/^0+/, '') || digitsOnly;

  candidates.add(digitsOnly);
  candidates.add(trimmedLeadingZero);

  if (startsWithPlus) {
    candidates.add(`+${digitsOnly}`);
    candidates.add(`+${trimmedLeadingZero}`);
  }

  const numericCountry = countryCode && /^\d+$/.test(countryCode) ? countryCode : null;

  if (numericCountry) {
    const joined = `${numericCountry}${trimmedLeadingZero}`;
    candidates.add(joined);
    candidates.add(`+${joined}`);
  }

  return candidates;
}

const PHONE_LOOKUP_QUERY_KEYS = Object.freeze([
  'phone',
  'Phone',
  'telephone',
  'Telephone',
  'mobilePhone',
  'MobilePhone',
  'homePhone',
  'HomePhone',
  'workPhone',
  'WorkPhone',
  'phoneNumber',
  'PhoneNumber',
  'search',
  'searchTerm',
  'SearchTerm',
]);

function buildPhoneLookupEndpoints(numbers, queryKeys = PHONE_LOOKUP_QUERY_KEYS) {
  const endpoints = new Set();

  for (const number of numbers) {
    if (!number) {
      continue;
    }

    const encodedNumber = encodeURIComponent(number);

    for (const key of queryKeys) {
      endpoints.add(`/contacts?${key}=${encodedNumber}`);
    }
  }

  return Array.from(endpoints);
}

export const phoneLookupInternals = {
  async fetch(endpoints = []) {
    if (!endpoints.length) {
      return null;
    }

    return fetchFromCandidates(endpoints, {
      method: 'GET',
      base: API_BASE,
    });
  },
};

export async function lookupContactByPhone(options = {}) {
  const { phone: rawPhone, countryCode: rawCountryCode } = options || {};
  const normalisedPhone = normalisePhoneDigits(rawPhone);
  const normalisedCountry = normaliseCountryCode(rawCountryCode);

  if (!normalisedPhone) {
    return null;
  }

  const candidateNumbers = Array.from(
    buildPhoneLookupCandidates(normalisedPhone, normalisedCountry)
  ).filter(Boolean);

  if (!candidateNumbers.length) {
    return null;
  }

  const endpoints = buildPhoneLookupEndpoints(candidateNumbers);

  if (!endpoints.length) {
    return null;
  }

  const result = await phoneLookupInternals.fetch(endpoints);
>>>>>>> 6d8206d2

  if (result?.data) {
    return normaliseContact(result.data) || result.data;

  }

  return null;
}

<<<<<<< HEAD
async function fetchContactByPhone(input) {
  if (input == null) {
    return null;
  }

  const options =
    typeof input === 'object' && !Array.isArray(input)
      ? { phone: input.phone ?? null, countryCode: input.countryCode ?? null }
      : { phone: input, countryCode: null };

  return lookupContactByPhone(options);
}

function readStringValue(value) {
  if (value == null) {
    return null;
  }

  const text = String(value).trim();
  return text ? text : null;
}

function pickStringFromKeys(source, keys) {
  if (!source || typeof source !== 'object') {
    return null;
  }

  for (const key of keys) {
    if (Object.prototype.hasOwnProperty.call(source, key)) {
      const candidate = readStringValue(source[key]);
      if (candidate) {
        return candidate;
      }
    }
  }

  return null;
}

function extractPhoneDisplay(source) {
  if (!source) {
    return null;
  }

  const stack = [source];
  const seen = new WeakSet();

  while (stack.length) {
    const current = stack.pop();

    if (!current || typeof current !== 'object') {
      continue;
    }

    if (seen.has(current)) {
      continue;
    }
    seen.add(current);

    if (Array.isArray(current)) {
      for (const entry of current) {
        stack.push(entry);
      }
      continue;
    }

    for (const key of PHONE_KEYS) {
      if (Object.prototype.hasOwnProperty.call(current, key)) {
        const candidate = readStringValue(current[key]);
        if (candidate) {
          return candidate;
        }
      }
    }

    for (const value of Object.values(current)) {
      if (value && typeof value === 'object') {
        stack.push(value);
      }
    }
  }

  return null;
}

function buildContactSummary(entry) {
  if (!entry) {
    return null;
  }

  const contact = normaliseContact(entry) || entry;
  if (!contact || typeof contact !== 'object') {
    return null;
  }

  const contactId = extractContactId(contact) ?? extractContactId(entry) ?? null;
  const email = extractEmail(contact) ?? extractEmail(entry) ?? null;
  const phoneNormalised = extractPhone(contact) ?? extractPhone(entry) ?? null;
  const phoneDisplay = extractPhoneDisplay(contact) ?? extractPhoneDisplay(entry) ?? null;

  const title = pickStringFromKeys(contact, TITLE_KEYS);
  const firstName = pickStringFromKeys(contact, FIRST_NAME_KEYS);
  const lastName = pickStringFromKeys(contact, LAST_NAME_KEYS);
  let name = [title, firstName, lastName].filter(Boolean).join(' ').trim();
  if (!name) {
    name = pickStringFromKeys(contact, CONTACT_NAME_KEYS) || pickStringFromKeys(entry, CONTACT_NAME_KEYS) || null;
  }
  if (!name && email) {
    name = email;
  }
  if (!name && phoneDisplay) {
    name = phoneDisplay;
  }
  if (!name) {
    name = 'Unnamed contact';
  }

  const branch = pickStringFromKeys(contact, BRANCH_NAME_KEYS) || pickStringFromKeys(entry, BRANCH_NAME_KEYS) || null;
  const type = pickStringFromKeys(contact, CONTACT_TYPE_KEYS) || pickStringFromKeys(entry, CONTACT_TYPE_KEYS) || null;
  const createdAt = pickStringFromKeys(contact, CREATED_AT_KEYS) || pickStringFromKeys(entry, CREATED_AT_KEYS) || null;
  const updatedAt = pickStringFromKeys(contact, UPDATED_AT_KEYS) || pickStringFromKeys(entry, UPDATED_AT_KEYS) || null;

  return {
    id: contactId ?? null,
    title: title || null,
    firstName: firstName || null,
    lastName: lastName || null,
    name,
    email: email ?? null,
    phone: phoneDisplay ?? phoneNormalised ?? null,
    phoneNormalised: phoneNormalised ?? null,
    branch: branch || null,
    type: type || null,
    createdAt: createdAt || null,
    updatedAt: updatedAt || null,
  };
}

function extractContactsCollection(payload) {
  if (!payload) {
    return [];
  }

  if (Array.isArray(payload)) {
    return payload;
  }

  const direct = normaliseCollection(payload);
  if (direct.length) {
    return direct;
  }

  const candidateKeys = [
    'contacts',
    'Contacts',
    'items',
    'Items',
    'results',
    'Results',
    'records',
    'Records',
    'entries',
    'Entries',
  ];

  for (const key of candidateKeys) {
    if (Array.isArray(payload[key])) {
      return payload[key];
    }
  }

  const stack = [];
  for (const value of Object.values(payload)) {
    if (value && typeof value === 'object') {
      stack.push(value);
    }
  }

  const seen = new WeakSet();

  while (stack.length) {
    const current = stack.pop();
    if (!current || typeof current !== 'object') {
      continue;
    }

    if (seen.has(current)) {
      continue;
    }
    seen.add(current);

    if (Array.isArray(current)) {
      if (!current.length) {
        continue;
      }
      return current;
    }

    const normalised = normaliseCollection(current);
    if (normalised.length) {
      return normalised;
    }

    for (const key of candidateKeys) {
      if (Array.isArray(current[key])) {
        return current[key];
      }
    }

    for (const value of Object.values(current)) {
      if (value && typeof value === 'object') {
        stack.push(value);
      }
    }
  }

  return [];
}

function extractNumberFromSources(sources, keys) {
  for (const source of sources) {
    if (!source || typeof source !== 'object') {
      continue;
    }

    for (const key of keys) {
      if (!Object.prototype.hasOwnProperty.call(source, key)) {
        continue;
      }

      const value = source[key];
      if (typeof value === 'number' && Number.isFinite(value)) {
        return value;
      }

      if (typeof value === 'string') {
        const parsed = Number.parseFloat(value);
        if (Number.isFinite(parsed)) {
          return parsed;
        }
      }
    }
  }

  return null;
}

function normaliseContactsResult(payload, { page, pageSize } = {}) {
  const collection = extractContactsCollection(payload);
  const contacts = collection.map((entry) => buildContactSummary(entry)).filter(Boolean);

  const metaSources = [];
  if (payload && typeof payload === 'object' && !Array.isArray(payload)) {
    metaSources.push(payload);
    if (payload.meta && typeof payload.meta === 'object') {
      metaSources.push(payload.meta);
    }
    if (payload.Meta && typeof payload.Meta === 'object') {
      metaSources.push(payload.Meta);
    }
    if (payload.pagination && typeof payload.pagination === 'object') {
      metaSources.push(payload.pagination);
    }
    if (payload.Pagination && typeof payload.Pagination === 'object') {
      metaSources.push(payload.Pagination);
    }
    if (payload.pageInfo && typeof payload.pageInfo === 'object') {
      metaSources.push(payload.pageInfo);
    }
    if (payload.PageInfo && typeof payload.PageInfo === 'object') {
      metaSources.push(payload.PageInfo);
    }
  }

  const dataObject = payload && typeof payload === 'object' ? payload.data || payload.Data || null : null;
  if (dataObject && typeof dataObject === 'object') {
    metaSources.push(dataObject);
    if (dataObject.meta && typeof dataObject.meta === 'object') {
      metaSources.push(dataObject.meta);
    }
    if (dataObject.pagination && typeof dataObject.pagination === 'object') {
      metaSources.push(dataObject.pagination);
    }
  }

  const uniqueSources = metaSources.filter((value, index, array) => array.indexOf(value) === index);

  const totalCount = extractNumberFromSources(uniqueSources, [
    'total',
    'Total',
    'totalCount',
    'TotalCount',
    'count',
    'Count',
    'totalRecords',
    'TotalRecords',
    'totalItems',
    'TotalItems',
  ]);

  const pageCount = extractNumberFromSources(uniqueSources, [
    'totalPages',
    'TotalPages',
    'pageCount',
    'PageCount',
    'pages',
    'Pages',
  ]);

  const currentPage = extractNumberFromSources(uniqueSources, [
    'page',
    'Page',
    'currentPage',
    'CurrentPage',
    'current',
    'Current',
  ]);

  const reportedPageSize = extractNumberFromSources(uniqueSources, [
    'pageSize',
    'PageSize',
    'perPage',
    'PerPage',
    'limit',
    'Limit',
  ]);

  const safePageSize =
    (Number.isFinite(reportedPageSize) && reportedPageSize > 0
      ? Math.trunc(reportedPageSize)
      : Number.isFinite(pageSize) && pageSize > 0
      ? Math.trunc(pageSize)
      : contacts.length || 25);

  let resolvedTotal = Number.isFinite(totalCount) && totalCount >= 0 ? Math.trunc(totalCount) : null;
  if (resolvedTotal == null) {
    resolvedTotal = contacts.length;
  }

  let resolvedPageCount = Number.isFinite(pageCount) && pageCount >= 0 ? Math.trunc(pageCount) : null;
  if ((resolvedPageCount == null || resolvedPageCount <= 0) && resolvedTotal != null && safePageSize > 0) {
    resolvedPageCount = Math.ceil(resolvedTotal / safePageSize);
  }
  if (resolvedPageCount == null) {
    resolvedPageCount = 0;
  }

  const resolvedPage =
    Number.isFinite(currentPage) && currentPage > 0
      ? Math.trunc(currentPage)
      : Number.isFinite(page) && page > 0
      ? Math.trunc(page)
      : contacts.length
      ? 1
      : 1;

  return {
    contacts,
    totalCount: resolvedTotal,
    pageCount: resolvedPageCount,
    page: resolvedPage,
    pageSize: safePageSize,
  };
}

function buildContactsEndpoints({ page, pageSize, name, email, phone, branchId } = {}) {
  const endpoints = new Set();
  const baseParams = [new URLSearchParams()];

  const setOnAll = (callback) => {
    for (const params of baseParams) {
      callback(params);
    }
  };

  const extendParams = (keys, values) => {
    if (!keys?.length || !values?.length) {
      return;
    }

    const snapshot = baseParams.slice();
    for (const params of snapshot) {
      for (const key of keys) {
        for (const value of values) {
          const next = new URLSearchParams(params);
          next.set(key, value);
          baseParams.push(next);
        }
      }
    }
  };

  if (Number.isFinite(page) && page > 0) {
    const pageValue = String(Math.trunc(page));
    setOnAll((params) => {
      params.set('page', pageValue);
    });
    extendParams(['Page'], [pageValue]);
  }

  if (Number.isFinite(pageSize) && pageSize > 0) {
    const sizeValue = String(Math.trunc(pageSize));
    setOnAll((params) => {
      params.set('perPage', sizeValue);
      params.set('pageSize', sizeValue);
    });
    extendParams(['limit', 'Limit', 'PageSize', 'PerPage'], [sizeValue]);
  }

  if (branchId) {
    const branchValue = String(branchId);
    extendParams(['branchId', 'branch', 'BranchID', 'BranchId'], [branchValue]);
  }

  if (name) {
    const nameValue = String(name);
    extendParams(['name', 'fullName', 'search', 'q'], [nameValue]);
  }

  if (email) {
    const emailValue = String(email);
    extendParams(['email', 'Email', 'contactEmail'], [emailValue]);
  }

  if (phone) {
    const phoneValues = new Set();
    const trimmed = readStringValue(phone);
    if (trimmed) {
      phoneValues.add(trimmed);
    }
    const normalised = normalizePhone(phone);
    if (normalised) {
      phoneValues.add(normalised);
      if (normalised.startsWith('0') && normalised.length > 1) {
        const withoutZero = normalised.slice(1);
        if (withoutZero) {
          phoneValues.add(withoutZero);
          phoneValues.add(`44${withoutZero}`);
          phoneValues.add(`+44${withoutZero}`);
          phoneValues.add(`0044${withoutZero}`);
        }
      }
      if (normalised.startsWith('44') && normalised.length > 2) {
        const withoutCode = normalised.slice(2);
        if (withoutCode) {
          phoneValues.add(`0${withoutCode}`);
          phoneValues.add(withoutCode);
        }
      }
    }

    const valueList = Array.from(phoneValues).filter(Boolean);
    if (valueList.length) {
      extendParams(['phone', 'mobilePhone', 'telephone', 'phoneNumber', 'phone_number'], valueList);
    }
  }

  const paths = ['/contacts', '/Contacts'];

  for (const params of baseParams) {
    const query = params.toString();
    for (const path of paths) {
      const endpoint = query ? `${path}?${query}` : path;
      endpoints.add(endpoint);
    }
  }

  return Array.from(endpoints);
}

async function queryContacts(options = {}, { mode = 'list' } = {}) {
  const {
    page: inputPage,
    pageSize: inputPageSize,
    limit,
    name,
    email,
    phone,
    branchId = BRANCH_ID,
  } = options || {};

  const page = Number.isFinite(inputPage) && inputPage > 0 ? Math.trunc(inputPage) : 1;
  const requestedSize =
    mode === 'search'
      ? limit ?? inputPageSize ?? options?.perPage ?? options?.size
      : inputPageSize ?? options?.perPage ?? options?.size ?? limit;
  const pageSize = Number.isFinite(requestedSize) && requestedSize > 0 ? Math.trunc(requestedSize) : mode === 'search' ? 10 : 25;

  const trimmedName = readStringValue(name);
  const trimmedEmail = readStringValue(email);
  const trimmedPhone = readStringValue(phone);

  const endpoints = buildContactsEndpoints({
    page,
    pageSize,
    name: trimmedName,
    email: trimmedEmail,
    phone: trimmedPhone,
    branchId: branchId || null,
  });

  if (!endpoints.length) {
    return {
      contacts: [],
      totalCount: 0,
      pageCount: 0,
      page,
      pageSize,
      hasNextPage: false,
      hasPreviousPage: false,
    };
  }

  const result = await fetchFromCandidates(endpoints, {
    method: 'GET',
    base: API_BASE,
  });

  if (result?.error) {
    throw new Error(result.error);
  }

  const parsed = normaliseContactsResult(result?.data ?? null, { page, pageSize });

  const contacts = Array.isArray(parsed?.contacts) ? parsed.contacts : [];
  const totalCount = Number.isFinite(parsed?.totalCount) && parsed.totalCount >= 0 ? Math.trunc(parsed.totalCount) : contacts.length;
  const resolvedPageSize = Number.isFinite(parsed?.pageSize) && parsed.pageSize > 0 ? Math.trunc(parsed.pageSize) : pageSize;
  const resolvedPage = Number.isFinite(parsed?.page) && parsed.page > 0 ? Math.trunc(parsed.page) : page;
  const pageCount = Number.isFinite(parsed?.pageCount) && parsed.pageCount >= 0 ? Math.trunc(parsed.pageCount) : 0;

  const hasNextPage = pageCount ? resolvedPage < pageCount : totalCount > resolvedPage * resolvedPageSize;
  const hasPreviousPage = resolvedPage > 1;

  return {
    contacts,
    totalCount,
    pageCount,
    page: resolvedPage,
    pageSize: resolvedPageSize,
    hasNextPage,
    hasPreviousPage,
  };
}

export async function listContacts(options = {}) {
  return queryContacts(options, { mode: 'list' });
}

export async function searchContacts(options = {}) {
  const { query, limit = 10, ...rest } = options || {};
  const filters = { ...rest };
  if (query && !filters.name && !filters.search) {
    filters.name = query;
  }
  if (!filters.page) {
    filters.page = 1;
  }
  if (!filters.pageSize && !filters.perPage && !filters.size) {
    filters.pageSize = limit;
  }

  return queryContacts(filters, { mode: 'search' });
}

export async function resolvePortalContact({ contact, contactId, token, email, phone } = {}) {
=======

export async function resolvePortalContact({
  contact,
  contactId,
  token,
  email,
  phone,
  countryCode,
  allowPhoneLookup = false,
} = {}) {
>>>>>>> 6d8206d2

  let resolvedContact = contact ? normaliseContact(contact) : null;
  let resolvedContactId = extractContactId(resolvedContact) ?? contactId ?? null;
  let resolvedEmail = extractEmail(resolvedContact) ?? email ?? null;
  let resolvedPhone =
    extractPhone(resolvedContact) ??
    normalisePhoneWithCountry(phone, countryCode) ??
    normalizePhone(phone) ??
    null;

  if (
    resolvedContact &&
    (valueLooksLikeContact(resolvedContact) ||
      resolvedEmail ||
      resolvedContactId != null ||
      resolvedPhone)
  ) {
    return {
      contact: resolvedContact,
      contactId: resolvedContactId ?? extractContactId(resolvedContact) ?? null,
      email: resolvedEmail ?? extractEmail(resolvedContact) ?? null,
      phone: resolvedPhone ?? extractPhone(resolvedContact) ?? null,
    };
  }

  if (token || resolvedContactId != null) {
    try {
      const profile = await fetchPortalProfile({ token: token || null, contactId: resolvedContactId ?? contactId ?? null });
      if (profile) {
        resolvedContact = profile;
        resolvedContactId = extractContactId(profile) ?? resolvedContactId ?? contactId ?? null;
        resolvedEmail = extractEmail(profile) ?? resolvedEmail ?? email ?? null;
        resolvedPhone = extractPhone(profile) ?? resolvedPhone ?? normalizePhone(phone) ?? null;

        if (
          resolvedContact &&
          (valueLooksLikeContact(resolvedContact) ||
            resolvedEmail ||
            resolvedContactId != null ||
            resolvedPhone)
        ) {
          return {
            contact: resolvedContact,
            contactId: resolvedContactId,
            email: resolvedEmail,
            phone: resolvedPhone ?? extractPhone(resolvedContact) ?? null,
          };
        }
      }
    } catch (err) {
      console.warn('Failed to load Apex27 profile while resolving contact', err);
    }
  }

  if (resolvedEmail || email) {
    try {
      const lookup = await fetchContactByEmail(resolvedEmail || email || null);
      if (lookup) {
        const id = extractContactId(lookup) ?? resolvedContactId ?? contactId ?? null;
        const contactEmail = extractEmail(lookup) ?? resolvedEmail ?? email ?? null;
        const contactPhone = extractPhone(lookup) ?? resolvedPhone ?? normalizePhone(phone) ?? null;
        return { contact: lookup, contactId: id, email: contactEmail, phone: contactPhone };
      }
    } catch (err) {
      console.warn('Failed to lookup Apex27 contact by email', err);
    }
  }

  if (
    allowPhoneLookup &&
    !resolvedContactId &&
    !(resolvedEmail || email) &&
    (resolvedPhone || phone)
  ) {
    try {

      const lookup = await lookupContactByPhone({ phone: resolvedPhone || phone || null, countryCode: countryCode ?? null });
      if (lookup) {
        const id = extractContactId(lookup) ?? resolvedContactId ?? contactId ?? null;
        const contactEmail = extractEmail(lookup) ?? resolvedEmail ?? email ?? null;
        const contactPhone = extractPhone(lookup) ?? resolvedPhone ?? normalizePhone(phone) ?? null;
        return { contact: lookup, contactId: id, email: contactEmail, phone: contactPhone };
      }
    } catch (err) {
      console.warn('Failed to lookup Apex27 contact by phone', err);
    }
  }

  if (!resolvedContact && resolvedContactId != null) {
    resolvedContact = { contactId: resolvedContactId };
  }

  return {
    contact: resolvedContact || null,
    contactId: resolvedContactId ?? null,
    email: resolvedEmail ?? email ?? null,
    phone: resolvedPhone ?? normalizePhone(phone) ?? null,
  };

}

function normaliseCollection(data) {
  if (!data) {
    return [];
  }

  if (Array.isArray(data)) {
    return data;
  }

  if (typeof data === 'object') {
    if (Array.isArray(data.results)) {
      return data.results;
    }
    if (Array.isArray(data.items)) {
      return data.items;
    }
    if (Array.isArray(data.data)) {
      return data.data;
    }
  }

  return [];
}

export async function loadContactContext({ contactId } = {}) {
  if (!contactId) {
    throw new Error('Contact ID is required');
  }

  const encodedId = encodeURIComponent(contactId);

  const [propertiesResult, viewingsResult, appointmentsResult, financialResult] = await Promise.all([
    fetchFromCandidates(
      [`/contacts/${encodedId}/properties`, `/contacts/${encodedId}/Properties`],
      { method: 'GET', base: API_BASE }
    ),
    fetchFromCandidates(
      [`/contacts/${encodedId}/viewings`, `/contacts/${encodedId}/Viewings`],
      { method: 'GET', base: API_BASE }
    ),
    fetchFromCandidates(
      [`/contacts/${encodedId}/appointments`, `/contacts/${encodedId}/Appointments`],
      { method: 'GET', base: API_BASE }
    ),
    fetchFromCandidates(
      [`/contacts/${encodedId}/financial`, `/contacts/${encodedId}/financials`, `/contacts/${encodedId}/Financials`],
      { method: 'GET', base: API_BASE }
    ),
  ]);

  const properties = normaliseCollection(propertiesResult?.data);
  const viewings = normaliseCollection(viewingsResult?.data);
  const appointments = normaliseCollection(appointmentsResult?.data);
  const financial = normaliseCollection(financialResult?.data);

  if (propertiesResult?.error) {
    console.warn('Failed to load Apex27 contact properties', propertiesResult.error);
  }
  if (viewingsResult?.error) {
    console.warn('Failed to load Apex27 contact viewings', viewingsResult.error);
  }
  if (appointmentsResult?.error) {
    console.warn('Failed to load Apex27 contact appointments', appointmentsResult.error);
  }
  if (financialResult?.error) {
    console.warn('Failed to load Apex27 contact financial records', financialResult.error);
  }

  return {
    contactId,
    properties,
    viewings,
    appointments,
    financial,
  };
}

function cleanProfileInput(input = {}) {
  const body = {};
  const fields = [
    'title',
    'firstName',
    'surname',
    'postcode',
    'address',
    'mobilePhone',
    'homePhone',
    'workPhone',
    'email',
  ];

  for (const field of fields) {
    if (input[field] != null && input[field] !== '') {
      body[field] = input[field];
    }
  }

  if (BRANCH_ID && !body.branchId) {
    body.branchId = BRANCH_ID;
  }

  return body;
}

export async function registerPortalAccount({ email, password }) {
  const payload = { email, password };
  if (BRANCH_ID) {
    payload.branchId = BRANCH_ID;
  }

  const preferred = await fetchFromCandidates(
    ['/client-portal/register', '/contact-portal/register'],
    { method: 'POST', body: payload }
  );

  const preferredResult = parsePortalAuthPayload(preferred?.data, { email });


  const fallbackPayload = { email };
  if (password) {
    fallbackPayload.password = password;
  }
  if (BRANCH_ID) {
    fallbackPayload.branchId = BRANCH_ID;
  }

  const fallback = await fetchFromCandidates(['/contacts'], {
    method: 'POST',
    body: fallbackPayload,
    base: API_BASE,
  });

  const fallbackResult = parsePortalAuthPayload(fallback?.data, { email });

  const merged = mergePortalAuthResults(preferredResult, fallbackResult);

  if (!merged.contactId && !merged.contact) {
    const message = preferred?.error || fallback?.error || 'Registration failed';
    throw new Error(message);
  }

  if (!merged.email) {
    merged.email = email ?? null;
  }

  return merged;

}

export async function loginPortalAccount({ email, password }) {
  const payload = { email, password };
  if (BRANCH_ID) {
    payload.branchId = BRANCH_ID;
  }

  const primary = await fetchFromCandidates(

    ['/client-portal/login', '/contact-portal/login'],
    { method: 'POST', body: payload }
  );

  const primaryResult = parsePortalAuthPayload(primary?.data, { email });

  let fallbackResult = null;
  let fallbackError = null;

  if (!primaryResult.contactId || !primaryResult.contact) {
    const fallback = await fetchFromCandidates(
      [`/contacts?email=${encodeURIComponent(email)}`],
      { method: 'GET', base: API_BASE }
    );

    fallbackResult = parsePortalAuthPayload(fallback?.data, { email });
    fallbackError = fallback?.error || null;
  }

  const merged = mergePortalAuthResults(primaryResult, fallbackResult);

  if (!merged.contactId && !merged.contact) {
    const message = primary?.error || fallbackError || 'Login failed';
    throw new Error(message);
  }

  if (!merged.email) {
    merged.email = email ?? null;
  }

  return merged;

}

export async function fetchPortalProfile({ token, contactId }) {
  if (token) {
    const result = await fetchFromCandidates(
      ['/client-portal/me', '/contact-portal/me'],
      { method: 'GET', token }
    );
    if (result?.data) {
      const contact = normaliseContact(result.data);
      if (contact) {
        return contact;
      }
    }
  }

  if (contactId) {
    const result = await fetchFromCandidates(
      [`/contacts/${encodeURIComponent(contactId)}`],
      { method: 'GET', base: API_BASE }
    );
    if (result?.data) {
      const contact = normaliseContact(result.data);
      if (contact) {
        return contact;
      }
    }
  }

  throw new Error('Failed to load contact details');
}

export async function updatePortalProfile({ token, contactId, input }) {
  const body = cleanProfileInput(input);

  if (!Object.keys(body).length) {
    throw new Error('No profile fields provided');
  }

  if (token) {
    const result = await fetchFromCandidates(
      ['/client-portal/me', '/contact-portal/me'],
      { method: 'PUT', body, token }
    );
    if (result?.data) {
      return normaliseContact(result.data) || result.data;
    }
    if (result?.response && result.response.ok) {
      return null;
    }
  }

  if (contactId) {
    const result = await fetchFromCandidates(
      [`/contacts/${encodeURIComponent(contactId)}`],
      { method: 'PUT', body, base: API_BASE }
    );
    if (result?.data) {
      return normaliseContact(result.data) || result.data;
    }
  }

  throw new Error('Failed to update profile');
}
<|MERGE_RESOLUTION|>--- conflicted
+++ resolved
@@ -719,7 +719,6 @@
 }
 
 function normalisePhoneDigits(value) {
-<<<<<<< HEAD
   if (value == null) {
     return null;
   }
@@ -730,8 +729,24 @@
   }
 
   const hasPlusPrefix = stringValue.startsWith('+');
-=======
-  if (!value) {
+
+  const digits = stringValue.replace(/\D+/g, '');
+
+  if (!digits) {
+    return null;
+  }
+
+  if (hasPlusPrefix) {
+
+    return `+${digits}`;
+  }
+
+  return digits;
+}
+
+function normaliseCountryCode(value) {
+  if (value == null) {
+
     return null;
   }
 
@@ -740,40 +755,6 @@
     return null;
   }
 
-  const prefix = stringValue.startsWith('+') ? '+' : '';
->>>>>>> 6d8206d2
-  const digits = stringValue.replace(/\D+/g, '');
-
-  if (!digits) {
-    return null;
-  }
-
-<<<<<<< HEAD
-  if (hasPlusPrefix) {
-=======
-  if (prefix && digits) {
->>>>>>> 6d8206d2
-    return `+${digits}`;
-  }
-
-  return digits;
-}
-
-function normaliseCountryCode(value) {
-<<<<<<< HEAD
-  if (value == null) {
-=======
-  if (!value) {
->>>>>>> 6d8206d2
-    return null;
-  }
-
-  const stringValue = String(value).trim();
-  if (!stringValue) {
-    return null;
-  }
-
-<<<<<<< HEAD
   const upper = stringValue.toUpperCase();
   if (upper === 'UK' || upper === 'GB' || upper === 'GBR') {
     return '44';
@@ -781,10 +762,7 @@
 
   if (/^[A-Z]{2,3}$/.test(upper)) {
     return upper;
-=======
-  if (/^[A-Za-z]{2}$/.test(stringValue)) {
-    return stringValue.toUpperCase();
->>>>>>> 6d8206d2
+
   }
 
   const digits = stringValue.replace(/\D+/g, '');
@@ -793,7 +771,6 @@
 
 function buildPhoneLookupCandidates(phone, countryCode) {
   const candidates = new Set();
-<<<<<<< HEAD
 
   if (!phone) {
     return candidates;
@@ -906,114 +883,7 @@
     method: 'GET',
     base: API_BASE,
   });
-=======
-
-  if (!phone) {
-    return candidates;
-  }
-
-  const digitsOnly = phone.replace(/\D+/g, '');
-
-  if (!digitsOnly) {
-    return candidates;
-  }
-
-  const startsWithPlus = phone.startsWith('+');
-  const trimmedLeadingZero = digitsOnly.replace(/^0+/, '') || digitsOnly;
-
-  candidates.add(digitsOnly);
-  candidates.add(trimmedLeadingZero);
-
-  if (startsWithPlus) {
-    candidates.add(`+${digitsOnly}`);
-    candidates.add(`+${trimmedLeadingZero}`);
-  }
-
-  const numericCountry = countryCode && /^\d+$/.test(countryCode) ? countryCode : null;
-
-  if (numericCountry) {
-    const joined = `${numericCountry}${trimmedLeadingZero}`;
-    candidates.add(joined);
-    candidates.add(`+${joined}`);
-  }
-
-  return candidates;
-}
-
-const PHONE_LOOKUP_QUERY_KEYS = Object.freeze([
-  'phone',
-  'Phone',
-  'telephone',
-  'Telephone',
-  'mobilePhone',
-  'MobilePhone',
-  'homePhone',
-  'HomePhone',
-  'workPhone',
-  'WorkPhone',
-  'phoneNumber',
-  'PhoneNumber',
-  'search',
-  'searchTerm',
-  'SearchTerm',
-]);
-
-function buildPhoneLookupEndpoints(numbers, queryKeys = PHONE_LOOKUP_QUERY_KEYS) {
-  const endpoints = new Set();
-
-  for (const number of numbers) {
-    if (!number) {
-      continue;
-    }
-
-    const encodedNumber = encodeURIComponent(number);
-
-    for (const key of queryKeys) {
-      endpoints.add(`/contacts?${key}=${encodedNumber}`);
-    }
-  }
-
-  return Array.from(endpoints);
-}
-
-export const phoneLookupInternals = {
-  async fetch(endpoints = []) {
-    if (!endpoints.length) {
-      return null;
-    }
-
-    return fetchFromCandidates(endpoints, {
-      method: 'GET',
-      base: API_BASE,
-    });
-  },
-};
-
-export async function lookupContactByPhone(options = {}) {
-  const { phone: rawPhone, countryCode: rawCountryCode } = options || {};
-  const normalisedPhone = normalisePhoneDigits(rawPhone);
-  const normalisedCountry = normaliseCountryCode(rawCountryCode);
-
-  if (!normalisedPhone) {
-    return null;
-  }
-
-  const candidateNumbers = Array.from(
-    buildPhoneLookupCandidates(normalisedPhone, normalisedCountry)
-  ).filter(Boolean);
-
-  if (!candidateNumbers.length) {
-    return null;
-  }
-
-  const endpoints = buildPhoneLookupEndpoints(candidateNumbers);
-
-  if (!endpoints.length) {
-    return null;
-  }
-
-  const result = await phoneLookupInternals.fetch(endpoints);
->>>>>>> 6d8206d2
+
 
   if (result?.data) {
     return normaliseContact(result.data) || result.data;
@@ -1023,7 +893,6 @@
   return null;
 }
 
-<<<<<<< HEAD
 async function fetchContactByPhone(input) {
   if (input == null) {
     return null;
@@ -1589,18 +1458,7 @@
 }
 
 export async function resolvePortalContact({ contact, contactId, token, email, phone } = {}) {
-=======
-
-export async function resolvePortalContact({
-  contact,
-  contactId,
-  token,
-  email,
-  phone,
-  countryCode,
-  allowPhoneLookup = false,
-} = {}) {
->>>>>>> 6d8206d2
+
 
   let resolvedContact = contact ? normaliseContact(contact) : null;
   let resolvedContactId = extractContactId(resolvedContact) ?? contactId ?? null;
