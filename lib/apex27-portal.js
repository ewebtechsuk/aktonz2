import { getProxyAgent } from './proxy-agent.js';


const DEFAULT_API_BASE = 'https://api.apex27.co.uk';
const API_BASE = process.env.APEX27_API_BASE || DEFAULT_API_BASE;
const PORTAL_BASE = process.env.APEX27_PORTAL_BASE || API_BASE;
const API_KEY = process.env.APEX27_API_KEY || process.env.NEXT_PUBLIC_APEX27_API_KEY || null;
const BRANCH_ID = process.env.APEX27_BRANCH_ID || process.env.NEXT_PUBLIC_APEX27_BRANCH_ID || null;

const CONTACT_ID_KEYS = [
  'contactId',
  'contactID',
  'contact_id',
  'contactid',
  'ContactID',
  'ContactId',
  'Contactid',
  'contactRef',
  'contactRefNo',
  'contactRefNumber',
  'contactReference',
  'contact_reference',
  'contactNumber',
  'contact_number',
  'contactNo',
  'contact_no',
  'portalContactId',
  'portalContactID',
  'portal_contact_id',
];

const CONTACT_DETAIL_KEYS = [
  'firstName',
  'surname',
  'lastName',
  'email',
  'mobilePhone',
  'homePhone',
  'workPhone',
  'address',
  'postcode',
  'title',
];

const EMAIL_KEYS = [
  'email',
  'Email',
  'userEmail',
  'user_email',
  'username',
  'userName',
  'contactEmail',
  'contact_email',
];

const PHONE_KEYS = [
  'phone',
  'phoneNumber',
  'phone_number',
  'telephone',
  'Telephone',
  'tel',
  'Tel',
  'mobile',
  'mobilePhone',
  'mobile_phone',
  'mobileNumber',
  'mobile_number',
  'mobilephone',
  'landline',
  'Landline',
  'homePhone',
  'home_phone',
  'workPhone',
  'work_phone',
];

const TOKEN_KEYS = [
  'token',
  'Token',
  'accessToken',
  'access_token',
  'authToken',
  'auth_token',
  'jwt',
  'JWT',
  'portalToken',
  'portal_token',
];

function valueLooksLikeContact(value) {
  if (!value || typeof value !== 'object') {
    return false;
  }

  return CONTACT_DETAIL_KEYS.some((key) => {
    const candidate = value[key];
    return candidate != null && candidate !== '';
  });
}

function scoreContact(value) {
  if (!value || typeof value !== 'object') {
    return 0;
  }

  let score = 0;

  if (readDirectContactId(value) != null) {
    score += 1;
  }

  for (const key of CONTACT_DETAIL_KEYS) {
    if (value[key] != null && value[key] !== '') {
      score += 1;
    }
  }

  return score;
}

function pickBetterContact(current, candidate) {
  if (!candidate) {
    return current || null;
  }

  if (!current) {
    return candidate;
  }

  const currentScore = scoreContact(current);
  const candidateScore = scoreContact(candidate);

  if (candidateScore > currentScore) {
    return candidate;
  }

  return current;
}

function readDirectContactId(value) {
  if (!value || typeof value !== 'object') {
    return null;
  }

  for (const key of CONTACT_ID_KEYS) {
    if (value[key] != null && value[key] !== '') {
      return value[key];
    }
  }

  if ('id' in value || 'Id' in value || 'ID' in value) {
    if (valueLooksLikeContact(value)) {
      return value.id ?? value.Id ?? value.ID;
    }
  }

  return null;
}

function extractContactId(source) {
  if (!source) {
    return null;
  }

  const stack = [source];
  const seen = new WeakSet();

  while (stack.length) {
    const current = stack.pop();
    if (!current) {
      continue;
    }

    if (typeof current !== 'object') {
      continue;
    }

    if (seen.has(current)) {
      continue;
    }
    seen.add(current);

    if (Array.isArray(current)) {
      for (const entry of current) {
        stack.push(entry);
      }
      continue;
    }

    const direct = readDirectContactId(current);
    if (direct != null) {
      return direct;
    }

    for (const [key, value] of Object.entries(current)) {
      if (value == null) {
        continue;
      }

      if (typeof value !== 'object') {
        const lowerKey = key.toLowerCase();
        if (value !== '' && (lowerKey.includes('contactid') || lowerKey === 'contact' || lowerKey === 'contactid')) {
          return value;
        }
        if (value !== '' && lowerKey === 'id' && valueLooksLikeContact(current)) {
          return value;
        }
        continue;
      }

      stack.push(value);
    }
  }

  return null;
}

function extractEmail(source) {
  if (!source) {
    return null;
  }

  const stack = [source];
  const seen = new WeakSet();

  while (stack.length) {
    const current = stack.pop();
    if (!current || typeof current !== 'object') {
      continue;
    }

    if (seen.has(current)) {
      continue;
    }
    seen.add(current);

    if (Array.isArray(current)) {
      for (const entry of current) {
        stack.push(entry);
      }
      continue;
    }

    for (const key of EMAIL_KEYS) {
      if (current[key] != null && current[key] !== '') {
        return current[key];
      }
    }

    for (const value of Object.values(current)) {
      if (value && typeof value === 'object') {
        stack.push(value);
      }
    }
  }

  return null;
}

function extractToken(source) {
  if (!source) {
    return null;
  }

  const stack = [source];
  const seen = new WeakSet();

  while (stack.length) {
    const current = stack.pop();
    if (!current || typeof current !== 'object') {
      continue;
    }

    if (seen.has(current)) {
      continue;
    }
    seen.add(current);

    if (Array.isArray(current)) {
      for (const entry of current) {
        stack.push(entry);
      }
      continue;
    }

    for (const key of TOKEN_KEYS) {
      if (current[key] != null && current[key] !== '') {
        return current[key];
      }
    }

    for (const value of Object.values(current)) {
      if (value && typeof value === 'object') {
        stack.push(value);
      }
    }
  }

  return null;
}


export function normalizePhone(input) {
  if (input == null) {
    return null;
  }

  const trimmed = String(input).trim();
  if (!trimmed) {
    return null;
  }

  const withoutExtension = trimmed.replace(/(?:ext\.?|extension|x)\s*\d+$/i, '');
  let cleaned = withoutExtension.replace(/[^0-9+]/g, '');

  if (!cleaned) {
    return null;
  }

  if (cleaned.startsWith('+')) {
    cleaned = cleaned.replace(/(?!^)\+/g, '');
    cleaned = cleaned.slice(1);
    if (cleaned.startsWith('44')) {
      cleaned = cleaned.slice(2);
      if (!cleaned.startsWith('0')) {
        cleaned = `0${cleaned}`;
      }
    }
  } else if (cleaned.startsWith('0044')) {
    cleaned = cleaned.slice(4);
    if (!cleaned.startsWith('0')) {
      cleaned = `0${cleaned}`;
    }
  }

  if (cleaned.startsWith('44') && cleaned.length > 10) {
    cleaned = cleaned.slice(2);
    if (!cleaned.startsWith('0')) {
      cleaned = `0${cleaned}`;
    }
  }

  cleaned = cleaned.replace(/\D/g, '');

  if (!cleaned) {
    return null;
  }

  if (cleaned.startsWith('0')) {
    cleaned = cleaned.replace(/^0+/, '0');
  }

  return cleaned;
}

function normalisePhoneWithCountry(phone, countryCode) {
  const direct = normalizePhone(phone);
  if (direct) {
    return direct;
  }

  if (phone == null) {
    return null;
  }

  const phoneString = String(phone).trim();
  if (!phoneString) {
    return null;
  }

  const phoneDigits = phoneString.replace(/\D+/g, '');
  if (!phoneDigits) {
    return null;
  }

  const stripped = phoneDigits.replace(/^0+/, '');

  if (countryCode != null) {
    const codeString = String(countryCode).trim();
    if (codeString) {
      const codeDigits = codeString.replace(/\D+/g, '');
      if (codeDigits) {
        const withPlus = `+${codeDigits}${stripped}`;
        const normalisedWithPlus = normalizePhone(withPlus);
        if (normalisedWithPlus) {
          return normalisedWithPlus;
        }

        const withoutPlus = `${codeDigits}${stripped}`;
        const normalisedWithoutPlus = normalizePhone(withoutPlus);
        if (normalisedWithoutPlus) {
          return normalisedWithoutPlus;
        }
      }
    }
  }

  const withLocalPrefix = normalizePhone(stripped ? `0${stripped}` : phoneDigits);
  if (withLocalPrefix) {
    return withLocalPrefix;
  }

  return normalizePhone(phoneDigits);
}

function buildHeaders({ includeApiKey = true, token } = {}) {
  const headers = {
    accept: 'application/json',
  };

  if (includeApiKey && API_KEY) {
    headers['x-api-key'] = API_KEY;
  }

  if (token) {
    headers.authorization = `Bearer ${token}`;
  }

  return headers;
}

async function fetchFromCandidates(endpoints, { method = 'GET', body, token, includeApiKey = true, base = PORTAL_BASE } = {}) {
  const errors = [];

  for (const endpoint of endpoints) {
    const url = endpoint.startsWith('http') ? endpoint : `${base}${endpoint}`;
    const headers = buildHeaders({ includeApiKey, token });
    const options = { method, headers };
    const dispatcher = getProxyAgent();
    if (dispatcher) {
      options.dispatcher = dispatcher;
    }

    if (body && method !== 'GET' && method !== 'HEAD') {
      headers['content-type'] = 'application/json';
      options.body = JSON.stringify(body);
    }

    let response;
    try {
      response = await fetch(url, options);
    } catch (err) {
      errors.push({ url, message: err instanceof Error ? err.message : String(err) });
      continue;
    }

    if (response.ok) {
      let data = null;
      try {
        data = await response.json();
      } catch (err) {
        data = null;
      }
      return { response, data, url };
    }

    if (response.status === 404 || response.status === 405) {
      continue;
    }

    let errorMessage = `Request failed with status ${response.status}`;
    try {
      const bodyText = await response.text();
      if (bodyText) {
        try {
          const parsed = JSON.parse(bodyText);
          errorMessage = parsed?.error || parsed?.message || bodyText;
        } catch (err) {
          errorMessage = bodyText;
        }
      }
    } catch (err) {
      // Ignore body parsing errors.
    }

    return { response, error: errorMessage, url };
  }

  return { error: 'No Apex27 endpoint accepted the request', errors };
}

function normaliseContact(payload) {
  if (!payload) {
    return null;
  }

  const stack = [payload];
  const seen = new WeakSet();

  while (stack.length) {
    const current = stack.pop();

    if (!current) {
      continue;
    }

    if (typeof current !== 'object') {
      continue;
    }

    if (seen.has(current)) {
      continue;
    }
    seen.add(current);

    if (Array.isArray(current)) {
      for (const entry of current) {
        stack.push(entry);
      }
      continue;
    }

    if (valueLooksLikeContact(current) || readDirectContactId(current) != null) {
      return current;
    }

    for (const value of Object.values(current)) {
      if (value && typeof value === 'object') {
        stack.push(value);
      }
    }
  }

  return null;
}

function extractPhone(source) {
  if (!source) {
    return null;
  }

  const stack = [source];
  const seen = new WeakSet();

  while (stack.length) {
    const current = stack.pop();

    if (!current || typeof current !== 'object') {
      continue;
    }

    if (seen.has(current)) {
      continue;
    }
    seen.add(current);

    if (Array.isArray(current)) {
      for (const entry of current) {
        stack.push(entry);
      }
      continue;
    }

    for (const key of PHONE_KEYS) {
      if (current[key] != null && current[key] !== '') {
        const normalised = normalizePhone(current[key]);
        if (normalised) {
          return normalised;
        }
      }
    }

    for (const value of Object.values(current)) {
      if (value && typeof value === 'object') {
        stack.push(value);
      }
    }
  }

  return null;
}

function parsePortalAuthPayload(payload, defaults = {}) {
  const contact = normaliseContact(payload);
  const contactId = extractContactId(contact || payload) ?? null;
  const token = extractToken(payload) ?? null;
  const email = extractEmail(contact || payload) ?? defaults.email ?? null;

  return {
    raw: payload ?? null,
    contact: contact ? { ...contact } : contactId ? { contactId } : null,
    contactId,
    token,
    email,
  };
}

function mergePortalAuthResults(...results) {
  return results.reduce(
    (acc, result) => {
      if (!result) {
        return acc;
      }

      acc.raw = acc.raw ?? result.raw ?? null;
      acc.contactId = acc.contactId ?? result.contactId ?? null;
      acc.contact = pickBetterContact(acc.contact, result.contact);
      acc.token = acc.token ?? result.token ?? null;
      acc.email = acc.email ?? result.email ?? null;

      return acc;
    },
    { raw: null, contact: null, contactId: null, token: null, email: null }
  );
}

async function fetchContactByEmail(email) {
  if (!email) {
    return null;
  }

  const result = await fetchFromCandidates([
    `/contacts?email=${encodeURIComponent(email)}`,
    `/contacts?Email=${encodeURIComponent(email)}`,
  ], {
    method: 'GET',
    base: API_BASE,
  });

  if (result?.data) {
    return normaliseContact(result.data);
  }

  return null;
}

<<<<<<< HEAD
function normalisePhoneDigits(value) {
  if (!value) {
    return null;
  }

  const stringValue = String(value).trim();
  if (!stringValue) {
    return null;
  }

  const prefix = stringValue.startsWith('+') ? '+' : '';
  const digits = stringValue.replace(/\D+/g, '');

  if (!digits) {
    return null;
  }

  if (prefix && digits) {
    return `+${digits}`;
  }

  return digits;
}

function normaliseCountryCode(value) {
  if (!value) {
    return null;
  }

  const stringValue = String(value).trim();
  if (!stringValue) {
    return null;
  }

  if (/^[A-Za-z]{2}$/.test(stringValue)) {
    return stringValue.toUpperCase();
  }

  const digits = stringValue.replace(/\D+/g, '');
  return digits || null;
}

function buildPhoneLookupCandidates(phone, countryCode) {
  const candidates = new Set();

  if (!phone) {
    return candidates;
  }

  const digitsOnly = phone.replace(/\D+/g, '');

  if (!digitsOnly) {
    return candidates;
  }

  const startsWithPlus = phone.startsWith('+');
  const trimmedLeadingZero = digitsOnly.replace(/^0+/, '') || digitsOnly;

  candidates.add(digitsOnly);
  candidates.add(trimmedLeadingZero);

  if (startsWithPlus) {
    candidates.add(`+${digitsOnly}`);
    candidates.add(`+${trimmedLeadingZero}`);
  }

  const numericCountry = countryCode && /^\d+$/.test(countryCode) ? countryCode : null;

  if (numericCountry) {
    const joined = `${numericCountry}${trimmedLeadingZero}`;
    candidates.add(joined);
    candidates.add(`+${joined}`);
  }

  return candidates;
}

const PHONE_LOOKUP_QUERY_KEYS = Object.freeze([
  'phone',
  'Phone',
  'telephone',
  'Telephone',
  'mobilePhone',
  'MobilePhone',
  'homePhone',
  'HomePhone',
  'workPhone',
  'WorkPhone',
  'phoneNumber',
  'PhoneNumber',
  'search',
  'searchTerm',
  'SearchTerm',
]);

function buildPhoneLookupEndpoints(numbers, queryKeys = PHONE_LOOKUP_QUERY_KEYS) {
  const endpoints = new Set();

  for (const number of numbers) {
    if (!number) {
      continue;
    }

    const encodedNumber = encodeURIComponent(number);

    for (const key of queryKeys) {
      endpoints.add(`/contacts?${key}=${encodedNumber}`);
    }
  }

  return Array.from(endpoints);
}

export const phoneLookupInternals = {
  async fetch(endpoints = []) {
    if (!endpoints.length) {
      return null;
    }

    return fetchFromCandidates(endpoints, {
      method: 'GET',
      base: API_BASE,
    });
  },
};

export async function lookupContactByPhone(options = {}) {
  const { phone: rawPhone, countryCode: rawCountryCode } = options || {};
  const normalisedPhone = normalisePhoneDigits(rawPhone);
  const normalisedCountry = normaliseCountryCode(rawCountryCode);

  if (!normalisedPhone) {
    return null;
  }

  const candidateNumbers = Array.from(
    buildPhoneLookupCandidates(normalisedPhone, normalisedCountry)
  ).filter(Boolean);

  if (!candidateNumbers.length) {
    return null;
  }

  const endpoints = buildPhoneLookupEndpoints(candidateNumbers);

  if (!endpoints.length) {
    return null;
  }

  const result = await phoneLookupInternals.fetch(endpoints);

  if (result?.data) {
    return normaliseContact(result.data) || result.data;
=======
async function fetchContactByPhone(phone) {
  const canonical = normalizePhone(phone);
  if (!canonical) {
    return null;
  }

  const variants = new Set([canonical]);

  if (canonical.startsWith('0') && canonical.length > 1) {
    const withoutZero = canonical.slice(1);
    if (withoutZero) {
      variants.add(withoutZero);
      variants.add(`44${withoutZero}`);
      variants.add(`+44${withoutZero}`);
      variants.add(`0044${withoutZero}`);
    }
  } else if (canonical.startsWith('44') && canonical.length > 2) {
    const withoutCode = canonical.slice(2);
    if (withoutCode) {
      variants.add(`0${withoutCode}`);
      variants.add(withoutCode);
    }
  }

  const fields = ['phone', 'mobile', 'mobilePhone', 'landline'];
  const endpointSet = new Set();

  for (const field of fields) {
    for (const value of variants) {
      endpointSet.add(`/contacts?${encodeURIComponent(field)}=${encodeURIComponent(value)}`);
    }
  }

  const endpoints = Array.from(endpointSet);


  const result = await fetchFromCandidates(endpoints, {
    method: 'GET',
    base: API_BASE,
  });

  if (result?.data) {
    return normaliseContact(result.data);
  }

  return null;
}

export async function lookupContactByPhone({ phone, countryCode } = {}) {
  const normalisedPhone = normalisePhoneWithCountry(phone, countryCode);
  if (!normalisedPhone) {
    return null;
  }

  const lookup = await fetchContactByPhone(normalisedPhone);
  if (!lookup) {
    return null;
  }

  const resolved = await resolvePortalContact(
    {
      contact: lookup,
      contactId: extractContactId(lookup) ?? null,
      email: extractEmail(lookup) ?? null,
      phone: normalisedPhone,
      countryCode: countryCode ?? null,
    },
    { allowPhoneLookup: false }
  );

  const { contact, contactId, email, phone: resolvedPhone } = resolved || {};

  if (contact) {
    const result = { ...contact };

    if (contactId != null && result.contactId == null) {
      result.contactId = contactId;
    }

    if (resolvedPhone && !extractPhone(result)) {
      result.phone = resolvedPhone;
    }

    if (email && !extractEmail(result)) {
      result.email = email;
    }

    return result;
  }

  if (contactId != null) {
    const fallback = { contactId };
    if (resolvedPhone) {
      fallback.phone = resolvedPhone;
    }
    if (email) {
      fallback.email = email;
    }
    return fallback;
>>>>>>> 70c0adb7
  }

  return null;
}

<<<<<<< HEAD
export async function resolvePortalContact({ contact, contactId, token, email } = {}) {
=======
export async function resolvePortalContact(
  { contact, contactId, token, email, phone, countryCode } = {},
  { allowPhoneLookup = true } = {}
) {

>>>>>>> 70c0adb7
  let resolvedContact = contact ? normaliseContact(contact) : null;
  let resolvedContactId = extractContactId(resolvedContact) ?? contactId ?? null;
  let resolvedEmail = extractEmail(resolvedContact) ?? email ?? null;
  let resolvedPhone =
    extractPhone(resolvedContact) ??
    normalisePhoneWithCountry(phone, countryCode) ??
    normalizePhone(phone) ??
    null;

  if (
    resolvedContact &&
    (valueLooksLikeContact(resolvedContact) ||
      resolvedEmail ||
      resolvedContactId != null ||
      resolvedPhone)
  ) {
    return {
      contact: resolvedContact,
      contactId: resolvedContactId ?? extractContactId(resolvedContact) ?? null,
      email: resolvedEmail ?? extractEmail(resolvedContact) ?? null,
      phone: resolvedPhone ?? extractPhone(resolvedContact) ?? null,
    };
  }

  if (token || resolvedContactId != null) {
    try {
      const profile = await fetchPortalProfile({ token: token || null, contactId: resolvedContactId ?? contactId ?? null });
      if (profile) {
        resolvedContact = profile;
        resolvedContactId = extractContactId(profile) ?? resolvedContactId ?? contactId ?? null;
        resolvedEmail = extractEmail(profile) ?? resolvedEmail ?? email ?? null;
        resolvedPhone = extractPhone(profile) ?? resolvedPhone ?? normalizePhone(phone) ?? null;

        if (
          resolvedContact &&
          (valueLooksLikeContact(resolvedContact) ||
            resolvedEmail ||
            resolvedContactId != null ||
            resolvedPhone)
        ) {
          return {
            contact: resolvedContact,
            contactId: resolvedContactId,
            email: resolvedEmail,
            phone: resolvedPhone ?? extractPhone(resolvedContact) ?? null,
          };
        }
      }
    } catch (err) {
      console.warn('Failed to load Apex27 profile while resolving contact', err);
    }
  }

  if (resolvedEmail || email) {
    try {
      const lookup = await fetchContactByEmail(resolvedEmail || email || null);
      if (lookup) {
        const id = extractContactId(lookup) ?? resolvedContactId ?? contactId ?? null;
        const contactEmail = extractEmail(lookup) ?? resolvedEmail ?? email ?? null;
        const contactPhone = extractPhone(lookup) ?? resolvedPhone ?? normalizePhone(phone) ?? null;
        return { contact: lookup, contactId: id, email: contactEmail, phone: contactPhone };
      }
    } catch (err) {
      console.warn('Failed to lookup Apex27 contact by email', err);
    }
  }

  if (
    allowPhoneLookup &&
    !resolvedContactId &&
    !(resolvedEmail || email) &&
    (resolvedPhone || phone)
  ) {
    try {
      const lookup = await lookupContactByPhone({ phone: resolvedPhone || phone || null, countryCode: countryCode ?? null });
      if (lookup) {
        const id = extractContactId(lookup) ?? resolvedContactId ?? contactId ?? null;
        const contactEmail = extractEmail(lookup) ?? resolvedEmail ?? email ?? null;
        const contactPhone = extractPhone(lookup) ?? resolvedPhone ?? normalizePhone(phone) ?? null;
        return { contact: lookup, contactId: id, email: contactEmail, phone: contactPhone };
      }
    } catch (err) {
      console.warn('Failed to lookup Apex27 contact by phone', err);
    }
  }

  if (!resolvedContact && resolvedContactId != null) {
    resolvedContact = { contactId: resolvedContactId };
  }

  return {
    contact: resolvedContact || null,
    contactId: resolvedContactId ?? null,
    email: resolvedEmail ?? email ?? null,
    phone: resolvedPhone ?? normalizePhone(phone) ?? null,
  };

}

function normaliseCollection(data) {
  if (!data) {
    return [];
  }

  if (Array.isArray(data)) {
    return data;
  }

  if (typeof data === 'object') {
    if (Array.isArray(data.results)) {
      return data.results;
    }
    if (Array.isArray(data.items)) {
      return data.items;
    }
    if (Array.isArray(data.data)) {
      return data.data;
    }
  }

  return [];
}

export async function loadContactContext({ contactId } = {}) {
  if (!contactId) {
    throw new Error('Contact ID is required');
  }

  const encodedId = encodeURIComponent(contactId);

  const [propertiesResult, viewingsResult, appointmentsResult, financialResult] = await Promise.all([
    fetchFromCandidates(
      [`/contacts/${encodedId}/properties`, `/contacts/${encodedId}/Properties`],
      { method: 'GET', base: API_BASE }
    ),
    fetchFromCandidates(
      [`/contacts/${encodedId}/viewings`, `/contacts/${encodedId}/Viewings`],
      { method: 'GET', base: API_BASE }
    ),
    fetchFromCandidates(
      [`/contacts/${encodedId}/appointments`, `/contacts/${encodedId}/Appointments`],
      { method: 'GET', base: API_BASE }
    ),
    fetchFromCandidates(
      [`/contacts/${encodedId}/financial`, `/contacts/${encodedId}/financials`, `/contacts/${encodedId}/Financials`],
      { method: 'GET', base: API_BASE }
    ),
  ]);

  const properties = normaliseCollection(propertiesResult?.data);
  const viewings = normaliseCollection(viewingsResult?.data);
  const appointments = normaliseCollection(appointmentsResult?.data);
  const financial = normaliseCollection(financialResult?.data);

  if (propertiesResult?.error) {
    console.warn('Failed to load Apex27 contact properties', propertiesResult.error);
  }
  if (viewingsResult?.error) {
    console.warn('Failed to load Apex27 contact viewings', viewingsResult.error);
  }
  if (appointmentsResult?.error) {
    console.warn('Failed to load Apex27 contact appointments', appointmentsResult.error);
  }
  if (financialResult?.error) {
    console.warn('Failed to load Apex27 contact financial records', financialResult.error);
  }

  return {
    contactId,
    properties,
    viewings,
    appointments,
    financial,
  };
}

function cleanProfileInput(input = {}) {
  const body = {};
  const fields = [
    'title',
    'firstName',
    'surname',
    'postcode',
    'address',
    'mobilePhone',
    'homePhone',
    'workPhone',
    'email',
  ];

  for (const field of fields) {
    if (input[field] != null && input[field] !== '') {
      body[field] = input[field];
    }
  }

  if (BRANCH_ID && !body.branchId) {
    body.branchId = BRANCH_ID;
  }

  return body;
}

export async function registerPortalAccount({ email, password }) {
  const payload = { email, password };
  if (BRANCH_ID) {
    payload.branchId = BRANCH_ID;
  }

  const preferred = await fetchFromCandidates(
    ['/client-portal/register', '/contact-portal/register'],
    { method: 'POST', body: payload }
  );

  const preferredResult = parsePortalAuthPayload(preferred?.data, { email });


  const fallbackPayload = { email };
  if (password) {
    fallbackPayload.password = password;
  }
  if (BRANCH_ID) {
    fallbackPayload.branchId = BRANCH_ID;
  }

  const fallback = await fetchFromCandidates(['/contacts'], {
    method: 'POST',
    body: fallbackPayload,
    base: API_BASE,
  });

  const fallbackResult = parsePortalAuthPayload(fallback?.data, { email });

  const merged = mergePortalAuthResults(preferredResult, fallbackResult);

  if (!merged.contactId && !merged.contact) {
    const message = preferred?.error || fallback?.error || 'Registration failed';
    throw new Error(message);
  }

  if (!merged.email) {
    merged.email = email ?? null;
  }

  return merged;

}

export async function loginPortalAccount({ email, password }) {
  const payload = { email, password };
  if (BRANCH_ID) {
    payload.branchId = BRANCH_ID;
  }

  const primary = await fetchFromCandidates(

    ['/client-portal/login', '/contact-portal/login'],
    { method: 'POST', body: payload }
  );

  const primaryResult = parsePortalAuthPayload(primary?.data, { email });

  let fallbackResult = null;
  let fallbackError = null;

  if (!primaryResult.contactId || !primaryResult.contact) {
    const fallback = await fetchFromCandidates(
      [`/contacts?email=${encodeURIComponent(email)}`],
      { method: 'GET', base: API_BASE }
    );

    fallbackResult = parsePortalAuthPayload(fallback?.data, { email });
    fallbackError = fallback?.error || null;
  }

  const merged = mergePortalAuthResults(primaryResult, fallbackResult);

  if (!merged.contactId && !merged.contact) {
    const message = primary?.error || fallbackError || 'Login failed';
    throw new Error(message);
  }

  if (!merged.email) {
    merged.email = email ?? null;
  }

  return merged;

}

export async function fetchPortalProfile({ token, contactId }) {
  if (token) {
    const result = await fetchFromCandidates(
      ['/client-portal/me', '/contact-portal/me'],
      { method: 'GET', token }
    );
    if (result?.data) {
      const contact = normaliseContact(result.data);
      if (contact) {
        return contact;
      }
    }
  }

  if (contactId) {
    const result = await fetchFromCandidates(
      [`/contacts/${encodeURIComponent(contactId)}`],
      { method: 'GET', base: API_BASE }
    );
    if (result?.data) {
      const contact = normaliseContact(result.data);
      if (contact) {
        return contact;
      }
    }
  }

  throw new Error('Failed to load contact details');
}

export async function updatePortalProfile({ token, contactId, input }) {
  const body = cleanProfileInput(input);

  if (!Object.keys(body).length) {
    throw new Error('No profile fields provided');
  }

  if (token) {
    const result = await fetchFromCandidates(
      ['/client-portal/me', '/contact-portal/me'],
      { method: 'PUT', body, token }
    );
    if (result?.data) {
      return normaliseContact(result.data) || result.data;
    }
    if (result?.response && result.response.ok) {
      return null;
    }
  }

  if (contactId) {
    const result = await fetchFromCandidates(
      [`/contacts/${encodeURIComponent(contactId)}`],
      { method: 'PUT', body, base: API_BASE }
    );
    if (result?.data) {
      return normaliseContact(result.data) || result.data;
    }
  }

  throw new Error('Failed to update profile');
}
<|MERGE_RESOLUTION|>--- conflicted
+++ resolved
@@ -625,7 +625,6 @@
   return null;
 }
 
-<<<<<<< HEAD
 function normalisePhoneDigits(value) {
   if (!value) {
     return null;
@@ -779,121 +778,14 @@
 
   if (result?.data) {
     return normaliseContact(result.data) || result.data;
-=======
-async function fetchContactByPhone(phone) {
-  const canonical = normalizePhone(phone);
-  if (!canonical) {
-    return null;
-  }
-
-  const variants = new Set([canonical]);
-
-  if (canonical.startsWith('0') && canonical.length > 1) {
-    const withoutZero = canonical.slice(1);
-    if (withoutZero) {
-      variants.add(withoutZero);
-      variants.add(`44${withoutZero}`);
-      variants.add(`+44${withoutZero}`);
-      variants.add(`0044${withoutZero}`);
-    }
-  } else if (canonical.startsWith('44') && canonical.length > 2) {
-    const withoutCode = canonical.slice(2);
-    if (withoutCode) {
-      variants.add(`0${withoutCode}`);
-      variants.add(withoutCode);
-    }
-  }
-
-  const fields = ['phone', 'mobile', 'mobilePhone', 'landline'];
-  const endpointSet = new Set();
-
-  for (const field of fields) {
-    for (const value of variants) {
-      endpointSet.add(`/contacts?${encodeURIComponent(field)}=${encodeURIComponent(value)}`);
-    }
-  }
-
-  const endpoints = Array.from(endpointSet);
-
-
-  const result = await fetchFromCandidates(endpoints, {
-    method: 'GET',
-    base: API_BASE,
-  });
-
-  if (result?.data) {
-    return normaliseContact(result.data);
+
   }
 
   return null;
 }
 
-export async function lookupContactByPhone({ phone, countryCode } = {}) {
-  const normalisedPhone = normalisePhoneWithCountry(phone, countryCode);
-  if (!normalisedPhone) {
-    return null;
-  }
-
-  const lookup = await fetchContactByPhone(normalisedPhone);
-  if (!lookup) {
-    return null;
-  }
-
-  const resolved = await resolvePortalContact(
-    {
-      contact: lookup,
-      contactId: extractContactId(lookup) ?? null,
-      email: extractEmail(lookup) ?? null,
-      phone: normalisedPhone,
-      countryCode: countryCode ?? null,
-    },
-    { allowPhoneLookup: false }
-  );
-
-  const { contact, contactId, email, phone: resolvedPhone } = resolved || {};
-
-  if (contact) {
-    const result = { ...contact };
-
-    if (contactId != null && result.contactId == null) {
-      result.contactId = contactId;
-    }
-
-    if (resolvedPhone && !extractPhone(result)) {
-      result.phone = resolvedPhone;
-    }
-
-    if (email && !extractEmail(result)) {
-      result.email = email;
-    }
-
-    return result;
-  }
-
-  if (contactId != null) {
-    const fallback = { contactId };
-    if (resolvedPhone) {
-      fallback.phone = resolvedPhone;
-    }
-    if (email) {
-      fallback.email = email;
-    }
-    return fallback;
->>>>>>> 70c0adb7
-  }
-
-  return null;
-}
-
-<<<<<<< HEAD
 export async function resolvePortalContact({ contact, contactId, token, email } = {}) {
-=======
-export async function resolvePortalContact(
-  { contact, contactId, token, email, phone, countryCode } = {},
-  { allowPhoneLookup = true } = {}
-) {
-
->>>>>>> 70c0adb7
+
   let resolvedContact = contact ? normaliseContact(contact) : null;
   let resolvedContactId = extractContactId(resolvedContact) ?? contactId ?? null;
   let resolvedEmail = extractEmail(resolvedContact) ?? email ?? null;
