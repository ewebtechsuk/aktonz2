--- conflicted
+++ resolved
@@ -1092,7 +1092,6 @@
     combined.push(...cachedListings);
   }
 
-<<<<<<< HEAD
   if (!Array.isArray(listings) || listings.length === 0) {
     if (!SCRAYE_LIVE_FETCH_ALLOWED) {
       warnOnce(
@@ -1112,10 +1111,7 @@
     } catch (error) {
       console.warn('Failed to fetch live Scraye listings', error);
     }
-=======
-  if (combined.length === 0) {
-    return [];
->>>>>>> 7d2e42e7
+
   }
 
   const unique = normalizeScrayeListings(combined);
