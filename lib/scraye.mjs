import { formatPriceGBP } from './format.mjs';
import { ProxyAgent } from 'undici';

const SCRAYE_API_URL = 'https://api.scraye.com/api';
const SCRAYE_SITEMAP_URL = 'https://assets.scraye.com/sitemap-listings.txt';
const SCRAYE_LISTING_URL = 'https://www.scraye.com/listings';

let cachedProxyAgent = null;
function getProxyAgent() {
  if (cachedProxyAgent !== null) {
    return cachedProxyAgent;
  }
  const proxy =
    process.env.HTTPS_PROXY ||
    process.env.https_proxy ||
    process.env.HTTP_PROXY ||
    process.env.http_proxy ||
    null;
  cachedProxyAgent = proxy ? new ProxyAgent(proxy) : undefined;
  return cachedProxyAgent;
}

let cachedScrayeCache = null;
let cachedScrayeCachePromise = null;
const scrayeListingCacheMap = new Map();
const scrayeListingPromiseCacheMap = new Map();

function sleep(ms) {
  return new Promise((resolve) => setTimeout(resolve, ms));
}

const SCRAYE_REQUEST_TIMEOUT_MS = (() => {
  const parsed = Number.parseInt(process.env.SCRAYE_FETCH_TIMEOUT_MS || '', 10);
  return Number.isFinite(parsed) && parsed > 0 ? parsed : 12000;
})();

const scrayeListingsCache = new Map();
const scrayeListingsPromiseCache = new Map();
const scrayeListingDetailCache = new Map();
const scrayeListingDetailPromiseCache = new Map();

function parseEnvBoolean(value) {
  if (value == null) {
    return null;
  }

  const normalized = String(value).trim().toLowerCase();
  if (['1', 'true', 'yes', 'on'].includes(normalized)) {
    return true;
  }
  if (['0', 'false', 'no', 'off'].includes(normalized)) {
    return false;
  }

  return null;
}

function shouldFetchLiveScraye() {
  const explicit = parseEnvBoolean(process.env.SCRAYE_LIVE_FETCH);
  if (explicit !== null) {
    return explicit;
  }

  const disable = parseEnvBoolean(process.env.SCRAYE_DISABLE_LIVE_FETCH);
  if (disable !== null) {
    return !disable;
  }

  const ciFlag = parseEnvBoolean(process.env.CI);
  if (ciFlag === true) {
    return false;
  }

  const vercelFlag = parseEnvBoolean(process.env.VERCEL);
  if (vercelFlag === true) {
    return false;
  }

  return true;
}

function toTitleCase(value) {
  if (!value) return null;
  return String(value)
    .split(/[-_\s]+/)
    .filter(Boolean)
    .map((part) => part.charAt(0).toUpperCase() + part.slice(1).toLowerCase())
    .join(' ');
}

function toIsoDate(value) {
  if (value == null) return null;
  const numeric = Number(value);
  if (!Number.isFinite(numeric)) return null;
  try {
    return new Date(numeric).toISOString();
  } catch {
    return null;
  }
}

function mapRentFrequency(value) {
  switch (value) {
    case 'PER_WEEK':
      return 'W';
    case 'PER_MONTH':
      return 'M';
    case 'PER_QUARTER':
      return 'Q';
    case 'PER_YEAR':
      return 'Y';
    default:
      return null;
  }
}

function formatFeature(value) {
  if (!value) return null;
  return value
    .split(/[_\s]+/)
    .filter(Boolean)
    .map((part) => part.charAt(0).toUpperCase() + part.slice(1).toLowerCase())
    .join(' ');
}

function normalizeScrayeImageEntry(entry) {
  if (!entry) return null;

  if (typeof entry === 'string') {
    const trimmed = entry.trim();
    return trimmed
      ? {
          id: null,
          url: trimmed,
          altText: null,
        }
      : null;
  }

  if (typeof entry === 'object') {
    const potentialUrlFields = [
      entry.url,
      entry.imageUrl,
      entry.mediaUrl,
      entry.filename,
    ];

    let url = null;
    for (const value of potentialUrlFields) {
      if (typeof value === 'string') {
        const trimmed = value.trim();
        if (trimmed && (trimmed.startsWith('http://') || trimmed.startsWith('https://'))) {
          url = trimmed;
          break;
        }
      }
    }

    if (!url) {
      return null;
    }

    const altCandidates = [entry.altText, entry.caption, entry.tag];
    let altText = null;
    for (const candidate of altCandidates) {
      if (typeof candidate === 'string') {
        const trimmed = candidate.trim();
        if (trimmed) {
          altText = trimmed;
          break;
        }
      }
    }

    const id =
      entry.id ??
      (typeof entry.publicId === 'string' ? entry.publicId : null) ??
      null;

    return {
      id,
      url,
      altText,
    };
  }

  return null;
}

function isValidHttpUrl(value) {
  if (typeof value !== 'string') return false;
  const trimmed = value.trim();
  if (!trimmed) return false;
  return /^https?:\/\//i.test(trimmed);
}


function mergeScrayeImages(...groups) {
  const seen = new Set();
  const images = [];

  for (const group of groups) {
    if (!Array.isArray(group)) continue;
    for (const entry of group) {
      const normalized = normalizeScrayeImageEntry(entry);
      if (!normalized || !normalized.url) continue;
      if (seen.has(normalized.url)) continue;
      seen.add(normalized.url);
      images.push(normalized);
    }
  }

  return images;
}

function extractScrayeImagesFromNode(node) {
  if (!node || typeof node !== 'object') {
    return [];
  }

  const fileImages = Array.isArray(node.files)
    ? node.files.filter((file) => {
        if (!file) return false;
        if (typeof file.filename !== 'string') return false;

        const filename = file.filename.toLowerCase();
        const tag = typeof file.tag === 'string' ? file.tag.toLowerCase() : '';

        const isNonImageTag =
          tag.includes('floorplan') ||
          tag.includes('epc') ||
          tag.includes('brochure') ||
          tag.includes('virtual') ||
          tag.includes('tour');
        if (isNonImageTag) return false;

        const isNonImageFilename =
          filename.includes('floorplan') ||
          filename.includes('epc') ||
          filename.includes('brochure');
        if (isNonImageFilename) return false;

        if (!tag) return true;

        return (
          tag.includes('image') ||
          tag.includes('photo') ||
          tag.includes('picture')
        );
      })
    : [];

  return mergeScrayeImages(node.images, node.illustrativeImages, fileImages);
}

function countScrayeImageUrls(listing) {
  if (!listing) return 0;
  const images = Array.isArray(listing.images) ? listing.images : [];
  let count = 0;
  for (const entry of images) {
    if (!entry) continue;
    if (typeof entry === 'string') {
      if (isValidHttpUrl(entry)) count += 1;
      continue;
    }
    if (typeof entry === 'object' && isValidHttpUrl(entry.url)) {
      count += 1;
    }
  }
  return count;
}

function hasDetailedScrayeDescription(listing) {
  if (!listing) return false;
  const description = typeof listing.description === 'string'
    ? listing.description.trim()
    : '';
  if (!description) {
    return false;
  }
  return !/^key features:/i.test(description);
}

function needsScrayeDetailEnrichment(listing) {
  if (!listing) return true;
  if (!hasDetailedScrayeDescription(listing)) {
    return true;
  }
  if (countScrayeImageUrls(listing) < 3) {
    return true;
  }
  return false;
}


async function scrayeFetch(operations, { pathname, searchTerm } = {}) {
  const maxAttempts = 4;
  const headers = {
    'content-type': 'application/json',
    accept: 'application/json',
    'user-agent':
      'Mozilla/5.0 (Windows NT 10.0; Win64; x64) AppleWebKit/537.36 (KHTML, like Gecko) Chrome/118.0.0.0 Safari/537.36',
    referer: 'https://www.scraye.com/',
    'apollo-require-preflight': 'true',
  };
  if (pathname) {
    headers['x-pathname'] = pathname;
  }
  if (typeof searchTerm === 'string') {
    headers['x-search'] = searchTerm;
  }

  const retriableStatusCodes = new Set([408, 425, 429, 500, 502, 503, 504]);
  const payload = JSON.stringify(operations);
  let lastError = null;

  for (let attempt = 0; attempt < maxAttempts; attempt += 1) {
    let response;
    try {
      const controller = new AbortController();
      const timeoutId =
        SCRAYE_REQUEST_TIMEOUT_MS > 0
          ? setTimeout(() => {
              controller.abort(
                new Error(
                  `Scraye API request timed out after ${SCRAYE_REQUEST_TIMEOUT_MS}ms`
                )
              );
            }, SCRAYE_REQUEST_TIMEOUT_MS)
          : null;

      try {
        response = await fetch(SCRAYE_API_URL, {
          method: 'POST',
          headers,
          body: payload,
          dispatcher: getProxyAgent(),
          signal: controller.signal,
        });
      } finally {
        if (timeoutId) {
          clearTimeout(timeoutId);
        }
      }
    } catch (error) {
      if (error?.name === 'AbortError') {
        lastError = new Error(
          `Scraye API request timed out after ${SCRAYE_REQUEST_TIMEOUT_MS}ms`
        );
      } else {
        lastError = error;
      }
    }

    if (response?.ok) {
      return response.json();
    }

    if (response) {
      const text = await response.text().catch(() => '');
      const error = new Error(
        `Scraye API request failed with status ${response.status}: ${text.slice(0, 200)}`
      );
      lastError = error;
      if (!retriableStatusCodes.has(response.status) || attempt === maxAttempts - 1) {
        throw error;
      }
    } else if (attempt === maxAttempts - 1) {
      throw lastError ?? new Error('Scraye API request failed');
    }

    const backoff = 500 * 2 ** attempt;
    await sleep(backoff);
  }

  throw lastError ?? new Error('Scraye API request failed');
}

function buildFilter(type) {
  if (type === 'rent') {
    return {
      type: 'RENTAL',
      features: null,
      furnishedStates: null,
      allowedApplicantTypes: null,
      address: null,
      statuses: ['AVAILABLE'],
      instantViewingsEnabled: null,
      targetMoveInDate: null,
      depositTypes: null,
      agencyId: null,
      verified: null,
      studentOnly: null,
    };
  }

  return {
    type: 'SALE',
    features: null,
    address: null,
    statuses: ['AVAILABLE'],
    instantViewingsEnabled: null,
    agencyId: null,
  };
}

async function enrichScrayeListingsWithDetails(
  listings,
  { force = false, concurrency = 6 } = {}
) {

  if (!Array.isArray(listings) || listings.length === 0) {
    return Array.isArray(listings) ? listings : [];
  }

  if (!shouldFetchLiveScraye()) {
    return listings;
  }

  const total = listings.length;
  const requestedConcurrency = Math.floor(Number(concurrency) || 1);
  const normalizedConcurrency = Math.max(
    1,
    Math.min(requestedConcurrency, total)
  );
  const enriched = new Array(total);
  let cursor = 0;

  async function processListing(index) {
    const listing = listings[index];
    if (!listing?.id) {
      enriched[index] = listing;
      return;
    }

    if (!force && !needsScrayeDetailEnrichment(listing)) {
      enriched[index] = listing;
      return;
    }



    try {
      const detailed = await fetchScrayeListingById(listing.id, {
        cachedListings: listings,
      });
      enriched[index] = detailed ?? listing;
    } catch (error) {
      console.warn(`Failed to load Scraye listing ${listing.id}`, error);
      enriched[index] = listing;
    }
  }

  async function worker() {
    while (true) {
      const index = cursor;
      cursor += 1;
      if (index >= total) {
        break;
      }
      await processListing(index);
    }
  }

  const workers = Array.from({ length: normalizedConcurrency }, () => worker());
  await Promise.all(workers);


  return enriched;
}

const RESULTS_QUERY = `
  query ResultsContainer(
    $placeId: ID!
    $radius: Float
    $filterBy: ListingFilter
    $orderBy: ListingOrder
    $pagination: Page
  ) {
    place(id: $placeId) {
      id
      displayName
      slug
      listings(
        filterBy: $filterBy
        orderBy: $orderBy
        radius: $radius
        pagination: $pagination
      ) {
        pageInfo {
          startCursor
          endCursor
          hasNextPage
          hasPreviousPage
          __typename
        }
        totalCount
        edges {
          cursor
          node {
            id
            type
            status
            displayAddress
            pricing {
              price
              currency
              rentFrequency
              priceQualifier
              __typename
            }
            depositType
            priceReducedAt
            available
            allowedTenancyDurations {
              min
              max
              __typename
            }
            bedrooms
            bathrooms
            size
            features
            furnishedState
            floor
            tenure
            createdAt
            timeZone
            addressComponents {
              outcode
              __typename
            }
            hideImages
            images {
              id
              url(size: CARD)
              altText
              metadata {
                tags
                priority
                __typename
              }
              __typename
            }
            instantViewingsEnabled
            verified
            __typename
          }
          __typename
        }
        __typename
      }
      __typename
    }
  }
`;

const LISTING_QUERY = `
  query Listing($listingId: ObjectID!) {
    listing(id: $listingId) {
      id
      type
      reference
      propertyType
      verified
      depositType
      addressComponents {
        outcode
        __typename
      }
      agency {
        id
        name
        address
        logo
        __typename
      }
      bathrooms
      bedrooms
      description
      displayAddress
      timeZone
      features
      furnishedState
      files {
        id
        filename
        tag
        __typename
      }
      floor
      locality {
        id
        slug
        name
        __typename
      }
      borough {
        id
        slug
        name
        __typename
      }
      macrohood {
        id
        slug
        name
        __typename
      }
      neighbourhood {
        id
        slug
        name
        __typename
      }
      hideImages
      illustrativeImages
      images {
        id
        url(size: MEDIUM)
        altText
        metadata {
          tags
          priority
          __typename
        }
        __typename
      }
      pricing {
        price
        currency
        rentFrequency
        priceQualifier
        __typename
      }
      size
      status
      viewingsDisabled
      virtualTourUrl
      videoTourUrl
      videoTourUrlSecondary
      available
      securityDeposit {
        fixed
        weeks
        months
        __typename
      }
      holdingDeposit {
        fixed
        weeks
        months
        __typename
      }
      commission
      agencyFees
      tenure
      leaseholdExpiry
      serviceCharge
      groundRentYearly
      rentalYield
      instantViewingsEnabled
      noDepositMonthlyFeeRate
      scrayeGuarantor
      __typename
    }
  }
`;

function normalizeListingNode(node, context) {
  if (!node || typeof node !== 'object') {
    return null;
  }

  const coordinates = Array.isArray(node.location?.coordinates)
    ? node.location.coordinates
    : null;
  const longitude = coordinates?.[0] ?? null;
  const latitude = coordinates?.[1] ?? null;

  const rentFrequency = mapRentFrequency(node.pricing?.rentFrequency);
  const rawPrice = node.pricing?.price;
  const priceValue =
    rawPrice != null && Number.isFinite(Number(rawPrice))
      ? Number(rawPrice) / 100
      : null;
  const isSale = context.transactionType === 'sale';
  const priceFormatted =
    priceValue != null
      ? formatPriceGBP(priceValue, { isSale })
      : null;

  const images = extractScrayeImagesFromNode(node);

  const features = Array.isArray(node.features)
    ? node.features.map((feature) => formatFeature(feature)).filter(Boolean)
    : [];

  const placeName = context.placeName || toTitleCase(context.slug) || null;
  const matchingRegions = [placeName, node.addressComponents?.outcode]
    .map((value) => (value ? String(value).trim() : ''))
    .filter(Boolean);

  const title = node.displayAddress || placeName || 'Scraye Property';
  const description = features.length
    ? `Key features: ${features.join(', ')}`
    : '';

  return {
    id: `scraye-${node.id}`,
    sourceId: node.id,
    source: 'scraye',
    transactionType: context.transactionType,
    title,
    description,
    price: priceFormatted,
    priceValue,
    priceCurrency: node.pricing?.currency || 'GBP',
    priceQualifier: node.pricing?.priceQualifier ?? null,
    rentFrequency,
    bedrooms: node.bedrooms ?? null,
    bathrooms: node.bathrooms ?? null,
    receptions: null,
    propertyType: node.propertyType ?? null,
    status: node.status ?? null,
    features,
    furnishedState: node.furnishedState ?? null,
    image: images[0]?.url ?? null,
    images,
    media: [],
    latitude,
    longitude,
    lat: latitude,
    lng: longitude,
    city: placeName,
    county: null,
    matchingRegions,
    createdAt: toIsoDate(node.createdAt),
    updatedAt: toIsoDate(node.priceReducedAt) || toIsoDate(node.createdAt),
    availableAt: toIsoDate(node.available),
    depositType: node.depositType ?? null,
    size: node.size ?? null,
    allowedTenancyDurations: Array.isArray(node.allowedTenancyDurations)
      ? node.allowedTenancyDurations.map((entry) => ({
          min: entry?.min ?? null,
          max: entry?.max ?? null,
        }))
      : [],
    instantViewingsEnabled: Boolean(node.instantViewingsEnabled),
    verified: Boolean(node.verified),
    outcode: node.addressComponents?.outcode ?? null,
    url: `${SCRAYE_LISTING_URL}/${node.id}`,
    externalUrl: `${SCRAYE_LISTING_URL}/${node.id}`,
    provider: 'Scraye',
    _scraye: {
      placeId: context.placeId,
      placeName,
      slug: context.slug,
      longitude,
      latitude,
      listTimestamp: toIsoDate(node.createdAt),
    },
  };
}

async function fetchPlaceConfigs() {
  try {
    const res = await fetch(SCRAYE_SITEMAP_URL, {
      dispatcher: getProxyAgent(),
    });
    if (!res.ok) {
      throw new Error(`Failed to download Scraye sitemap (${res.status})`);
    }
    const text = await res.text();
    const configs = new Map();
    for (const line of text.split(/\r?\n/)) {
      const trimmed = line.trim();
      if (!trimmed) continue;
      try {
        const url = new URL(trimmed);
        const segments = url.pathname.split('/').filter(Boolean);
        if (segments.length < 3) continue;
        const typeSegment = segments[0];
        const placeId = segments[1];
        const slug = segments[2];
        const key = `${typeSegment}:${placeId}`;
        if (!configs.has(key)) {
          configs.set(key, {
            typeSegment,
            transactionType: typeSegment === 'rent' ? 'rent' : 'sale',
            placeId,
            slug,
            pathname: `/${typeSegment}/${placeId}/${slug}`,
          });
        }
      } catch {
        // ignore malformed lines
      }
    }
    if (configs.size > 0) {
      return Array.from(configs.values());
    }
  } catch (error) {
    console.warn('Unable to load Scraye sitemap entries', error);
  }

  // Fallback to London listings if sitemap fails
  return [
    { typeSegment: 'rent', transactionType: 'rent', placeId: 'MA', slug: 'london', pathname: '/rent/MA/london' },
    { typeSegment: 'buy', transactionType: 'sale', placeId: 'MA', slug: 'london', pathname: '/buy/MA/london' },
  ];
}

export async function fetchScrayeListings({
  transactionType = 'rent',
  placeIds,
  pageSize = 48,
  maxPages,
  maxListings,
} = {}) {
  if (!shouldFetchLiveScraye()) {
    return [];
  }

  const configs = await fetchPlaceConfigs();
  const desiredType = transactionType === 'sale' ? 'sale' : 'rent';
  const filtered = configs.filter((config) => config.transactionType === desiredType);

  let selected;
  if (Array.isArray(placeIds) && placeIds.length > 0) {
    const normalizedTargets = placeIds
      .map((id) => (id != null ? String(id).trim() : ''))
      .filter(Boolean);
    const seen = new Set();
    const prioritized = [];
    for (const target of normalizedTargets) {
      for (const config of filtered) {
        if (config.placeId !== target) continue;
        const key = `${config.placeId}:${config.slug}`;
        if (seen.has(key)) continue;
        seen.add(key);
        prioritized.push(config);
      }
    }
    selected = prioritized.length > 0 ? prioritized : filtered;
  } else {
    selected = filtered;
  }

  const results = new Map();
  const limit =
    typeof maxListings === 'number' && Number.isFinite(maxListings) && maxListings > 0
      ? maxListings
      : Infinity;

  for (const config of selected) {
    let after = null;
    let page = 0;
    const filter = buildFilter(config.transactionType);
    const placeContext = {
      transactionType: config.transactionType,
      placeId: config.placeId,
      slug: config.slug,
    };

    do {
      const operations = [
        {
          operationName: 'ResultsContainer',
          variables: {
            placeId: config.placeId,
            filterBy: filter,
            orderBy: { field: 'UPDATED_AT', direction: 'DESCENDING' },
            pagination: {
              first: pageSize,
              ...(after ? { after } : {}),
            },
          },
          query: RESULTS_QUERY,
        },
      ];

      let json;
      try {
        json = await scrayeFetch(operations, {
          pathname: config.pathname,
          searchTerm: '',
        });
      } catch (error) {
        console.warn(
          `Failed to fetch Scraye listings for place ${config.placeId} (${config.slug})`,
          error
        );
        break;
      }

      const payload = json.find((item) => item?.data?.place?.id === config.placeId);
      if (!payload) break;
      const listings = payload.data.place.listings;
      const edges = Array.isArray(listings?.edges) ? listings.edges : [];
      const displayName = payload.data.place.displayName;

      const context = {
        ...placeContext,
        placeName: displayName || toTitleCase(config.slug),
      };

      for (const edge of edges) {
        if (!edge?.node?.id) continue;
        const normalized = normalizeListingNode(edge.node, context);
        if (!normalized) continue;
        results.set(edge.node.id, normalized);
        if (results.size >= limit) {
          break;
        }
      }

      after = listings?.pageInfo?.hasNextPage ? listings.pageInfo.endCursor : null;
      page += 1;
    } while (
      results.size < limit &&
      after &&
      (typeof maxPages !== 'number' || page < maxPages)
    );

    if (results.size >= limit) {
      break;
    }

    await sleep(250);
  }

  const baseListings = Array.from(results.values());
  if (baseListings.length === 0) {
    return [];
  }

  const concurrency = Math.min(
    baseListings.length,
    Math.min(3, Math.max(1, Math.floor(baseListings.length / 20) || 2))
  );

  return enrichScrayeListingsWithDetails(baseListings, {
    force: false,
    concurrency,
  });

}

export async function fetchScrayeListingById(
  id,
  { cachedListings = [], allowRemoteFetch = true } = {}
) {
  if (!id) return null;
  const cacheKey = String(id).trim().toLowerCase();
  if (scrayeListingDetailCache.has(cacheKey)) {
    return scrayeListingDetailCache.get(cacheKey);
  }

  const cleanId = String(id).replace(/^scraye-/i, '');
  const baseEntry = cachedListings.find(
    (item) => item?.sourceId === cleanId || item?.id === `scraye-${cleanId}`
  );

<<<<<<< HEAD
  if (!shouldFetchLiveScraye()) {
    if (baseEntry !== undefined) {
      scrayeListingDetailCache.set(cacheKey, baseEntry ?? null);
    }
=======
  if (baseEntry) {
    if (!allowRemoteFetch || !needsScrayeDetailEnrichment(baseEntry)) {
      return baseEntry;
    }
  } else if (!allowRemoteFetch) {
    return null;
  }

  if (!allowRemoteFetch) {
    return baseEntry ?? null;
  }

  const operations = [
    {
      operationName: 'Listing',
      variables: { listingId: cleanId },
      query: LISTING_QUERY,
    },
  ];

  let json;
  try {
    json = await scrayeFetch(operations, {
      pathname: `/listings/${cleanId}`,
    });
  } catch (error) {
    if (baseEntry) {
      console.warn(
        `Falling back to cached Scraye listing ${cleanId} after fetch failure`,
        error
      );
      return baseEntry;
    }
    throw error;
  }

  const payload = json.find((item) => item?.data?.listing?.id === cleanId);
  if (!payload) {

>>>>>>> 4207c841
    return baseEntry ?? null;
  }

  if (scrayeListingDetailPromiseCache.has(cacheKey)) {
    return scrayeListingDetailPromiseCache.get(cacheKey);
  }

  const loaderPromise = (async () => {
    const operations = [
      {
        operationName: 'Listing',
        variables: { listingId: cleanId },
        query: LISTING_QUERY,
      },
    ];
<<<<<<< HEAD

    try {
      const json = await scrayeFetch(operations, {
        pathname: `/listings/${cleanId}`,
      });

      const payload = json.find((item) => item?.data?.listing?.id === cleanId);
      if (!payload) {
        return baseEntry ?? null;
      }

      const listing = payload.data.listing;
      const baseContext = baseEntry?._scraye || {
        transactionType: listing.type === 'SALE' ? 'sale' : 'rent',
        placeId: null,
        slug: listing.locality?.slug || listing.neighbourhood?.slug || null,
        placeName:
          listing.locality?.name ||
          listing.neighbourhood?.name ||
          toTitleCase(listing.locality?.slug) ||
          null,
      };

=======

    try {
      const json = await scrayeFetch(operations, {
        pathname: `/listings/${cleanId}`,
      });

      const payload = json.find((item) => item?.data?.listing?.id === cleanId);
      if (!payload) {
        return baseEntry ?? null;
      }

      const listing = payload.data.listing;
      const baseContext = baseEntry?._scraye || {
        transactionType: listing.type === 'SALE' ? 'sale' : 'rent',
        placeId: null,
        slug: listing.locality?.slug || listing.neighbourhood?.slug || null,
        placeName:
          listing.locality?.name ||
          listing.neighbourhood?.name ||
          toTitleCase(listing.locality?.slug) ||
          null,
      };

>>>>>>> 4207c841
      const normalized = normalizeListingNode(
        {
          ...listing,
          images: listing.images,
          location: baseEntry?.latitude
            ? { type: 'Point', coordinates: [baseEntry.longitude, baseEntry.latitude] }
            : undefined,
        },
        baseContext
      );

      if (!normalized) {
        return baseEntry ?? null;
      }

      normalized.description = listing.description || normalized.description || '';
      normalized.features = Array.isArray(listing.features)
        ? listing.features.map((feature) => formatFeature(feature)).filter(Boolean)
        : normalized.features;
      const detailRawPrice = listing.pricing?.price;
      const detailPriceValue =
        detailRawPrice != null && Number.isFinite(Number(detailRawPrice))
          ? Number(detailRawPrice) / 100
          : null;
      normalized.price =
        detailPriceValue != null
          ? formatPriceGBP(detailPriceValue, {
              isSale: normalized.transactionType === 'sale',
            })
          : normalized.price;
      if (detailPriceValue != null) {
        normalized.priceValue = detailPriceValue;
      }
      normalized.priceCurrency = listing.pricing?.currency || normalized.priceCurrency;
      normalized.priceQualifier = listing.pricing?.priceQualifier ?? normalized.priceQualifier;
      normalized.rentFrequency = mapRentFrequency(listing.pricing?.rentFrequency);
      normalized.depositType = listing.depositType ?? normalized.depositType;
      normalized.availableAt = toIsoDate(listing.available) ?? normalized.availableAt;
      normalized.size = listing.size ?? normalized.size;
      normalized.instantViewingsEnabled =
        listing.instantViewingsEnabled ?? normalized.instantViewingsEnabled;
      normalized.verified = listing.verified ?? normalized.verified;
      normalized.agency = listing.agency ?? null;
      normalized.securityDeposit = listing.securityDeposit ?? null;
      normalized.holdingDeposit = listing.holdingDeposit ?? null;
      normalized.virtualTourUrl = listing.virtualTourUrl ?? null;
      normalized.videoTourUrl = listing.videoTourUrl ?? null;
      normalized.videoTourUrlSecondary = listing.videoTourUrlSecondary ?? null;

      if (!normalized.latitude && baseEntry?.latitude) {
        normalized.latitude = baseEntry.latitude;
        normalized.longitude = baseEntry.longitude;
        normalized.lat = baseEntry.lat ?? baseEntry.latitude;
        normalized.lng = baseEntry.lng ?? baseEntry.longitude;
      }

      return normalized;
    } catch (error) {
      console.warn(`Failed to load Scraye listing ${cleanId}`, error);
      return baseEntry ?? null;
    }
  })();

  scrayeListingDetailPromiseCache.set(cacheKey, loaderPromise);

  try {
    const result = await loaderPromise;
    if (!scrayeListingDetailCache.has(cacheKey)) {
      scrayeListingDetailCache.set(cacheKey, result ?? null);
    }
    return result ?? null;
  } finally {
    scrayeListingDetailPromiseCache.delete(cacheKey);
  }
}

export async function loadScrayeCache() {
  if (cachedScrayeCache && typeof cachedScrayeCache === 'object') {
    return cachedScrayeCache;
  }

  if (cachedScrayeCachePromise) {
    return cachedScrayeCachePromise;
  }

  const loadPromise = (async () => {
    try {
      const fs = await import('fs/promises');
      const path = await import('path');
      const filePath = path.join(process.cwd(), 'data', 'scraye.json');
      const text = await fs.readFile(filePath, 'utf8');
      return JSON.parse(text);
    } catch (error) {
      if (error instanceof SyntaxError) {
        console.warn('Scraye cache contains invalid JSON; falling back to live fetch');
      } else {
        console.warn('Unable to load Scraye cache', error);
      }
      return null;
    }
  })();

  cachedScrayeCachePromise = loadPromise;

  try {
<<<<<<< HEAD
    const fs = await import('node:fs/promises');
    const path = await import('path');
    const filePath = path.join(process.cwd(), 'data', 'scraye.json');
    const text = await fs.readFile(filePath, 'utf8');
    return JSON.parse(text);
  } catch (error) {
    if (error instanceof SyntaxError) {
      console.warn('Scraye cache contains invalid JSON; falling back to live fetch');
    } else {
      console.warn('Unable to load Scraye cache', error);
=======
    const result = await loadPromise;
    if (result && typeof result === 'object') {
      cachedScrayeCache = result;
>>>>>>> 4207c841
    }
    return result;
  } finally {
    cachedScrayeCachePromise = null;
  }
}

function derivePreferredScrayePlaceIds(listings, { limit = 6 } = {}) {
  if (!Array.isArray(listings) || listings.length === 0) {
    return [];
  }

  const counts = new Map();
  for (const listing of listings) {
    const placeId =
      (listing?._scraye && listing._scraye.placeId) ||
      listing?.placeId ||
      listing?.placeID ||
      null;
    if (!placeId) continue;
    const normalized = String(placeId).trim();
    if (!normalized) continue;
    counts.set(normalized, (counts.get(normalized) || 0) + 1);
  }

  if (counts.size === 0) {
    return [];
  }

  return Array.from(counts.entries())
    .sort((a, b) => b[1] - a[1])
    .slice(0, Math.max(1, limit))
    .map(([placeId]) => placeId);
}

export async function loadScrayeListingsByType(type) {
<<<<<<< HEAD
  const key = type === 'sale' ? 'sale' : 'rent';

  if (scrayeListingsCache.has(key)) {
    return scrayeListingsCache.get(key);
  }

  if (scrayeListingsPromiseCache.has(key)) {
    return scrayeListingsPromiseCache.get(key);
  }

  const loaderPromise = (async () => {
    const cache = await loadScrayeCache();
    const transactionType = key;
=======
  const transactionType = type === 'sale' ? 'sale' : 'rent';
  const cacheKey = transactionType;

  if (scrayeListingCacheMap.has(cacheKey)) {
    return scrayeListingCacheMap.get(cacheKey);
  }

  if (scrayeListingPromiseCacheMap.has(cacheKey)) {
    return scrayeListingPromiseCacheMap.get(cacheKey);
  }

  const loadPromise = (async () => {
    const cache = await loadScrayeCache();

>>>>>>> 4207c841

    let cachedListings = [];
    if (cache && typeof cache === 'object') {
      const bucket = transactionType === 'sale' ? cache.sale : cache.rent;
      if (Array.isArray(bucket) && bucket.length > 0) {
        cachedListings = bucket;
      }
    }

<<<<<<< HEAD
    const allowLiveFetch = shouldFetchLiveScraye();
    let liveListings = [];
    if (allowLiveFetch) {
      try {
        const envPlaceIds = (process.env.SCRAYE_PLACE_IDS || '')
          .split(',')
          .map((value) => value.trim())
          .filter(Boolean);
        const derivedPlaceIds = derivePreferredScrayePlaceIds(cachedListings, {
          limit: transactionType === 'sale' ? 6 : 8,
        });
        let placeIdTargets = envPlaceIds.length > 0 ? envPlaceIds : derivedPlaceIds;
        if (placeIdTargets.length === 0) {
          placeIdTargets = ['MA'];
        }

        const liveResults = await fetchScrayeListings({
          transactionType,
          placeIds: placeIdTargets,
          pageSize: transactionType === 'sale' ? 32 : 48,
          maxPages: transactionType === 'sale' ? 2 : 3,
          maxListings: transactionType === 'sale' ? 120 : 180,
        });
        if (Array.isArray(liveResults) && liveResults.length > 0) {
          liveListings = liveResults;
        }
      } catch (error) {
        console.warn('Failed to fetch live Scraye listings', error);
      }
=======
    let liveListings = [];
    try {
      const envPlaceIds = (process.env.SCRAYE_PLACE_IDS || '')
        .split(',')
        .map((value) => value.trim())
        .filter(Boolean);
      const derivedPlaceIds = derivePreferredScrayePlaceIds(cachedListings, {
        limit: transactionType === 'sale' ? 6 : 8,
      });
      let placeIdTargets = envPlaceIds.length > 0 ? envPlaceIds : derivedPlaceIds;
      if (placeIdTargets.length === 0) {
        placeIdTargets = ['MA'];
      }

      const liveResults = await fetchScrayeListings({
        transactionType,
        placeIds: placeIdTargets,
        pageSize: transactionType === 'sale' ? 32 : 48,
        maxPages: transactionType === 'sale' ? 2 : 3,
        maxListings: transactionType === 'sale' ? 120 : 180,
      });
      if (Array.isArray(liveResults) && liveResults.length > 0) {
        liveListings = liveResults;
      }
    } catch (error) {
      console.warn('Failed to fetch live Scraye listings', error);

>>>>>>> 4207c841
    }

    const combined = [];
    if (Array.isArray(liveListings) && liveListings.length > 0) {
      combined.push(...liveListings);
    }
    if (Array.isArray(cachedListings) && cachedListings.length > 0) {
      combined.push(...cachedListings);
    }

    if (combined.length === 0) {
      return [];
    }
<<<<<<< HEAD

    const unique = normalizeScrayeListings(combined);

    if (!allowLiveFetch) {
      return unique;
    }

    try {
      return await enrichScrayeListingsWithDetails(unique, {
        force: false,
        concurrency: 4,
      });
=======

    const unique = normalizeScrayeListings(combined);

    try {
      const enriched = await enrichScrayeListingsWithDetails(unique, {
        force: false,
        concurrency: 4,
      });
      return Array.isArray(enriched) ? enriched : [];

>>>>>>> 4207c841
    } catch (error) {
      console.warn('Failed to enrich Scraye listings with details', error);
      return unique;
    }
  })();

<<<<<<< HEAD
  scrayeListingsPromiseCache.set(key, loaderPromise);

  try {
    const result = await loaderPromise;
    scrayeListingsCache.set(key, result);
    return result;
  } finally {
    scrayeListingsPromiseCache.delete(key);
=======
  scrayeListingPromiseCacheMap.set(cacheKey, loadPromise);

  try {
    const result = await loadPromise;
    const normalizedResult = Array.isArray(result) ? result : [];
    scrayeListingCacheMap.set(cacheKey, normalizedResult);
    return normalizedResult;
  } finally {
    scrayeListingPromiseCacheMap.delete(cacheKey);

>>>>>>> 4207c841
  }
}

export function normalizeScrayeListings(listings) {
  if (!Array.isArray(listings)) return [];
  const seen = new Set();
  return listings.filter((listing) => {
    if (!listing?.sourceId) return true;
    if (seen.has(listing.sourceId)) return false;
    seen.add(listing.sourceId);
    return true;
  });
}

function compareScrayeIds(a, b) {
  const normalizeId = (value) => {
    if (!value) return { str: '', num: NaN };
    const raw = String(value).trim();
    if (!raw) return { str: '', num: NaN };
    const digits = raw.replace(/[^0-9]/g, '');
    const num = digits ? Number(digits) : NaN;
    return { str: raw, num };
  };

  const left = normalizeId(a);
  const right = normalizeId(b);

  if (Number.isFinite(left.num) && Number.isFinite(right.num)) {
    return left.num - right.num;
  }

  return left.str.localeCompare(right.str);
}

export function sortScrayeListings(listings) {
  if (!Array.isArray(listings)) return [];
  const entries = listings.slice();
  entries.sort((entryA, entryB) =>
    compareScrayeIds(entryA?.sourceId ?? entryA?.id, entryB?.sourceId ?? entryB?.id)
  );
  return entries;
}<|MERGE_RESOLUTION|>--- conflicted
+++ resolved
@@ -962,52 +962,11 @@
     (item) => item?.sourceId === cleanId || item?.id === `scraye-${cleanId}`
   );
 
-<<<<<<< HEAD
   if (!shouldFetchLiveScraye()) {
     if (baseEntry !== undefined) {
       scrayeListingDetailCache.set(cacheKey, baseEntry ?? null);
     }
-=======
-  if (baseEntry) {
-    if (!allowRemoteFetch || !needsScrayeDetailEnrichment(baseEntry)) {
-      return baseEntry;
-    }
-  } else if (!allowRemoteFetch) {
-    return null;
-  }
-
-  if (!allowRemoteFetch) {
-    return baseEntry ?? null;
-  }
-
-  const operations = [
-    {
-      operationName: 'Listing',
-      variables: { listingId: cleanId },
-      query: LISTING_QUERY,
-    },
-  ];
-
-  let json;
-  try {
-    json = await scrayeFetch(operations, {
-      pathname: `/listings/${cleanId}`,
-    });
-  } catch (error) {
-    if (baseEntry) {
-      console.warn(
-        `Falling back to cached Scraye listing ${cleanId} after fetch failure`,
-        error
-      );
-      return baseEntry;
-    }
-    throw error;
-  }
-
-  const payload = json.find((item) => item?.data?.listing?.id === cleanId);
-  if (!payload) {
-
->>>>>>> 4207c841
+
     return baseEntry ?? null;
   }
 
@@ -1023,7 +982,6 @@
         query: LISTING_QUERY,
       },
     ];
-<<<<<<< HEAD
 
     try {
       const json = await scrayeFetch(operations, {
@@ -1047,31 +1005,7 @@
           null,
       };
 
-=======
-
-    try {
-      const json = await scrayeFetch(operations, {
-        pathname: `/listings/${cleanId}`,
-      });
-
-      const payload = json.find((item) => item?.data?.listing?.id === cleanId);
-      if (!payload) {
-        return baseEntry ?? null;
-      }
-
-      const listing = payload.data.listing;
-      const baseContext = baseEntry?._scraye || {
-        transactionType: listing.type === 'SALE' ? 'sale' : 'rent',
-        placeId: null,
-        slug: listing.locality?.slug || listing.neighbourhood?.slug || null,
-        placeName:
-          listing.locality?.name ||
-          listing.neighbourhood?.name ||
-          toTitleCase(listing.locality?.slug) ||
-          null,
-      };
-
->>>>>>> 4207c841
+
       const normalized = normalizeListingNode(
         {
           ...listing,
@@ -1177,7 +1111,6 @@
   cachedScrayeCachePromise = loadPromise;
 
   try {
-<<<<<<< HEAD
     const fs = await import('node:fs/promises');
     const path = await import('path');
     const filePath = path.join(process.cwd(), 'data', 'scraye.json');
@@ -1188,11 +1121,7 @@
       console.warn('Scraye cache contains invalid JSON; falling back to live fetch');
     } else {
       console.warn('Unable to load Scraye cache', error);
-=======
-    const result = await loadPromise;
-    if (result && typeof result === 'object') {
-      cachedScrayeCache = result;
->>>>>>> 4207c841
+
     }
     return result;
   } finally {
@@ -1229,7 +1158,6 @@
 }
 
 export async function loadScrayeListingsByType(type) {
-<<<<<<< HEAD
   const key = type === 'sale' ? 'sale' : 'rent';
 
   if (scrayeListingsCache.has(key)) {
@@ -1243,22 +1171,7 @@
   const loaderPromise = (async () => {
     const cache = await loadScrayeCache();
     const transactionType = key;
-=======
-  const transactionType = type === 'sale' ? 'sale' : 'rent';
-  const cacheKey = transactionType;
-
-  if (scrayeListingCacheMap.has(cacheKey)) {
-    return scrayeListingCacheMap.get(cacheKey);
-  }
-
-  if (scrayeListingPromiseCacheMap.has(cacheKey)) {
-    return scrayeListingPromiseCacheMap.get(cacheKey);
-  }
-
-  const loadPromise = (async () => {
-    const cache = await loadScrayeCache();
-
->>>>>>> 4207c841
+
 
     let cachedListings = [];
     if (cache && typeof cache === 'object') {
@@ -1268,7 +1181,6 @@
       }
     }
 
-<<<<<<< HEAD
     const allowLiveFetch = shouldFetchLiveScraye();
     let liveListings = [];
     if (allowLiveFetch) {
@@ -1298,35 +1210,7 @@
       } catch (error) {
         console.warn('Failed to fetch live Scraye listings', error);
       }
-=======
-    let liveListings = [];
-    try {
-      const envPlaceIds = (process.env.SCRAYE_PLACE_IDS || '')
-        .split(',')
-        .map((value) => value.trim())
-        .filter(Boolean);
-      const derivedPlaceIds = derivePreferredScrayePlaceIds(cachedListings, {
-        limit: transactionType === 'sale' ? 6 : 8,
-      });
-      let placeIdTargets = envPlaceIds.length > 0 ? envPlaceIds : derivedPlaceIds;
-      if (placeIdTargets.length === 0) {
-        placeIdTargets = ['MA'];
-      }
-
-      const liveResults = await fetchScrayeListings({
-        transactionType,
-        placeIds: placeIdTargets,
-        pageSize: transactionType === 'sale' ? 32 : 48,
-        maxPages: transactionType === 'sale' ? 2 : 3,
-        maxListings: transactionType === 'sale' ? 120 : 180,
-      });
-      if (Array.isArray(liveResults) && liveResults.length > 0) {
-        liveListings = liveResults;
-      }
-    } catch (error) {
-      console.warn('Failed to fetch live Scraye listings', error);
-
->>>>>>> 4207c841
+
     }
 
     const combined = [];
@@ -1340,7 +1224,6 @@
     if (combined.length === 0) {
       return [];
     }
-<<<<<<< HEAD
 
     const unique = normalizeScrayeListings(combined);
 
@@ -1353,25 +1236,13 @@
         force: false,
         concurrency: 4,
       });
-=======
-
-    const unique = normalizeScrayeListings(combined);
-
-    try {
-      const enriched = await enrichScrayeListingsWithDetails(unique, {
-        force: false,
-        concurrency: 4,
-      });
-      return Array.isArray(enriched) ? enriched : [];
-
->>>>>>> 4207c841
+
     } catch (error) {
       console.warn('Failed to enrich Scraye listings with details', error);
       return unique;
     }
   })();
 
-<<<<<<< HEAD
   scrayeListingsPromiseCache.set(key, loaderPromise);
 
   try {
@@ -1380,18 +1251,7 @@
     return result;
   } finally {
     scrayeListingsPromiseCache.delete(key);
-=======
-  scrayeListingPromiseCacheMap.set(cacheKey, loadPromise);
-
-  try {
-    const result = await loadPromise;
-    const normalizedResult = Array.isArray(result) ? result : [];
-    scrayeListingCacheMap.set(cacheKey, normalizedResult);
-    return normalizedResult;
-  } finally {
-    scrayeListingPromiseCacheMap.delete(cacheKey);
-
->>>>>>> 4207c841
+
   }
 }
 
