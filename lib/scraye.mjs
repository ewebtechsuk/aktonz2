--- conflicted
+++ resolved
@@ -962,7 +962,6 @@
     (item) => item?.sourceId === cleanId || item?.id === `scraye-${cleanId}`
   );
 
-<<<<<<< HEAD
   if (baseEntry) {
     if (!allowRemoteFetch || !needsScrayeDetailEnrichment(baseEntry)) {
       return baseEntry;
@@ -1001,12 +1000,7 @@
 
   const payload = json.find((item) => item?.data?.listing?.id === cleanId);
   if (!payload) {
-=======
-  if (!shouldFetchLiveScraye()) {
-    if (baseEntry !== undefined) {
-      scrayeListingDetailCache.set(cacheKey, baseEntry ?? null);
-    }
->>>>>>> b1e0d983
+
     return baseEntry ?? null;
   }
 
@@ -1189,7 +1183,6 @@
 }
 
 export async function loadScrayeListingsByType(type) {
-<<<<<<< HEAD
   const transactionType = type === 'sale' ? 'sale' : 'rent';
   const cacheKey = transactionType;
 
@@ -1203,21 +1196,7 @@
 
   const loadPromise = (async () => {
     const cache = await loadScrayeCache();
-=======
-  const key = type === 'sale' ? 'sale' : 'rent';
-
-  if (scrayeListingsCache.has(key)) {
-    return scrayeListingsCache.get(key);
-  }
-
-  if (scrayeListingsPromiseCache.has(key)) {
-    return scrayeListingsPromiseCache.get(key);
-  }
-
-  const loaderPromise = (async () => {
-    const cache = await loadScrayeCache();
-    const transactionType = key;
->>>>>>> b1e0d983
+
 
     let cachedListings = [];
     if (cache && typeof cache === 'object') {
@@ -1227,7 +1206,6 @@
       }
     }
 
-<<<<<<< HEAD
     let liveListings = [];
     try {
       const envPlaceIds = (process.env.SCRAYE_PLACE_IDS || '')
@@ -1254,37 +1232,7 @@
       }
     } catch (error) {
       console.warn('Failed to fetch live Scraye listings', error);
-=======
-    const allowLiveFetch = shouldFetchLiveScraye();
-    let liveListings = [];
-    if (allowLiveFetch) {
-      try {
-        const envPlaceIds = (process.env.SCRAYE_PLACE_IDS || '')
-          .split(',')
-          .map((value) => value.trim())
-          .filter(Boolean);
-        const derivedPlaceIds = derivePreferredScrayePlaceIds(cachedListings, {
-          limit: transactionType === 'sale' ? 6 : 8,
-        });
-        let placeIdTargets = envPlaceIds.length > 0 ? envPlaceIds : derivedPlaceIds;
-        if (placeIdTargets.length === 0) {
-          placeIdTargets = ['MA'];
-        }
-
-        const liveResults = await fetchScrayeListings({
-          transactionType,
-          placeIds: placeIdTargets,
-          pageSize: transactionType === 'sale' ? 32 : 48,
-          maxPages: transactionType === 'sale' ? 2 : 3,
-          maxListings: transactionType === 'sale' ? 120 : 180,
-        });
-        if (Array.isArray(liveResults) && liveResults.length > 0) {
-          liveListings = liveResults;
-        }
-      } catch (error) {
-        console.warn('Failed to fetch live Scraye listings', error);
-      }
->>>>>>> b1e0d983
+
     }
 
     const combined = [];
@@ -1298,7 +1246,6 @@
     if (combined.length === 0) {
       return [];
     }
-<<<<<<< HEAD
 
     const unique = normalizeScrayeListings(combined);
 
@@ -1308,27 +1255,13 @@
         concurrency: 4,
       });
       return Array.isArray(enriched) ? enriched : [];
-=======
-
-    const unique = normalizeScrayeListings(combined);
-
-    if (!allowLiveFetch) {
-      return unique;
-    }
-
-    try {
-      return await enrichScrayeListingsWithDetails(unique, {
-        force: false,
-        concurrency: 4,
-      });
->>>>>>> b1e0d983
+
     } catch (error) {
       console.warn('Failed to enrich Scraye listings with details', error);
       return unique;
     }
   })();
 
-<<<<<<< HEAD
   scrayeListingsPromiseCache.set(cacheKey, loadPromise);
 
   try {
@@ -1338,16 +1271,7 @@
     return normalizedResult;
   } finally {
     scrayeListingsPromiseCache.delete(cacheKey);
-=======
-  scrayeListingsPromiseCache.set(key, loaderPromise);
-
-  try {
-    const result = await loaderPromise;
-    scrayeListingsCache.set(key, result);
-    return result;
-  } finally {
-    scrayeListingsPromiseCache.delete(key);
->>>>>>> b1e0d983
+
   }
 }
 
