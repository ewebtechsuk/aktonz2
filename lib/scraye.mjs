import { formatPriceGBP } from './format.mjs';
import { ProxyAgent } from 'undici';

const SCRAYE_API_URL = 'https://api.scraye.com/api';
const SCRAYE_SITEMAP_URL = 'https://assets.scraye.com/sitemap-listings.txt';
const SCRAYE_LISTING_URL = 'https://www.scraye.com/listings';

let cachedProxyAgent = null;
function getProxyAgent() {
  if (cachedProxyAgent !== null) {
    return cachedProxyAgent;
  }
  const proxy =
    process.env.HTTPS_PROXY ||
    process.env.https_proxy ||
    process.env.HTTP_PROXY ||
    process.env.http_proxy ||
    null;
  cachedProxyAgent = proxy ? new ProxyAgent(proxy) : undefined;
  return cachedProxyAgent;
}

function toTitleCase(value) {
  if (!value) return null;
  return String(value)
    .split(/[-_\s]+/)
    .filter(Boolean)
    .map((part) => part.charAt(0).toUpperCase() + part.slice(1).toLowerCase())
    .join(' ');
}

function toIsoDate(value) {
  if (value == null) return null;
  const numeric = Number(value);
  if (!Number.isFinite(numeric)) return null;
  try {
    return new Date(numeric).toISOString();
  } catch {
    return null;
  }
}

function mapRentFrequency(value) {
  switch (value) {
    case 'PER_WEEK':
      return 'W';
    case 'PER_MONTH':
      return 'M';
    case 'PER_QUARTER':
      return 'Q';
    case 'PER_YEAR':
      return 'Y';
    default:
      return null;
  }
}

function formatFeature(value) {
  if (!value) return null;
  return value
    .split(/[_\s]+/)
    .filter(Boolean)
    .map((part) => part.charAt(0).toUpperCase() + part.slice(1).toLowerCase())
    .join(' ');
}

function normalizeScrayeImageEntry(entry) {
  if (!entry) return null;

  if (typeof entry === 'string') {
    const trimmed = entry.trim();
    return trimmed
      ? {
          id: null,
          url: trimmed,
          altText: null,
        }
      : null;
  }

  if (typeof entry === 'object') {
    const potentialUrlFields = [
      entry.url,
      entry.imageUrl,
      entry.mediaUrl,
      entry.filename,
    ];

    let url = null;
    for (const value of potentialUrlFields) {
      if (typeof value === 'string') {
        const trimmed = value.trim();
        if (trimmed && (trimmed.startsWith('http://') || trimmed.startsWith('https://'))) {
          url = trimmed;
          break;
        }
      }
    }

    if (!url) {
      return null;
    }

    const altCandidates = [entry.altText, entry.caption, entry.tag];
    let altText = null;
    for (const candidate of altCandidates) {
      if (typeof candidate === 'string') {
        const trimmed = candidate.trim();
        if (trimmed) {
          altText = trimmed;
          break;
        }
      }
    }

    const id =
      entry.id ??
      (typeof entry.publicId === 'string' ? entry.publicId : null) ??
      null;

    return {
      id,
      url,
      altText,
    };
  }

  return null;
}

<<<<<<< HEAD
function isValidHttpUrl(value) {
  if (typeof value !== 'string') return false;
  const trimmed = value.trim();
  if (!trimmed) return false;
  return /^https?:\/\//i.test(trimmed);
}

=======
>>>>>>> 23f990ed
function mergeScrayeImages(...groups) {
  const seen = new Set();
  const images = [];

  for (const group of groups) {
    if (!Array.isArray(group)) continue;
    for (const entry of group) {
      const normalized = normalizeScrayeImageEntry(entry);
      if (!normalized || !normalized.url) continue;
      if (seen.has(normalized.url)) continue;
      seen.add(normalized.url);
      images.push(normalized);
    }
  }

  return images;
}

function extractScrayeImagesFromNode(node) {
  if (!node || typeof node !== 'object') {
    return [];
  }

  const fileImages = Array.isArray(node.files)
    ? node.files.filter((file) => {
        if (!file) return false;
        if (typeof file.filename !== 'string') return false;

        const filename = file.filename.toLowerCase();
        const tag = typeof file.tag === 'string' ? file.tag.toLowerCase() : '';

        const isNonImageTag =
          tag.includes('floorplan') ||
          tag.includes('epc') ||
          tag.includes('brochure') ||
          tag.includes('virtual') ||
          tag.includes('tour');
        if (isNonImageTag) return false;

        const isNonImageFilename =
          filename.includes('floorplan') ||
          filename.includes('epc') ||
          filename.includes('brochure');
        if (isNonImageFilename) return false;

        if (!tag) return true;

        return (
          tag.includes('image') ||
          tag.includes('photo') ||
          tag.includes('picture')
        );
      })
    : [];

  return mergeScrayeImages(node.images, node.illustrativeImages, fileImages);
}

<<<<<<< HEAD
function countScrayeImageUrls(listing) {
  if (!listing) return 0;
  const images = Array.isArray(listing.images) ? listing.images : [];
  let count = 0;
  for (const entry of images) {
    if (!entry) continue;
    if (typeof entry === 'string') {
      if (isValidHttpUrl(entry)) count += 1;
      continue;
    }
    if (typeof entry === 'object' && isValidHttpUrl(entry.url)) {
      count += 1;
    }
  }
  return count;
}

function hasDetailedScrayeDescription(listing) {
  if (!listing) return false;
  const description = typeof listing.description === 'string'
    ? listing.description.trim()
    : '';
  if (!description) {
    return false;
  }
  return !/^key features:/i.test(description);
}

function needsScrayeDetailEnrichment(listing) {
  if (!listing) return true;
  if (!hasDetailedScrayeDescription(listing)) {
    return true;
  }
  if (countScrayeImageUrls(listing) < 3) {
    return true;
  }
  return false;
}

=======
>>>>>>> 23f990ed
async function scrayeFetch(operations, { pathname, searchTerm } = {}) {
  const headers = {
    'content-type': 'application/json',
    accept: 'application/json',
    'user-agent':
      'Mozilla/5.0 (Windows NT 10.0; Win64; x64) AppleWebKit/537.36 (KHTML, like Gecko) Chrome/118.0.0.0 Safari/537.36',
    referer: 'https://www.scraye.com/',
    'apollo-require-preflight': 'true',
  };
  if (pathname) {
    headers['x-pathname'] = pathname;
  }
  if (typeof searchTerm === 'string') {
    headers['x-search'] = searchTerm;
  }

  const response = await fetch(SCRAYE_API_URL, {
    method: 'POST',
    headers,
    body: JSON.stringify(operations),
    dispatcher: getProxyAgent(),
  });

  if (!response.ok) {
    const text = await response.text().catch(() => '');
    throw new Error(
      `Scraye API request failed with status ${response.status}: ${text.slice(0, 200)}`
    );
  }

  return response.json();
}

function buildFilter(type) {
  if (type === 'rent') {
    return {
      type: 'RENTAL',
      features: null,
      furnishedStates: null,
      allowedApplicantTypes: null,
      address: null,
      statuses: ['AVAILABLE'],
      instantViewingsEnabled: null,
      targetMoveInDate: null,
      depositTypes: null,
      agencyId: null,
      verified: null,
      studentOnly: null,
    };
  }

  return {
    type: 'SALE',
    features: null,
    address: null,
    statuses: ['AVAILABLE'],
    instantViewingsEnabled: null,
    agencyId: null,
  };
}

<<<<<<< HEAD
async function enrichScrayeListingsWithDetails(listings, { force = false } = {}) {
=======
async function enrichScrayeListingsWithDetails(listings) {
>>>>>>> 23f990ed
  if (!Array.isArray(listings) || listings.length === 0) {
    return Array.isArray(listings) ? listings : [];
  }

  const enriched = [];
  for (const listing of listings) {
    if (!listing?.id) {
      enriched.push(listing);
      continue;
    }

<<<<<<< HEAD
    if (!force && !needsScrayeDetailEnrichment(listing)) {
      enriched.push(listing);
      continue;
    }

=======
>>>>>>> 23f990ed
    try {
      const detailed = await fetchScrayeListingById(listing.id, {
        cachedListings: listings,
      });
      enriched.push(detailed ?? listing);
    } catch (error) {
      console.warn(`Failed to load Scraye listing ${listing.id}`, error);
      enriched.push(listing);
    }
  }

  return enriched;
}

const RESULTS_QUERY = `
  query ResultsContainer(
    $placeId: ID!
    $radius: Float
    $filterBy: ListingFilter
    $orderBy: ListingOrder
    $pagination: Page
  ) {
    place(id: $placeId) {
      id
      displayName
      slug
      listings(
        filterBy: $filterBy
        orderBy: $orderBy
        radius: $radius
        pagination: $pagination
      ) {
        pageInfo {
          startCursor
          endCursor
          hasNextPage
          hasPreviousPage
          __typename
        }
        totalCount
        edges {
          cursor
          node {
            id
            type
            status
            displayAddress
            pricing {
              price
              currency
              rentFrequency
              priceQualifier
              __typename
            }
            depositType
            priceReducedAt
            available
            allowedTenancyDurations {
              min
              max
              __typename
            }
            bedrooms
            bathrooms
            size
            features
            furnishedState
            floor
            tenure
            createdAt
            timeZone
            addressComponents {
              outcode
              __typename
            }
            hideImages
            images {
              id
              url(size: CARD)
              altText
              metadata {
                tags
                priority
                __typename
              }
              __typename
            }
            instantViewingsEnabled
            verified
            __typename
          }
          __typename
        }
        __typename
      }
      __typename
    }
  }
`;

const LISTING_QUERY = `
  query Listing($listingId: ObjectID!) {
    listing(id: $listingId) {
      id
      type
      reference
      propertyType
      verified
      depositType
      addressComponents {
        outcode
        __typename
      }
      agency {
        id
        name
        address
        logo
        __typename
      }
      bathrooms
      bedrooms
      description
      displayAddress
      timeZone
      features
      furnishedState
      files {
        id
        filename
        tag
        __typename
      }
      floor
      locality {
        id
        slug
        name
        __typename
      }
      borough {
        id
        slug
        name
        __typename
      }
      macrohood {
        id
        slug
        name
        __typename
      }
      neighbourhood {
        id
        slug
        name
        __typename
      }
      hideImages
      illustrativeImages
      images {
        id
        url(size: MEDIUM)
        altText
        metadata {
          tags
          priority
          __typename
        }
        __typename
      }
      pricing {
        price
        currency
        rentFrequency
        priceQualifier
        __typename
      }
      size
      status
      viewingsDisabled
      virtualTourUrl
      videoTourUrl
      videoTourUrlSecondary
      available
      securityDeposit {
        fixed
        weeks
        months
        __typename
      }
      holdingDeposit {
        fixed
        weeks
        months
        __typename
      }
      commission
      agencyFees
      tenure
      leaseholdExpiry
      serviceCharge
      groundRentYearly
      rentalYield
      instantViewingsEnabled
      noDepositMonthlyFeeRate
      scrayeGuarantor
      __typename
    }
  }
`;

function normalizeListingNode(node, context) {
  if (!node || typeof node !== 'object') {
    return null;
  }

  const coordinates = Array.isArray(node.location?.coordinates)
    ? node.location.coordinates
    : null;
  const longitude = coordinates?.[0] ?? null;
  const latitude = coordinates?.[1] ?? null;

  const rentFrequency = mapRentFrequency(node.pricing?.rentFrequency);
  const rawPrice = node.pricing?.price;
  const priceValue =
    rawPrice != null && Number.isFinite(Number(rawPrice))
      ? Number(rawPrice) / 100
      : null;
  const isSale = context.transactionType === 'sale';
  const priceFormatted =
    priceValue != null
      ? formatPriceGBP(priceValue, { isSale })
      : null;

  const images = extractScrayeImagesFromNode(node);

  const features = Array.isArray(node.features)
    ? node.features.map((feature) => formatFeature(feature)).filter(Boolean)
    : [];

  const placeName = context.placeName || toTitleCase(context.slug) || null;
  const matchingRegions = [placeName, node.addressComponents?.outcode]
    .map((value) => (value ? String(value).trim() : ''))
    .filter(Boolean);

  const title = node.displayAddress || placeName || 'Scraye Property';
  const description = features.length
    ? `Key features: ${features.join(', ')}`
    : '';

  return {
    id: `scraye-${node.id}`,
    sourceId: node.id,
    source: 'scraye',
    transactionType: context.transactionType,
    title,
    description,
    price: priceFormatted,
    priceValue,
    priceCurrency: node.pricing?.currency || 'GBP',
    priceQualifier: node.pricing?.priceQualifier ?? null,
    rentFrequency,
    bedrooms: node.bedrooms ?? null,
    bathrooms: node.bathrooms ?? null,
    receptions: null,
    propertyType: node.propertyType ?? null,
    status: node.status ?? null,
    features,
    furnishedState: node.furnishedState ?? null,
    image: images[0]?.url ?? null,
    images,
    media: [],
    latitude,
    longitude,
    lat: latitude,
    lng: longitude,
    city: placeName,
    county: null,
    matchingRegions,
    createdAt: toIsoDate(node.createdAt),
    updatedAt: toIsoDate(node.priceReducedAt) || toIsoDate(node.createdAt),
    availableAt: toIsoDate(node.available),
    depositType: node.depositType ?? null,
    size: node.size ?? null,
    allowedTenancyDurations: Array.isArray(node.allowedTenancyDurations)
      ? node.allowedTenancyDurations.map((entry) => ({
          min: entry?.min ?? null,
          max: entry?.max ?? null,
        }))
      : [],
    instantViewingsEnabled: Boolean(node.instantViewingsEnabled),
    verified: Boolean(node.verified),
    outcode: node.addressComponents?.outcode ?? null,
    url: `${SCRAYE_LISTING_URL}/${node.id}`,
    externalUrl: `${SCRAYE_LISTING_URL}/${node.id}`,
    provider: 'Scraye',
    _scraye: {
      placeId: context.placeId,
      placeName,
      slug: context.slug,
      longitude,
      latitude,
      listTimestamp: toIsoDate(node.createdAt),
    },
  };
}

async function fetchPlaceConfigs() {
  try {
    const res = await fetch(SCRAYE_SITEMAP_URL, {
      dispatcher: getProxyAgent(),
    });
    if (!res.ok) {
      throw new Error(`Failed to download Scraye sitemap (${res.status})`);
    }
    const text = await res.text();
    const configs = new Map();
    for (const line of text.split(/\r?\n/)) {
      const trimmed = line.trim();
      if (!trimmed) continue;
      try {
        const url = new URL(trimmed);
        const segments = url.pathname.split('/').filter(Boolean);
        if (segments.length < 3) continue;
        const typeSegment = segments[0];
        const placeId = segments[1];
        const slug = segments[2];
        const key = `${typeSegment}:${placeId}`;
        if (!configs.has(key)) {
          configs.set(key, {
            typeSegment,
            transactionType: typeSegment === 'rent' ? 'rent' : 'sale',
            placeId,
            slug,
            pathname: `/${typeSegment}/${placeId}/${slug}`,
          });
        }
      } catch {
        // ignore malformed lines
      }
    }
    if (configs.size > 0) {
      return Array.from(configs.values());
    }
  } catch (error) {
    console.warn('Unable to load Scraye sitemap entries', error);
  }

  // Fallback to London listings if sitemap fails
  return [
    { typeSegment: 'rent', transactionType: 'rent', placeId: 'MA', slug: 'london', pathname: '/rent/MA/london' },
    { typeSegment: 'buy', transactionType: 'sale', placeId: 'MA', slug: 'london', pathname: '/buy/MA/london' },
  ];
}

export async function fetchScrayeListings({
  transactionType = 'rent',
  placeIds,
  pageSize = 48,
  maxPages,
} = {}) {
  const configs = await fetchPlaceConfigs();
  const desiredType = transactionType === 'sale' ? 'sale' : 'rent';
  const filtered = configs.filter((config) => config.transactionType === desiredType);

  const selected = Array.isArray(placeIds) && placeIds.length > 0
    ? filtered.filter((config) => placeIds.includes(config.placeId))
    : filtered;

  const results = new Map();

  for (const config of selected) {
    let after = null;
    let page = 0;
    const filter = buildFilter(config.transactionType);
    const placeContext = {
      transactionType: config.transactionType,
      placeId: config.placeId,
      slug: config.slug,
    };

    do {
      const operations = [
        {
          operationName: 'ResultsContainer',
          variables: {
            placeId: config.placeId,
            radius: 0.25,
            filterBy: filter,
            orderBy: { field: 'UPDATED_AT', direction: 'DESCENDING' },
            pagination: {
              first: pageSize,
              ...(after ? { after } : {}),
            },
          },
          query: RESULTS_QUERY,
        },
      ];

      const json = await scrayeFetch(operations, {
        pathname: config.pathname,
        searchTerm: '',
      });

      const payload = json.find((item) => item?.data?.place?.id === config.placeId);
      if (!payload) break;
      const listings = payload.data.place.listings;
      const edges = Array.isArray(listings?.edges) ? listings.edges : [];
      const displayName = payload.data.place.displayName;

      const context = {
        ...placeContext,
        placeName: displayName || toTitleCase(config.slug),
      };

      for (const edge of edges) {
        if (!edge?.node?.id) continue;
        const normalized = normalizeListingNode(edge.node, context);
        if (!normalized) continue;
        results.set(edge.node.id, normalized);
      }

      after = listings?.pageInfo?.hasNextPage ? listings.pageInfo.endCursor : null;
      page += 1;
    } while (after && (typeof maxPages !== 'number' || page < maxPages));
  }

  const baseListings = Array.from(results.values());
<<<<<<< HEAD
  return enrichScrayeListingsWithDetails(baseListings, { force: true });
=======
  return enrichScrayeListingsWithDetails(baseListings);
>>>>>>> 23f990ed
}

export async function fetchScrayeListingById(id, { cachedListings = [] } = {}) {
  if (!id) return null;
  const cleanId = String(id).replace(/^scraye-/i, '');
  const baseEntry = cachedListings.find(
    (item) => item?.sourceId === cleanId || item?.id === `scraye-${cleanId}`
  );

  const operations = [
    {
      operationName: 'Listing',
      variables: { listingId: cleanId },
      query: LISTING_QUERY,
    },
  ];

  const json = await scrayeFetch(operations, {
    pathname: `/listings/${cleanId}`,
  });

  const payload = json.find((item) => item?.data?.listing?.id === cleanId);
  if (!payload) {
    return baseEntry ?? null;
  }

  const listing = payload.data.listing;
  const baseContext = baseEntry?._scraye || {
    transactionType: listing.type === 'SALE' ? 'sale' : 'rent',
    placeId: null,
    slug: listing.locality?.slug || listing.neighbourhood?.slug || null,
    placeName:
      listing.locality?.name ||
      listing.neighbourhood?.name ||
      toTitleCase(listing.locality?.slug) ||
      null,
  };

  const normalized = normalizeListingNode(
    {
      ...listing,
      images: listing.images,
      location: baseEntry?.latitude
        ? { type: 'Point', coordinates: [baseEntry.longitude, baseEntry.latitude] }
        : undefined,
    },
    baseContext
  );

  if (!normalized) return null;

  normalized.description = listing.description || normalized.description || '';
  normalized.features = Array.isArray(listing.features)
    ? listing.features.map((feature) => formatFeature(feature)).filter(Boolean)
    : normalized.features;
  const detailRawPrice = listing.pricing?.price;
  const detailPriceValue =
    detailRawPrice != null && Number.isFinite(Number(detailRawPrice))
      ? Number(detailRawPrice) / 100
      : null;
  normalized.price =
    detailPriceValue != null
      ? formatPriceGBP(detailPriceValue, {
          isSale: normalized.transactionType === 'sale',
        })
      : normalized.price;
  if (detailPriceValue != null) {
    normalized.priceValue = detailPriceValue;
  }
  normalized.priceCurrency = listing.pricing?.currency || normalized.priceCurrency;
  normalized.priceQualifier = listing.pricing?.priceQualifier ?? normalized.priceQualifier;
  normalized.rentFrequency = mapRentFrequency(listing.pricing?.rentFrequency);
  normalized.depositType = listing.depositType ?? normalized.depositType;
  normalized.availableAt = toIsoDate(listing.available) ?? normalized.availableAt;
  normalized.size = listing.size ?? normalized.size;
  normalized.instantViewingsEnabled =
    listing.instantViewingsEnabled ?? normalized.instantViewingsEnabled;
  normalized.verified = listing.verified ?? normalized.verified;
  normalized.agency = listing.agency ?? null;
  normalized.securityDeposit = listing.securityDeposit ?? null;
  normalized.holdingDeposit = listing.holdingDeposit ?? null;
  normalized.virtualTourUrl = listing.virtualTourUrl ?? null;
  normalized.videoTourUrl = listing.videoTourUrl ?? null;
  normalized.videoTourUrlSecondary = listing.videoTourUrlSecondary ?? null;

  if (!normalized.latitude && baseEntry?.latitude) {
    normalized.latitude = baseEntry.latitude;
    normalized.longitude = baseEntry.longitude;
    normalized.lat = baseEntry.lat ?? baseEntry.latitude;
    normalized.lng = baseEntry.lng ?? baseEntry.longitude;
  }

  return normalized;
}

export async function loadScrayeCache() {
  try {
    const fs = await import('fs/promises');
    const path = await import('path');
    const filePath = path.join(process.cwd(), 'data', 'scraye.json');
    const text = await fs.readFile(filePath, 'utf8');
    return JSON.parse(text);
  } catch (error) {
    if (error instanceof SyntaxError) {
      console.warn('Scraye cache contains invalid JSON; falling back to live fetch');
    } else {
      console.warn('Unable to load Scraye cache', error);
    }
    return null;
  }
}

export async function loadScrayeListingsByType(type) {
  const cache = await loadScrayeCache();
  const transactionType = type === 'sale' ? 'sale' : 'rent';

  let listings = [];
  if (cache && typeof cache === 'object') {
    const bucket = transactionType === 'sale' ? cache.sale : cache.rent;
    if (Array.isArray(bucket) && bucket.length > 0) {
      listings = bucket;
    }
  }

  if (Array.isArray(listings) && listings.length > 0) {
    listings = await enrichScrayeListingsWithDetails(listings, { force: false });
  }

  if (!Array.isArray(listings) || listings.length === 0) {
    try {
      const liveResults = await fetchScrayeListings({
        transactionType,
        maxPages: 2,
        pageSize: 48,
      });
      if (Array.isArray(liveResults) && liveResults.length > 0) {
        listings = liveResults;
      }
    } catch (error) {
      console.warn('Failed to fetch live Scraye listings', error);
    }
  }

  return Array.isArray(listings) ? listings : [];
}

export function normalizeScrayeListings(listings) {
  if (!Array.isArray(listings)) return [];
  const seen = new Set();
  return listings.filter((listing) => {
    if (!listing?.sourceId) return true;
    if (seen.has(listing.sourceId)) return false;
    seen.add(listing.sourceId);
    return true;
  });
}<|MERGE_RESOLUTION|>--- conflicted
+++ resolved
@@ -128,7 +128,6 @@
   return null;
 }
 
-<<<<<<< HEAD
 function isValidHttpUrl(value) {
   if (typeof value !== 'string') return false;
   const trimmed = value.trim();
@@ -136,8 +135,7 @@
   return /^https?:\/\//i.test(trimmed);
 }
 
-=======
->>>>>>> 23f990ed
+
 function mergeScrayeImages(...groups) {
   const seen = new Set();
   const images = [];
@@ -196,7 +194,6 @@
   return mergeScrayeImages(node.images, node.illustrativeImages, fileImages);
 }
 
-<<<<<<< HEAD
 function countScrayeImageUrls(listing) {
   if (!listing) return 0;
   const images = Array.isArray(listing.images) ? listing.images : [];
@@ -236,8 +233,7 @@
   return false;
 }
 
-=======
->>>>>>> 23f990ed
+
 async function scrayeFetch(operations, { pathname, searchTerm } = {}) {
   const headers = {
     'content-type': 'application/json',
@@ -299,11 +295,8 @@
   };
 }
 
-<<<<<<< HEAD
 async function enrichScrayeListingsWithDetails(listings, { force = false } = {}) {
-=======
-async function enrichScrayeListingsWithDetails(listings) {
->>>>>>> 23f990ed
+
   if (!Array.isArray(listings) || listings.length === 0) {
     return Array.isArray(listings) ? listings : [];
   }
@@ -315,14 +308,12 @@
       continue;
     }
 
-<<<<<<< HEAD
     if (!force && !needsScrayeDetailEnrichment(listing)) {
       enriched.push(listing);
       continue;
     }
 
-=======
->>>>>>> 23f990ed
+
     try {
       const detailed = await fetchScrayeListingById(listing.id, {
         cachedListings: listings,
@@ -752,11 +743,8 @@
   }
 
   const baseListings = Array.from(results.values());
-<<<<<<< HEAD
   return enrichScrayeListingsWithDetails(baseListings, { force: true });
-=======
-  return enrichScrayeListingsWithDetails(baseListings);
->>>>>>> 23f990ed
+
 }
 
 export async function fetchScrayeListingById(id, { cachedListings = [] } = {}) {
