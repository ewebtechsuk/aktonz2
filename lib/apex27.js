--- conflicted
+++ resolved
@@ -109,7 +109,6 @@
     id: p.id,
     title: p.displayAddress || p.address1 || p.title || '',
     description: p.summary || p.description || '',
-<<<<<<< HEAD
     price:
       p.price != null
         ? p.priceCurrency === 'GBP'
@@ -118,11 +117,7 @@
         : null,
     image: p.images && p.images[0] ? p.images[0].url : null,
     status: p.status ?? null,
-=======
-    price: p.priceCurrency === 'GBP' ? `£${p.price}` : p.price,
-    image: p.images && p.images[0] ? p.images[0].url : null,
-    status: p.status,
->>>>>>> ddddfb1d
+
   }));
 }
 
