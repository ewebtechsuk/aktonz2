--- conflicted
+++ resolved
@@ -1,7 +1,3 @@
-<<<<<<< HEAD
-=======
-import { createRequire } from 'node:module';
->>>>>>> 87d083de
 import { getProxyAgent } from './proxy-agent.js';
 import { formatOfferStatusLabel, normaliseOfferStatus } from './offer-statuses.js';
 import { loadJson } from './load-json.mjs';
