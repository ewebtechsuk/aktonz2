--- conflicted
+++ resolved
@@ -1,7 +1,4 @@
-<<<<<<< HEAD
-=======
 import { createRequire } from 'node:module';
->>>>>>> 6b09dd03
 import { getProxyAgent } from './proxy-agent.js';
 import { loadJson } from './load-json.mjs';
 
