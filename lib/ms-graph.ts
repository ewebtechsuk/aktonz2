import { encryptText, decryptText, deserializeEncryptedPayload, serializeEncryptedPayload } from './crypto-util';
import { clearTokens, readTokens, saveTokens } from './token-store';


export const MS_CLIENT_ID = '04651e3a-82c5-4e03-ba50-574b2bb79cac';
export const MS_TENANT_ID = '60737a1b-9707-4d7f-9909-0ee943a1ffff';

const DEFAULT_PROD_REDIRECT_URI = 'https://aktonz.com/api/microsoft/callback';
const DEFAULT_DEV_REDIRECT_URI = 'http://localhost:3000/api/admin/email/microsoft/callback';

<<<<<<< HEAD
const PROD_REDIRECT_ENV_KEYS = [
  'MS_REDIRECT_URI',
  'MICROSOFT_REDIRECT_URI',
  'MICROSOFT_REDIRECT_URL',
  'NEXT_PUBLIC_MICROSOFT_REDIRECT_URI',
  'NEXT_PUBLIC_MICROSOFT_REDIRECT_URL',
  'AZURE_AD_REDIRECT_URI',
  'AZURE_AD_REDIRECT_URL',
];

const DEV_REDIRECT_ENV_KEYS = [
  'MS_DEV_REDIRECT_URI',
  'MICROSOFT_DEV_REDIRECT_URI',
  'MICROSOFT_DEV_REDIRECT_URL',
  'NEXT_PUBLIC_MICROSOFT_DEV_REDIRECT_URI',
  'NEXT_PUBLIC_MICROSOFT_DEV_REDIRECT_URL',
];

function requireAbsoluteUrl(value: string, label: string): string {
  const trimmed = value.trim();

  try {
    const url = new URL(trimmed);
    if (!url.protocol || !url.host) {
      throw new Error();
    }

    return url.toString();
=======
function requireAbsoluteUrl(value: string, label: string): string {
  try {
    return new URL(value).toString();
>>>>>>> 67783590
  } catch {
    throw new Error(`${label} must be set to a valid absolute URL`);
  }
}

<<<<<<< HEAD
function pickEnvValue(keys: string[]): string | undefined {
  for (const key of keys) {
    const value = process.env[key];
    if (typeof value === 'string' && value.trim() !== '') {
      return value;
    }
  }

  return undefined;
}

function getRedirectUri(envKeys: string[], fallback: string, label: string): string {
  const value = pickEnvValue(envKeys) ?? fallback;
  return requireAbsoluteUrl(value, label);
}

export const MS_REDIRECT_URI = getRedirectUri(PROD_REDIRECT_ENV_KEYS, DEFAULT_PROD_REDIRECT_URI, 'MS_REDIRECT_URI');
export const MS_DEV_REDIRECT_URI = getRedirectUri(DEV_REDIRECT_ENV_KEYS, DEFAULT_DEV_REDIRECT_URI, 'MS_DEV_REDIRECT_URI');
=======
function getRedirectUri(envKey: string, fallback: string): string {
  const value = process.env[envKey] ?? fallback;
  return requireAbsoluteUrl(value, envKey);
}

export const MS_REDIRECT_URI = getRedirectUri('MS_REDIRECT_URI', DEFAULT_PROD_REDIRECT_URI);
export const MS_DEV_REDIRECT_URI = getRedirectUri('MS_DEV_REDIRECT_URI', DEFAULT_DEV_REDIRECT_URI);
>>>>>>> 67783590
export const SCOPES = 'offline_access Mail.Send User.Read';
export const ALLOWED_UPN = 'info@aktonz.com';

const TOKEN_ENDPOINT = `https://login.microsoftonline.com/${MS_TENANT_ID}/oauth2/v2.0/token`;
const GRAPH_BASE_URL = 'https://graph.microsoft.com/v1.0';

interface RefreshResponse {
  token_type?: string;
  scope?: string;
  expires_in?: number;
  ext_expires_in?: number;
  access_token: string;
  refresh_token: string;
}

export function getClientSecret(): string {
  const secret = process.env.MS_CLIENT_SECRET;
  if (!secret) {
    throw new Error('MS_CLIENT_SECRET environment variable is required');
  }

  return secret;
}

export async function getValidAccessToken(): Promise<string> {
  const tokenSet = await readTokens();


  if (!tokenSet) {
    throw new Error('Microsoft Graph connector is not yet configured. Connect via the admin dashboard.');
  }

  const expiresAt = tokenSet.obtained_at + tokenSet.expires_in * 1000;
  const refreshThreshold = Date.now() + 60_000; // refresh 60 seconds before expiry

  if (expiresAt > refreshThreshold) {
    const encryptedAccess = deserializeEncryptedPayload(tokenSet.access_token_enc);
    return decryptText(encryptedAccess);
  }

  const encryptedRefresh = deserializeEncryptedPayload(tokenSet.refresh_token_enc);
  const refreshToken = decryptText(encryptedRefresh);

  const params = new URLSearchParams({
    client_id: MS_CLIENT_ID,
    scope: SCOPES,
    refresh_token: refreshToken,
    grant_type: 'refresh_token',
    client_secret: getClientSecret(),
  });

  const response = await fetch(TOKEN_ENDPOINT, {
    method: 'POST',
    headers: { 'Content-Type': 'application/x-www-form-urlencoded' },
    body: params,
  });

  if (!response.ok) {
    await clearTokens();

    throw new Error(`Failed to refresh Microsoft Graph tokens (${response.status})`);
  }

  const result = (await response.json()) as RefreshResponse;

  if (!result.access_token || !result.refresh_token) {
    await clearTokens();

    throw new Error('Microsoft Graph token refresh returned an unexpected payload');
  }

  const expiresInSeconds = result.expires_in ?? 0;
  const obtainedAt = Date.now();

  await saveTokens({
    access_token_enc: serializeEncryptedPayload(encryptText(result.access_token)),
    refresh_token_enc: serializeEncryptedPayload(encryptText(result.refresh_token)),
    expires_in: expiresInSeconds,
    obtained_at: obtainedAt,
    account: tokenSet.account,

  });

  return result.access_token;
}

export interface SendMailOptions {
  subject: string;
  html: string;
  to: string[];
  replyTo?: string;
}

export async function sendMailGraph(options: SendMailOptions): Promise<void> {
  const accessToken = await getValidAccessToken();

  const toRecipients = options.to.map((address) => ({
    emailAddress: { address },
  }));

  const payload = {
    message: {
      subject: options.subject,
      body: {
        contentType: 'HTML',
        content: options.html,
      },
      toRecipients,
      replyTo: options.replyTo
        ? [
            {
              emailAddress: { address: options.replyTo },
            },
          ]
        : undefined,
    },
    saveToSentItems: false,
  };

  const response = await fetch(`${GRAPH_BASE_URL}/users/${encodeURIComponent(ALLOWED_UPN)}/sendMail`, {
    method: 'POST',
    headers: {
      Authorization: `Bearer ${accessToken}`,
      'Content-Type': 'application/json',
    },
    body: JSON.stringify(payload),
  });

  if (!response.ok) {
    const errorText = await response.text();
    throw new Error(`Microsoft Graph sendMail failed (${response.status}): ${errorText}`);
  }
}<|MERGE_RESOLUTION|>--- conflicted
+++ resolved
@@ -8,7 +8,6 @@
 const DEFAULT_PROD_REDIRECT_URI = 'https://aktonz.com/api/microsoft/callback';
 const DEFAULT_DEV_REDIRECT_URI = 'http://localhost:3000/api/admin/email/microsoft/callback';
 
-<<<<<<< HEAD
 const PROD_REDIRECT_ENV_KEYS = [
   'MS_REDIRECT_URI',
   'MICROSOFT_REDIRECT_URI',
@@ -37,17 +36,12 @@
     }
 
     return url.toString();
-=======
-function requireAbsoluteUrl(value: string, label: string): string {
-  try {
-    return new URL(value).toString();
->>>>>>> 67783590
+
   } catch {
     throw new Error(`${label} must be set to a valid absolute URL`);
   }
 }
 
-<<<<<<< HEAD
 function pickEnvValue(keys: string[]): string | undefined {
   for (const key of keys) {
     const value = process.env[key];
@@ -66,15 +60,7 @@
 
 export const MS_REDIRECT_URI = getRedirectUri(PROD_REDIRECT_ENV_KEYS, DEFAULT_PROD_REDIRECT_URI, 'MS_REDIRECT_URI');
 export const MS_DEV_REDIRECT_URI = getRedirectUri(DEV_REDIRECT_ENV_KEYS, DEFAULT_DEV_REDIRECT_URI, 'MS_DEV_REDIRECT_URI');
-=======
-function getRedirectUri(envKey: string, fallback: string): string {
-  const value = process.env[envKey] ?? fallback;
-  return requireAbsoluteUrl(value, envKey);
-}
 
-export const MS_REDIRECT_URI = getRedirectUri('MS_REDIRECT_URI', DEFAULT_PROD_REDIRECT_URI);
-export const MS_DEV_REDIRECT_URI = getRedirectUri('MS_DEV_REDIRECT_URI', DEFAULT_DEV_REDIRECT_URI);
->>>>>>> 67783590
 export const SCOPES = 'offline_access Mail.Send User.Read';
 export const ALLOWED_UPN = 'info@aktonz.com';
 
