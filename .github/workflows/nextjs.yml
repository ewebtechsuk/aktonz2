# Sample workflow for building and deploying a Next.js site to GitHub Pages
#
# To get started with Next.js see: https://nextjs.org/docs/getting-started
#
name: Deploy Next.js site to Pages

on:
  # Runs on pushes targeting the default branch
  push:
    branches: ["main"]

  # Allows you to run this workflow manually from the Actions tab
  workflow_dispatch:

# Sets permissions of the GITHUB_TOKEN to allow deployment to GitHub Pages
permissions:
  contents: read
  pages: write
  id-token: write

# Allow only one concurrent deployment, skipping runs queued between the run in-progress and latest queued.
# However, do NOT cancel in-progress runs as we want to allow these production deployments to complete.
concurrency:
  group: "pages"
  cancel-in-progress: false

jobs:
  # Build job
  build:
    runs-on: ubuntu-latest
    env:
      APEX27_API_KEY: ${{ secrets.APEX27_API_KEY }}
      APEX27_BRANCH_ID: ${{ secrets.APEX27_BRANCH_ID }}
      NEXT_EXPORT: true
    steps:
      - name: Checkout
        uses: actions/checkout@v4
      - name: Detect optional secrets
        id: detect-secrets
        shell: bash
        run: |
          has_apex_key=false
          if [ -n "${APEX27_API_KEY:-}" ]; then
            has_apex_key=true
          else
            printf '::notice::APEX27_API_KEY is not configured. Using bundled fixture data instead of live API listings.\n'
          fi

          if [ -n "${APEX27_BRANCH_ID:-}" ]; then
            printf '::notice::APEX27_BRANCH_ID provided; listings cache will be branch scoped.\n'
          fi

          echo "has-apex-key=${has_apex_key}" >> "$GITHUB_OUTPUT"
      - name: Detect package manager
        id: detect-package-manager
        run: |
          if [ -f "${{ github.workspace }}/yarn.lock" ]; then
            echo "manager=yarn" >> $GITHUB_OUTPUT
            echo "command=install" >> $GITHUB_OUTPUT
            echo "runner=yarn" >> $GITHUB_OUTPUT
            exit 0
          elif [ -f "${{ github.workspace }}/package.json" ]; then
            echo "manager=npm" >> $GITHUB_OUTPUT
            echo "command=ci" >> $GITHUB_OUTPUT
            echo "runner=npx --no-install" >> $GITHUB_OUTPUT
            exit 0
          else
            echo "Unable to determine package manager"
            exit 1
          fi
      - name: Setup Node
        uses: actions/setup-node@v4
        with:
          node-version: "20"
          cache: ${{ steps.detect-package-manager.outputs.manager }}
      - name: Restore cache
        uses: actions/cache@v4
        with:
          path: |
            .next/cache
          # Generate a new cache whenever packages or source files change.
          key: "${{ runner.os }}-nextjs-${{ hashFiles('**/package-lock.json', '**/yarn.lock') }}-${{ hashFiles('**/*.[jt]s', '**/*.[jt]sx') }}"
          # If source files changed but packages didn't, rebuild from a prior cache.
          restore-keys: |
            ${{ runner.os }}-nextjs-${{ hashFiles('**/package-lock.json', '**/yarn.lock') }}-
      - name: Install dependencies
        run: ${{ steps.detect-package-manager.outputs.manager }} ${{ steps.detect-package-manager.outputs.command }}
      - name: Cache Apex27 listings
        if: steps.detect-secrets.outputs.has-apex-key == 'true'
        run: ${{ steps.detect-package-manager.outputs.manager }} run cache
      - name: Build with Next.js
        run: ${{ steps.detect-package-manager.outputs.runner }} next build
<<<<<<< HEAD
=======
      - name: Export static site
        run: ${{ steps.detect-package-manager.outputs.runner }} next export
>>>>>>> 33037332
      - name: Verify export directory
        run: |
          if [ ! -d "./out" ]; then
            echo "::error::Next.js static export directory ./out was not generated."
            exit 1
          fi
<<<<<<< HEAD
          touch ./out/.nojekyll
=======
>>>>>>> 33037332
      - name: Upload artifact
        uses: actions/upload-pages-artifact@v3
        with:
          path: ./out

  # Deployment job
  deploy:
    environment:
      name: github-pages
      url: ${{ steps.deployment.outputs.page_url }}
    runs-on: ubuntu-latest
    needs: build
    steps:
      - name: Deploy to GitHub Pages
        id: deployment
        uses: actions/deploy-pages@v4<|MERGE_RESOLUTION|>--- conflicted
+++ resolved
@@ -90,21 +90,15 @@
         run: ${{ steps.detect-package-manager.outputs.manager }} run cache
       - name: Build with Next.js
         run: ${{ steps.detect-package-manager.outputs.runner }} next build
-<<<<<<< HEAD
-=======
       - name: Export static site
         run: ${{ steps.detect-package-manager.outputs.runner }} next export
->>>>>>> 33037332
       - name: Verify export directory
         run: |
           if [ ! -d "./out" ]; then
             echo "::error::Next.js static export directory ./out was not generated."
             exit 1
           fi
-<<<<<<< HEAD
           touch ./out/.nojekyll
-=======
->>>>>>> 33037332
       - name: Upload artifact
         uses: actions/upload-pages-artifact@v3
         with:
