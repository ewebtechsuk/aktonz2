--- conflicted
+++ resolved
@@ -88,13 +88,9 @@
         if: steps.detect-secrets.outputs.has-apex-key == 'true'
         run: ${{ steps.detect-package-manager.outputs.manager }} run cache
       - name: Build with Next.js
-<<<<<<< HEAD
-        run: ${{ steps.detect-package-manager.outputs.build }}
-=======
         run: ${{ steps.detect-package-manager.outputs.runner }} next build
       - name: Export static site
         run: ${{ steps.detect-package-manager.outputs.runner }} next export
->>>>>>> c935d187
       - name: Verify export directory
         run: |
           if [ ! -d "./out" ]; then
