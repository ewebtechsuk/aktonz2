# Sample workflow for building and deploying a Next.js site to GitHub Pages
#
# To get started with Next.js see: https://nextjs.org/docs/getting-started
#
name: Deploy Next.js site to Pages

on:
  # Runs on pushes targeting the default branch
  push:
    branches: ["main"]

  # Allows you to run this workflow manually from the Actions tab
  workflow_dispatch:

# Sets permissions of the GITHUB_TOKEN to allow deployment to GitHub Pages
permissions:
  contents: read
  pages: write
  id-token: write

# Allow only one concurrent deployment, skipping runs queued between the run in-progress and latest queued.
# However, do NOT cancel in-progress runs as we want to allow these production deployments to complete.
concurrency:
  group: "pages"
  cancel-in-progress: false

jobs:
  # Build job
  build:
    runs-on: ubuntu-latest
    env:
      APEX27_API_KEY: ${{ secrets.APEX27_API_KEY }}
      APEX27_BRANCH_ID: ${{ secrets.APEX27_BRANCH_ID }}
      NEXT_EXPORT: true
    steps:
      - name: Checkout
        uses: actions/checkout@v4
      - name: Detect optional secrets
        id: detect-secrets
        shell: bash
        run: |
          has_apex_key=false
          if [ -n "${APEX27_API_KEY:-}" ]; then
            has_apex_key=true
          else
            printf '::notice::APEX27_API_KEY is not configured. Using bundled fixture data instead of live API listings.\n'
<<<<<<< HEAD
          fi

          if [ -n "${APEX27_BRANCH_ID:-}" ]; then
            printf '::notice::APEX27_BRANCH_ID provided; listings cache will be branch scoped.\n'
          fi

=======
          fi

          if [ -n "${APEX27_BRANCH_ID:-}" ]; then
            printf '::notice::APEX27_BRANCH_ID provided; listings cache will be branch scoped.\n'
          fi

>>>>>>> 782ccff3
          echo "has-apex-key=${has_apex_key}" >> "$GITHUB_OUTPUT"
      - name: Detect package manager
        id: detect-package-manager
        run: |
          if [ -f "${{ github.workspace }}/yarn.lock" ]; then
            echo "manager=yarn" >> $GITHUB_OUTPUT
            echo "command=install" >> $GITHUB_OUTPUT
            echo "runner=yarn" >> $GITHUB_OUTPUT
            exit 0
          elif [ -f "${{ github.workspace }}/package.json" ]; then
            echo "manager=npm" >> $GITHUB_OUTPUT
            echo "command=ci" >> $GITHUB_OUTPUT
            echo "runner=npx --no-install" >> $GITHUB_OUTPUT
            exit 0
          else
            echo "Unable to determine package manager"
            exit 1
          fi
      - name: Setup Node
        uses: actions/setup-node@v4
        with:
          node-version: "20"
          cache: ${{ steps.detect-package-manager.outputs.manager }}
      - name: Restore cache
        uses: actions/cache@v4
        with:
          path: |
            .next/cache
          # Generate a new cache whenever packages or source files change.
          key: "${{ runner.os }}-nextjs-${{ hashFiles('**/package-lock.json', '**/yarn.lock') }}-${{ hashFiles('**/*.[jt]s', '**/*.[jt]sx') }}"
          # If source files changed but packages didn't, rebuild from a prior cache.
          restore-keys: |
            ${{ runner.os }}-nextjs-${{ hashFiles('**/package-lock.json', '**/yarn.lock') }}-
      - name: Install dependencies
        run: ${{ steps.detect-package-manager.outputs.manager }} ${{ steps.detect-package-manager.outputs.command }}
      - name: Cache Apex27 listings
        if: steps.detect-secrets.outputs.has-apex-key == 'true'
        run: ${{ steps.detect-package-manager.outputs.manager }} run cache
      - name: Build with Next.js
        run: ${{ steps.detect-package-manager.outputs.runner }} next build
      - name: Export static site
        run: ${{ steps.detect-package-manager.outputs.runner }} next export
      - name: Verify export directory
        run: |
          if [ ! -d "./out" ]; then
            echo "::error::Next.js static export directory ./out was not generated."
            exit 1
          fi
      - name: Upload artifact
        uses: actions/upload-pages-artifact@v3
        with:
          path: ./out

  # Deployment job
  deploy:
    environment:
      name: github-pages
      url: ${{ steps.deployment.outputs.page_url }}
    runs-on: ubuntu-latest
    needs: build
    steps:
      - name: Deploy to GitHub Pages
        id: deployment
        uses: actions/deploy-pages@v4<|MERGE_RESOLUTION|>--- conflicted
+++ resolved
@@ -44,21 +44,12 @@
             has_apex_key=true
           else
             printf '::notice::APEX27_API_KEY is not configured. Using bundled fixture data instead of live API listings.\n'
-<<<<<<< HEAD
           fi
 
           if [ -n "${APEX27_BRANCH_ID:-}" ]; then
             printf '::notice::APEX27_BRANCH_ID provided; listings cache will be branch scoped.\n'
           fi
 
-=======
-          fi
-
-          if [ -n "${APEX27_BRANCH_ID:-}" ]; then
-            printf '::notice::APEX27_BRANCH_ID provided; listings cache will be branch scoped.\n'
-          fi
-
->>>>>>> 782ccff3
           echo "has-apex-key=${has_apex_key}" >> "$GITHUB_OUTPUT"
       - name: Detect package manager
         id: detect-package-manager
